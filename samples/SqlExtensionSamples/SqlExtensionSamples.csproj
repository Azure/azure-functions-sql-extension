--- conflicted
+++ resolved
@@ -6,13 +6,10 @@
   </PropertyGroup>
 
   <ItemGroup>
-<<<<<<< HEAD
-=======
     <Compile Remove="OutputBindingSamples\TimerTriggerProducts.cs" />
   </ItemGroup>
 
   <ItemGroup>
->>>>>>> 41d0ca1b
 	<PackageReference Include="Microsoft.Azure.Functions.Extensions" Version="1.1.0" />
     <PackageReference Include="Microsoft.Azure.WebJobs.Extensions.Storage" Version="4.0.3" />
     <PackageReference Include="Microsoft.NET.Sdk.Functions" Version="3.0.11" />
