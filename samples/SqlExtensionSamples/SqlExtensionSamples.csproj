﻿<Project Sdk="Microsoft.NET.Sdk">

  <PropertyGroup>
    <TargetFramework>netcoreapp3.1</TargetFramework>
    <AzureFunctionsVersion>v3</AzureFunctionsVersion>
    <EnforceCodeStyleInBuild>true</EnforceCodeStyleInBuild>
  </PropertyGroup>

  <ItemGroup>
    <Compile Remove="OutputBindingSamples\TimerTriggerProducts.cs" />
  </ItemGroup>

  <ItemGroup>
	<PackageReference Include="Microsoft.Azure.Functions.Extensions" Version="1.1.0" />
    <PackageReference Include="Microsoft.Azure.WebJobs.Extensions.Storage" Version="4.0.3" />
<<<<<<< HEAD
    <PackageReference Include="Microsoft.NET.Sdk.Functions" Version="3.0.11" />
=======
    <PackageReference Include="Microsoft.NET.Sdk.Functions" Version="3.0.13" />
>>>>>>> eb4580ff
  </ItemGroup>

  <ItemGroup>
    <ProjectReference Include="..\..\src\SqlBinding\SqlBinding.csproj" />
  </ItemGroup>

  <ItemGroup>
    <None Update="Database\*.sql">
      <CopyToOutputDirectory>Always</CopyToOutputDirectory>
    </None>
    <None Update="host.json">
      <CopyToOutputDirectory>PreserveNewest</CopyToOutputDirectory>
    </None>
    <None Update="local.settings.json">
      <CopyToOutputDirectory>PreserveNewest</CopyToOutputDirectory>
      <CopyToPublishDirectory>Never</CopyToPublishDirectory>
    </None>
  </ItemGroup>
<<<<<<< HEAD
  
=======

>>>>>>> eb4580ff
</Project><|MERGE_RESOLUTION|>--- conflicted
+++ resolved
@@ -13,11 +13,7 @@
   <ItemGroup>
 	<PackageReference Include="Microsoft.Azure.Functions.Extensions" Version="1.1.0" />
     <PackageReference Include="Microsoft.Azure.WebJobs.Extensions.Storage" Version="4.0.3" />
-<<<<<<< HEAD
-    <PackageReference Include="Microsoft.NET.Sdk.Functions" Version="3.0.11" />
-=======
     <PackageReference Include="Microsoft.NET.Sdk.Functions" Version="3.0.13" />
->>>>>>> eb4580ff
   </ItemGroup>
 
   <ItemGroup>
@@ -36,9 +32,5 @@
       <CopyToPublishDirectory>Never</CopyToPublishDirectory>
     </None>
   </ItemGroup>
-<<<<<<< HEAD
-  
-=======
 
->>>>>>> eb4580ff
 </Project>