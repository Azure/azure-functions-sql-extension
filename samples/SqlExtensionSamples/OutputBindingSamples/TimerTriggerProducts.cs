--- conflicted
+++ resolved
@@ -15,11 +15,7 @@
         private static int _executionNumber = 0;
         [FunctionName("TimerTriggerProducts")]
         public static void Run(
-<<<<<<< HEAD
-            [TimerTrigger("0 */3 * * * *")]TimerInfo req, ILogger log,
-=======
-            [TimerTrigger("0 */3 * * * *")] TimerInfo _, ILogger log,
->>>>>>> 2d80ac68
+            [TimerTrigger("0 */3 * * * *")] TimerInfo req, ILogger log,
             [Sql("Products", ConnectionStringSetting = "SqlConnectionString")] ICollector<Product> products)
         {
             int totalUpserts = 1000;
