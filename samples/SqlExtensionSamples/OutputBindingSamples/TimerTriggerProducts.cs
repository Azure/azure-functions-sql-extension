using System;
using System.Collections.Generic;
using System.Diagnostics;
using Microsoft.Azure.WebJobs;
using Microsoft.Extensions.Logging;
using static SqlExtensionSamples.ProductUtilities;

namespace SqlExtensionSamples.TriggerBindingSamples
{
    public static class TimerTriggerProducts
    {
        private static int _executionNumber = 0;
        [FunctionName("TimerTriggerProducts")]
        public static void Run(
            [TimerTrigger("0 */3 * * * *")]TimerInfo _, ILogger log,
            [Sql("Products", ConnectionStringSetting = "SqlConnectionString")] ICollector<Product> products)
        {
            int totalUpserts = 1000;
            log.LogInformation($"{DateTime.Now} starting execution #{_executionNumber}. Rows to generate={totalUpserts}.");

            Stopwatch sw = new Stopwatch();
            sw.Start();
<<<<<<< HEAD
                    
            List<Product> newProducts = GetNewProductsRandomized(totalUpserts, _executionNumber * 100);
=======

            List<Product> newProducts = GetNewProducts(totalUpserts, _executionNumber * 100);
>>>>>>> eb4580ff
            foreach (var product in newProducts)
            {
                products.Add(product);
            }

            sw.Stop();

            string line = $"{DateTime.Now} finished execution #{_executionNumber}. Total time to create {totalUpserts} rows={sw.ElapsedMilliseconds}.";
            log.LogInformation(line);

            _executionNumber++;
        }
    }
}<|MERGE_RESOLUTION|>--- conflicted
+++ resolved
@@ -20,13 +20,8 @@
 
             Stopwatch sw = new Stopwatch();
             sw.Start();
-<<<<<<< HEAD
                     
             List<Product> newProducts = GetNewProductsRandomized(totalUpserts, _executionNumber * 100);
-=======
-
-            List<Product> newProducts = GetNewProducts(totalUpserts, _executionNumber * 100);
->>>>>>> eb4580ff
             foreach (var product in newProducts)
             {
                 products.Add(product);
