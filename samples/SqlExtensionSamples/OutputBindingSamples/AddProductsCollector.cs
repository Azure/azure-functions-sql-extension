--- conflicted
+++ resolved
@@ -14,15 +14,9 @@
     {
         [FunctionName("AddProductsCollector")]
         public static IActionResult Run(
-<<<<<<< HEAD
-            [HttpTrigger(AuthorizationLevel.Anonymous, "get", Route = "addproducts-collector")] 
-            HttpRequest req,
-            [Sql("dbo.Products", ConnectionStringSetting = "SqlConnectionString")] ICollector<Product> products)
-=======
             [HttpTrigger(AuthorizationLevel.Anonymous, "get", Route = "addproducts-collector")]
             HttpRequest _,
-            [Sql("Products", ConnectionStringSetting = "SqlConnectionString")] ICollector<Product> products)
->>>>>>> eb4580ff
+            [Sql("dbo.Products", ConnectionStringSetting = "SqlConnectionString")] ICollector<Product> products)
         {
             List<Product> newProducts = GetNewProducts(5000);
             foreach (var product in newProducts)
