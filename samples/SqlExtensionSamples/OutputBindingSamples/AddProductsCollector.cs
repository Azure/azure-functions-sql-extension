﻿// Copyright (c) .NET Foundation. All rights reserved.
// Licensed under the MIT License. See License.txt in the project root for license information.

using System.Collections.Generic;
using Microsoft.AspNetCore.Http;
using Microsoft.AspNetCore.Mvc;
using Microsoft.Azure.WebJobs;
using Microsoft.Azure.WebJobs.Extensions.Http;
using static SqlExtensionSamples.ProductUtilities;

namespace SqlExtensionSamples
{
    public static class AddProductsCollector
    {
        [FunctionName("AddProductsCollector")]
        public static IActionResult Run(
            [HttpTrigger(AuthorizationLevel.Anonymous, "get", Route = "addproducts-collector")]
<<<<<<< HEAD
            HttpRequest _,
            [Sql("dbo.Products", ConnectionStringSetting = "SqlConnectionString")] ICollector<Product> products)
=======
            HttpRequest req,
            [Sql("Products", ConnectionStringSetting = "SqlConnectionString")] ICollector<Product> products)
>>>>>>> e81c1de5
        {
            List<Product> newProducts = GetNewProducts(5000);
            foreach (Product product in newProducts)
            {
                products.Add(product);
            }
            return new CreatedResult($"/api/addproducts-collector", "done");
        }
    }
}<|MERGE_RESOLUTION|>--- conflicted
+++ resolved
@@ -15,13 +15,8 @@
         [FunctionName("AddProductsCollector")]
         public static IActionResult Run(
             [HttpTrigger(AuthorizationLevel.Anonymous, "get", Route = "addproducts-collector")]
-<<<<<<< HEAD
-            HttpRequest _,
+            HttpRequest req,
             [Sql("dbo.Products", ConnectionStringSetting = "SqlConnectionString")] ICollector<Product> products)
-=======
-            HttpRequest req,
-            [Sql("Products", ConnectionStringSetting = "SqlConnectionString")] ICollector<Product> products)
->>>>>>> e81c1de5
         {
             List<Product> newProducts = GetNewProducts(5000);
             foreach (Product product in newProducts)
