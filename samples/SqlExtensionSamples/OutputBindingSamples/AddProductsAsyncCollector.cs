--- conflicted
+++ resolved
@@ -16,13 +16,8 @@
         [FunctionName("AddProductsAsyncCollector")]
         public static async Task<IActionResult> Run(
             [HttpTrigger(AuthorizationLevel.Anonymous, "get", Route = "addproducts-asynccollector")]
-<<<<<<< HEAD
-            HttpRequest req,
+            HttpRequest _,
             [Sql("dbo.Products", ConnectionStringSetting = "SqlConnectionString")] IAsyncCollector<Product> products)
-=======
-            HttpRequest _,
-            [Sql("Products", ConnectionStringSetting = "SqlConnectionString")] IAsyncCollector<Product> products)
->>>>>>> eb4580ff
         {
             List<Product> newProducts = GetNewProducts(5000);
             foreach (var product in newProducts)
