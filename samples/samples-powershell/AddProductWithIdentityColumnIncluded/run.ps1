using namespace System.Net

# Trigger binding data passed in via param block
param($Request, $TriggerMetadata)

# Write to the Azure Functions log stream.
Write-Host "PowerShell function with SQL Output Binding processed a request."

# Update req_query with the body of the request
<<<<<<< HEAD
$req_query = [ordered]@{
    productId= if($Request.QUERY.productId) { [int]$Request.QUERY.productId } else { $null };
    name=$Request.QUERY.name;
    cost=[int]$Request.QUERY.cost;
=======
$req_query = @{
    ProductId= if($Request.QUERY.productId) { [int]$Request.QUERY.productId } else { $null };
    Name=$Request.QUERY.name;
    Cost=[int]$Request.QUERY.cost;
>>>>>>> 3ec2db1c
};

# Assign the value we want to pass to the SQL Output binding.
# The -Name value corresponds to the name property in the function.json for the binding
Push-OutputBinding -Name product -Value $req_query

# Assign the value to return as the HTTP response.
# The -Name value matches the name property in the function.json for the binding
Push-OutputBinding -Name response -Value ([HttpResponseContext]@{
    StatusCode = [HttpStatusCode]::OK
    Body = $req_query
})<|MERGE_RESOLUTION|>--- conflicted
+++ resolved
@@ -7,17 +7,10 @@
 Write-Host "PowerShell function with SQL Output Binding processed a request."
 
 # Update req_query with the body of the request
-<<<<<<< HEAD
 $req_query = [ordered]@{
-    productId= if($Request.QUERY.productId) { [int]$Request.QUERY.productId } else { $null };
-    name=$Request.QUERY.name;
-    cost=[int]$Request.QUERY.cost;
-=======
-$req_query = @{
     ProductId= if($Request.QUERY.productId) { [int]$Request.QUERY.productId } else { $null };
     Name=$Request.QUERY.name;
     Cost=[int]$Request.QUERY.cost;
->>>>>>> 3ec2db1c
 };
 
 # Assign the value we want to pass to the SQL Output binding.
