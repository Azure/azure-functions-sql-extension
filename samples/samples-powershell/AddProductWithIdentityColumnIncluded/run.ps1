--- conflicted
+++ resolved
@@ -9,12 +9,7 @@
 # Write to the Azure Functions log stream.
 Write-Host "PowerShell function with SQL Output Binding processed a request."
 
-<<<<<<< HEAD
-$req_query = @{
-=======
-# Update req_query with the body of the request
 $req_query = [ordered]@{
->>>>>>> 9981f948
     ProductId= if($Request.QUERY.productId) { [int]$Request.QUERY.productId } else { $null };
     Name=$Request.QUERY.name;
     Cost=[int]$Request.QUERY.cost;
