{
  "version": 2,
  "dependencies": {
    "net6.0": {
      "Microsoft.AspNetCore.Http": {
        "type": "Direct",
        "requested": "[2.2.2, )",
        "resolved": "2.2.2",
        "contentHash": "BAibpoItxI5puk7YJbIGj95arZueM8B8M5xT1fXBn3hb3L2G3ucrZcYXv1gXdaroLbntUs8qeV8iuBrpjQsrKw==",
        "dependencies": {
          "Microsoft.AspNetCore.Http.Abstractions": "2.2.0",
          "Microsoft.AspNetCore.WebUtilities": "2.2.0",
          "Microsoft.Extensions.ObjectPool": "2.2.0",
          "Microsoft.Extensions.Options": "2.2.0",
          "Microsoft.Net.Http.Headers": "2.2.0"
        }
      },
      "Microsoft.Azure.WebJobs.Extensions.Storage": {
        "type": "Direct",
        "requested": "[5.0.0, )",
        "resolved": "5.0.0",
        "contentHash": "nu/a8wnkP+dXY6obqRDPoNFcOTElwWQukuAyx5r6bnWi6ybauD2J15dS7sdMb1jHgHQ9LPxWJLLl6W9sYhua/w==",
        "dependencies": {
          "Microsoft.Azure.WebJobs.Extensions.Storage.Blobs": "5.0.0",
          "Microsoft.Azure.WebJobs.Extensions.Storage.Queues": "5.0.0"
        }
      },
      "Microsoft.NET.Sdk.Functions": {
        "type": "Direct",
        "requested": "[4.1.3, )",
        "resolved": "4.1.3",
        "contentHash": "vpIoJxjvesBn7YOTDLLajYzlpu0DnuhV3qK+phPJ3Ywv62RwWdvqruFvZ2NtoUU8/Ad32mdhYWC3PcpuWPuyZw==",
        "dependencies": {
          "Microsoft.Azure.Functions.Analyzers": "[1.0.0, 2.0.0)",
          "Microsoft.Azure.WebJobs": "[3.0.32, 3.1.0)",
          "Microsoft.Azure.WebJobs.Extensions": "3.0.6",
          "Microsoft.Azure.WebJobs.Extensions.Http": "[3.2.0, 3.3.0)",
          "Microsoft.Azure.WebJobs.Script.ExtensionsMetadataGenerator": "4.0.1",
          "Newtonsoft.Json": "13.0.1"
        }
      },
      "Newtonsoft.Json": {
        "type": "Direct",
        "requested": "[13.0.1, )",
        "resolved": "13.0.1",
        "contentHash": "ppPFpBcvxdsfUonNcvITKqLl3bqxWbDCZIzDWHzjpdAHRFfZe0Dw9HmA0+za13IdyrgJwpkDTDA9fHaxOrt20A=="
      },
      "Azure.Core": {
        "type": "Transitive",
        "resolved": "1.24.0",
        "contentHash": "+/qI1j2oU1S4/nvxb2k/wDsol00iGf1AyJX5g3epV7eOpQEP/2xcgh/cxgKMeFgn3U2fmgSiBnQZdkV+l5y0Uw==",
        "dependencies": {
          "Microsoft.Bcl.AsyncInterfaces": "1.1.1",
          "System.Diagnostics.DiagnosticSource": "4.6.0",
          "System.Memory.Data": "1.0.2",
          "System.Numerics.Vectors": "4.5.0",
          "System.Text.Encodings.Web": "4.7.2",
          "System.Text.Json": "4.7.2",
          "System.Threading.Tasks.Extensions": "4.5.4"
        }
      },
      "Azure.Identity": {
        "type": "Transitive",
        "resolved": "1.6.0",
        "contentHash": "EycyMsb6rD2PK9P0SyibFfEhvWWttdrYhyPF4f41uzdB/44yQlV+2Wehxyg489Rj6gbPvSPgbKq0xsHJBhipZA==",
        "dependencies": {
          "Azure.Core": "1.24.0",
          "Microsoft.Identity.Client": "4.39.0",
          "Microsoft.Identity.Client.Extensions.Msal": "2.19.3",
          "System.Memory": "4.5.4",
          "System.Security.Cryptography.ProtectedData": "4.7.0",
          "System.Text.Json": "4.7.2",
          "System.Threading.Tasks.Extensions": "4.5.4"
        }
      },
      "Azure.Storage.Blobs": {
        "type": "Transitive",
        "resolved": "12.10.0",
        "contentHash": "yaijs9DPfn34C/X4TX+0TAxANEhuKSrFE650gkF9g1pz/nQljv86zOOtDwNwD5UsAY5LyrOiCASGo2dhuIxvdg==",
        "dependencies": {
          "Azure.Storage.Common": "12.9.0",
          "System.Text.Json": "4.6.0"
        }
      },
      "Azure.Storage.Common": {
        "type": "Transitive",
        "resolved": "12.9.0",
        "contentHash": "GuoigTmzz9HrCGdcdu7LyjD4pDr2XPt72LlWWTDyno+nYrjyuNwpwRFBvK/brxJvQFRHofQcBskf8vOxVxnI8g==",
        "dependencies": {
          "Azure.Core": "1.19.0"
        }
      },
      "Azure.Storage.Queues": {
        "type": "Transitive",
        "resolved": "12.8.0",
        "contentHash": "YR60fGZHXfUDffSq0zG7RIk9M0LQsS0FNDyslmuP0YS+sOl93TKQXV1wYSROg64VrJoXfLAqP1jRIaeLEhQ/hw==",
        "dependencies": {
          "Azure.Storage.Common": "12.9.0",
          "System.Memory.Data": "1.0.2",
          "System.Text.Json": "4.6.0"
        }
      },
      "Microsoft.AspNet.WebApi.Client": {
        "type": "Transitive",
        "resolved": "5.2.8",
        "contentHash": "dkGLm30CxLieMlUO+oQpJw77rDs0IIx/w3lIHsp+8X94HXCsUfLYuFmlZPsQDItC0O2l1ZlWeKLkZX7ZiNRekw==",
        "dependencies": {
          "Newtonsoft.Json": "10.0.1",
          "Newtonsoft.Json.Bson": "1.0.1"
        }
      },
      "Microsoft.AspNetCore.Authentication.Abstractions": {
        "type": "Transitive",
        "resolved": "2.2.0",
        "contentHash": "VloMLDJMf3n/9ic5lCBOa42IBYJgyB1JhzLsL68Zqg+2bEPWfGBj/xCJy/LrKTArN0coOcZp3wyVTZlx0y9pHQ==",
        "dependencies": {
          "Microsoft.AspNetCore.Http.Abstractions": "2.2.0",
          "Microsoft.Extensions.Logging.Abstractions": "2.2.0",
          "Microsoft.Extensions.Options": "2.2.0"
        }
      },
      "Microsoft.AspNetCore.Authentication.Core": {
        "type": "Transitive",
        "resolved": "2.2.0",
        "contentHash": "XlVJzJ5wPOYW+Y0J6Q/LVTEyfS4ssLXmt60T0SPP+D8abVhBTl+cgw2gDHlyKYIkcJg7btMVh383NDkMVqD/fg==",
        "dependencies": {
          "Microsoft.AspNetCore.Authentication.Abstractions": "2.2.0",
          "Microsoft.AspNetCore.Http": "2.2.0",
          "Microsoft.AspNetCore.Http.Extensions": "2.2.0"
        }
      },
      "Microsoft.AspNetCore.Authorization": {
        "type": "Transitive",
        "resolved": "2.2.0",
        "contentHash": "/L0W8H3jMYWyaeA9gBJqS/tSWBegP9aaTM0mjRhxTttBY9z4RVDRYJ2CwPAmAXIuPr3r1sOw+CS8jFVRGHRezQ==",
        "dependencies": {
          "Microsoft.Extensions.Logging.Abstractions": "2.2.0",
          "Microsoft.Extensions.Options": "2.2.0"
        }
      },
      "Microsoft.AspNetCore.Authorization.Policy": {
        "type": "Transitive",
        "resolved": "2.2.0",
        "contentHash": "aJCo6niDRKuNg2uS2WMEmhJTooQUGARhV2ENQ2tO5443zVHUo19MSgrgGo9FIrfD+4yKPF8Q+FF33WkWfPbyKw==",
        "dependencies": {
          "Microsoft.AspNetCore.Authentication.Abstractions": "2.2.0",
          "Microsoft.AspNetCore.Authorization": "2.2.0"
        }
      },
      "Microsoft.AspNetCore.Hosting.Abstractions": {
        "type": "Transitive",
        "resolved": "2.2.0",
        "contentHash": "ubycklv+ZY7Kutdwuy1W4upWcZ6VFR8WUXU7l7B2+mvbDBBPAcfpi+E+Y5GFe+Q157YfA3C49D2GCjAZc7Mobw==",
        "dependencies": {
          "Microsoft.AspNetCore.Hosting.Server.Abstractions": "2.2.0",
          "Microsoft.AspNetCore.Http.Abstractions": "2.2.0",
          "Microsoft.Extensions.Hosting.Abstractions": "2.2.0"
        }
      },
      "Microsoft.AspNetCore.Hosting.Server.Abstractions": {
        "type": "Transitive",
        "resolved": "2.2.0",
        "contentHash": "1PMijw8RMtuQF60SsD/JlKtVfvh4NORAhF4wjysdABhlhTrYmtgssqyncR0Stq5vqtjplZcj6kbT4LRTglt9IQ==",
        "dependencies": {
          "Microsoft.AspNetCore.Http.Features": "2.2.0",
          "Microsoft.Extensions.Configuration.Abstractions": "2.2.0"
        }
      },
      "Microsoft.AspNetCore.Http.Abstractions": {
        "type": "Transitive",
        "resolved": "2.2.0",
        "contentHash": "Nxs7Z1q3f1STfLYKJSVXCs1iBl+Ya6E8o4Oy1bCxJ/rNI44E/0f6tbsrVqAWfB7jlnJfyaAtIalBVxPKUPQb4Q==",
        "dependencies": {
          "Microsoft.AspNetCore.Http.Features": "2.2.0",
          "System.Text.Encodings.Web": "4.5.0"
        }
      },
      "Microsoft.AspNetCore.Http.Extensions": {
        "type": "Transitive",
        "resolved": "2.2.0",
        "contentHash": "2DgZ9rWrJtuR7RYiew01nGRzuQBDaGHGmK56Rk54vsLLsCdzuFUPqbDTJCS1qJQWTbmbIQ9wGIOjpxA1t0l7/w==",
        "dependencies": {
          "Microsoft.AspNetCore.Http.Abstractions": "2.2.0",
          "Microsoft.Extensions.FileProviders.Abstractions": "2.2.0",
          "Microsoft.Net.Http.Headers": "2.2.0",
          "System.Buffers": "4.5.0"
        }
      },
      "Microsoft.AspNetCore.Http.Features": {
        "type": "Transitive",
        "resolved": "2.2.0",
        "contentHash": "ziFz5zH8f33En4dX81LW84I6XrYXKf9jg6aM39cM+LffN9KJahViKZ61dGMSO2gd3e+qe5yBRwsesvyqlZaSMg==",
        "dependencies": {
          "Microsoft.Extensions.Primitives": "2.2.0"
        }
      },
      "Microsoft.AspNetCore.JsonPatch": {
        "type": "Transitive",
        "resolved": "2.2.0",
        "contentHash": "o9BB9hftnCsyJalz9IT0DUFxz8Xvgh3TOfGWolpuf19duxB4FySq7c25XDYBmBMS+sun5/PsEUAi58ra4iJAoA==",
        "dependencies": {
          "Microsoft.CSharp": "4.5.0",
          "Newtonsoft.Json": "11.0.2"
        }
      },
      "Microsoft.AspNetCore.Mvc.Abstractions": {
        "type": "Transitive",
        "resolved": "2.2.0",
        "contentHash": "ET6uZpfVbGR1NjCuLaLy197cQ3qZUjzl7EG5SL4GfJH/c9KRE89MMBrQegqWsh0w1iRUB/zQaK0anAjxa/pz4g==",
        "dependencies": {
          "Microsoft.AspNetCore.Routing.Abstractions": "2.2.0",
          "Microsoft.Net.Http.Headers": "2.2.0"
        }
      },
<<<<<<< HEAD
=======
      "Microsoft.AspNetCore.Mvc.Core": {
        "type": "Transitive",
        "resolved": "2.2.0",
        "contentHash": "ALiY4a6BYsghw8PT5+VU593Kqp911U3w9f/dH9/ZoI3ezDsDAGiObqPu/HP1oXK80Ceu0XdQ3F0bx5AXBeuN/Q==",
        "dependencies": {
          "Microsoft.AspNetCore.Authentication.Core": "2.2.0",
          "Microsoft.AspNetCore.Authorization.Policy": "2.2.0",
          "Microsoft.AspNetCore.Hosting.Abstractions": "2.2.0",
          "Microsoft.AspNetCore.Http": "2.2.0",
          "Microsoft.AspNetCore.Http.Extensions": "2.2.0",
          "Microsoft.AspNetCore.Mvc.Abstractions": "2.2.0",
          "Microsoft.AspNetCore.ResponseCaching.Abstractions": "2.2.0",
          "Microsoft.AspNetCore.Routing": "2.2.0",
          "Microsoft.AspNetCore.Routing.Abstractions": "2.2.0",
          "Microsoft.Extensions.DependencyInjection": "2.2.0",
          "Microsoft.Extensions.DependencyModel": "2.1.0",
          "Microsoft.Extensions.FileProviders.Abstractions": "2.2.0",
          "Microsoft.Extensions.Logging.Abstractions": "2.2.0",
          "System.Diagnostics.DiagnosticSource": "4.5.0",
          "System.Threading.Tasks.Extensions": "4.5.1"
        }
      },
>>>>>>> dafca844
      "Microsoft.AspNetCore.Mvc.Formatters.Json": {
        "type": "Transitive",
        "resolved": "2.2.0",
        "contentHash": "ScWwXrkAvw6PekWUFkIr5qa9NKn4uZGRvxtt3DvtUrBYW5Iu2y4SS/vx79JN0XDHNYgAJ81nVs+4M7UE1Y/O+g==",
        "dependencies": {
          "Microsoft.AspNetCore.JsonPatch": "2.2.0",
          "Microsoft.AspNetCore.Mvc.Core": "2.2.0"
        }
      },
      "Microsoft.AspNetCore.Mvc.WebApiCompatShim": {
        "type": "Transitive",
        "resolved": "2.2.0",
        "contentHash": "YKovpp46Fgah0N8H4RGb+7x9vdjj50mS3NON910pYJFQmn20Cd1mYVkTunjy/DrZpvwmJ8o5Es0VnONSYVXEAQ==",
        "dependencies": {
          "Microsoft.AspNet.WebApi.Client": "5.2.6",
          "Microsoft.AspNetCore.Mvc.Core": "2.2.0",
          "Microsoft.AspNetCore.Mvc.Formatters.Json": "2.2.0",
          "Microsoft.AspNetCore.WebUtilities": "2.2.0"
        }
      },
      "Microsoft.AspNetCore.ResponseCaching.Abstractions": {
        "type": "Transitive",
        "resolved": "2.2.0",
        "contentHash": "CIHWEKrHzZfFp7t57UXsueiSA/raku56TgRYauV/W1+KAQq6vevz60zjEKaazt3BI76zwMz3B4jGWnCwd8kwQw==",
        "dependencies": {
          "Microsoft.Extensions.Primitives": "2.2.0"
        }
      },
      "Microsoft.AspNetCore.Routing": {
        "type": "Transitive",
        "resolved": "2.2.2",
        "contentHash": "HcmJmmGYewdNZ6Vcrr5RkQbc/YWU4F79P3uPPBi6fCFOgUewXNM1P4kbPuoem7tN4f7x8mq7gTsm5QGohQ5g/w==",
        "dependencies": {
          "Microsoft.AspNetCore.Http.Extensions": "2.2.0",
          "Microsoft.AspNetCore.Routing.Abstractions": "2.2.0",
          "Microsoft.Extensions.Logging.Abstractions": "2.2.0",
          "Microsoft.Extensions.ObjectPool": "2.2.0",
          "Microsoft.Extensions.Options": "2.2.0"
        }
      },
      "Microsoft.AspNetCore.Routing.Abstractions": {
        "type": "Transitive",
        "resolved": "2.2.0",
        "contentHash": "lRRaPN7jDlUCVCp9i0W+PB0trFaKB0bgMJD7hEJS9Uo4R9MXaMC8X2tJhPLmeVE3SGDdYI4QNKdVmhNvMJGgPQ==",
        "dependencies": {
          "Microsoft.AspNetCore.Http.Abstractions": "2.2.0"
        }
      },
      "Microsoft.AspNetCore.WebUtilities": {
        "type": "Transitive",
        "resolved": "2.2.0",
        "contentHash": "9ErxAAKaDzxXASB/b5uLEkLgUWv1QbeVxyJYEHQwMaxXOeFFVkQxiq8RyfVcifLU7NR0QY0p3acqx4ZpYfhHDg==",
        "dependencies": {
          "Microsoft.Net.Http.Headers": "2.2.0",
          "System.Text.Encodings.Web": "4.5.0"
        }
      },
      "Microsoft.Azure.Functions.Analyzers": {
        "type": "Transitive",
        "resolved": "1.0.0",
        "contentHash": "8nQq/IlK9BMBchRw3lfChSKaFNjMUOxXcPcDC3rkMd5PeWRm54nz2Owr6fZjPHMYJ36XX/9PGOfjn4jyiRojjw=="
      },
      "Microsoft.Azure.WebJobs.Core": {
        "type": "Transitive",
        "resolved": "3.0.32",
        "contentHash": "pW5lyF0Tno1cC2VkmBLyv7E3o5ObDdbn3pfpUpKdksJo9ysCdQTpgc0Ib99wPHca6BgvoglicGbDYXuatanMfg==",
        "dependencies": {
          "System.ComponentModel.Annotations": "4.4.0",
          "System.Diagnostics.TraceSource": "4.3.0"
        }
      },
      "Microsoft.Azure.WebJobs.Extensions": {
        "type": "Transitive",
        "resolved": "3.0.6",
        "contentHash": "y7RgGsJFHhlD/2SIoQpgyjM1By9sbBpY9YaQCS183z743rErqBGAO3BrJ01z52IIveP2NW/7qLD1zm/bFI2MPg==",
        "dependencies": {
          "Microsoft.Azure.WebJobs": "3.0.14",
          "Microsoft.Azure.WebJobs.Host.Storage": "3.0.14",
          "ncrontab.signed": "3.3.0"
        }
      },
      "Microsoft.Azure.WebJobs.Extensions.Http": {
        "type": "Transitive",
        "resolved": "3.2.0",
        "contentHash": "IXLuo5fOliOYKUZjWO5kQ/j3XblM9TNnk1agjzNYkubpDXq6M436GihaVzwTeQlX279P3G1KquS6I+b7pXaFuQ==",
        "dependencies": {
          "Microsoft.AspNet.WebApi.Client": "5.2.8",
          "Microsoft.AspNetCore.Http": "2.2.2",
          "Microsoft.AspNetCore.Mvc.Formatters.Json": "2.2.0",
          "Microsoft.AspNetCore.Mvc.WebApiCompatShim": "2.2.0",
          "Microsoft.AspNetCore.Routing": "2.2.2",
          "Microsoft.Azure.WebJobs": "3.0.32"
        }
      },
      "Microsoft.Azure.WebJobs.Extensions.Storage.Blobs": {
        "type": "Transitive",
        "resolved": "5.0.0",
        "contentHash": "7zfLwrm2xqx2+NaYpFk3Jp4x56Rr/RHFyawaDbdlGmfK+8UDoCZMkwk65j0eg+bVtxNaorOojK5PfX39kUo9dQ==",
        "dependencies": {
          "Azure.Storage.Blobs": "12.10.0",
          "Azure.Storage.Queues": "12.8.0",
          "Microsoft.Azure.WebJobs": "3.0.30",
          "Microsoft.Extensions.Azure": "1.1.1"
        }
      },
      "Microsoft.Azure.WebJobs.Extensions.Storage.Queues": {
        "type": "Transitive",
        "resolved": "5.0.0",
        "contentHash": "TvpZFiQ13W926FxpZxhbP2v1yJyy3tO1chBcJhvJmGE45Rox3sOb9ED36SJVMGEUVS2N/CiJuibrcb2HfPsKZg==",
        "dependencies": {
          "Azure.Storage.Queues": "12.8.0",
          "Microsoft.Azure.WebJobs": "3.0.30",
          "Microsoft.Extensions.Azure": "1.1.1"
        }
      },
      "Microsoft.Azure.WebJobs.Host.Storage": {
        "type": "Transitive",
        "resolved": "3.0.14",
        "contentHash": "1M9VzF4/skqaFezaNI6QUo5ftI1ifGAc6TQfbDdi94lUkUcnSnlBq/uBzx1P73SQgY9WzIE0KZn2+DOx6CL9Sg==",
        "dependencies": {
          "Microsoft.Azure.WebJobs": "3.0.14",
          "WindowsAzure.Storage": "9.3.1"
        }
      },
      "Microsoft.Bcl.AsyncInterfaces": {
        "type": "Transitive",
        "resolved": "1.1.1",
        "contentHash": "yuvf07qFWFqtK3P/MRkEKLhn5r2UbSpVueRziSqj0yJQIKFwG1pq9mOayK3zE5qZCTs0CbrwL9M6R8VwqyGy2w=="
      },
      "Microsoft.CSharp": {
        "type": "Transitive",
        "resolved": "4.5.0",
        "contentHash": "kaj6Wb4qoMuH3HySFJhxwQfe8R/sJsNJnANrvv8WdFPMoNbKY5htfNscv+LHCu5ipz+49m2e+WQXpLXr9XYemQ=="
      },
      "Microsoft.Data.SqlClient.SNI.runtime": {
        "type": "Transitive",
        "resolved": "5.0.1",
        "contentHash": "y0X5MxiNdbITJYoafJ2ruaX6hqO0twpCGR/ipiDOe85JKLU8WL4TuAQfDe5qtt3bND5Je26HnrarLSAMMnVTNg=="
      },
      "Microsoft.DotNet.PlatformAbstractions": {
        "type": "Transitive",
        "resolved": "2.1.0",
        "contentHash": "9KPDwvb/hLEVXYruVHVZ8BkebC8j17DmPb56LnqRF74HqSPLjCkrlFUjOtFpQPA2DeADBRTI/e69aCfRBfrhxw==",
        "dependencies": {
          "System.AppContext": "4.1.0",
          "System.Collections": "4.0.11",
          "System.IO": "4.1.0",
          "System.IO.FileSystem": "4.0.1",
          "System.Reflection.TypeExtensions": "4.1.0",
          "System.Runtime.Extensions": "4.1.0",
          "System.Runtime.InteropServices": "4.1.0",
          "System.Runtime.InteropServices.RuntimeInformation": "4.0.0"
        }
      },
      "Microsoft.Extensions.Azure": {
        "type": "Transitive",
        "resolved": "1.1.1",
        "contentHash": "3BruEhX5qrQ7wSX/2qw6rQJNBuXgXg3gHZyN/64eVpZRPjkgE4+OhrRIpWbNqw+XPg9pGzzjfwdri9v4eOdtsw==",
        "dependencies": {
          "Azure.Core": "1.19.0",
          "Azure.Identity": "1.4.0",
          "Microsoft.Extensions.Configuration.Abstractions": "2.1.0",
          "Microsoft.Extensions.Configuration.Binder": "2.1.0",
          "Microsoft.Extensions.DependencyInjection.Abstractions": "2.1.0",
          "Microsoft.Extensions.Logging.Abstractions": "2.1.0",
          "Microsoft.Extensions.Options": "2.1.0"
        }
      },
      "Microsoft.Extensions.Configuration": {
        "type": "Transitive",
        "resolved": "2.1.1",
        "contentHash": "LjVKO6P2y52c5ZhTLX/w8zc5H4Y3J/LJsgqTBj49TtFq/hAtVNue/WA0F6/7GMY90xhD7K0MDZ4qpOeWXbLvzg==",
        "dependencies": {
          "Microsoft.Extensions.Configuration.Abstractions": "2.1.1"
        }
      },
      "Microsoft.Extensions.Configuration.Abstractions": {
        "type": "Transitive",
        "resolved": "2.2.0",
        "contentHash": "65MrmXCziWaQFrI0UHkQbesrX5wTwf9XPjY5yFm/VkgJKFJ5gqvXRoXjIZcf2wLi5ZlwGz/oMYfyURVCWbM5iw==",
        "dependencies": {
          "Microsoft.Extensions.Primitives": "2.2.0"
        }
      },
      "Microsoft.Extensions.Configuration.Binder": {
        "type": "Transitive",
        "resolved": "2.1.1",
        "contentHash": "fcLCTS03poWE4v9tSNBr3pWn0QwGgAn1vzqHXlXgvqZeOc7LvQNzaWcKRQZTdEc3+YhQKwMsOtm3VKSA2aWQ8w==",
        "dependencies": {
          "Microsoft.Extensions.Configuration": "2.1.1"
        }
      },
      "Microsoft.Extensions.Configuration.EnvironmentVariables": {
        "type": "Transitive",
        "resolved": "2.1.0",
        "contentHash": "fZIoU1kxy9zu4KjjabcA79jws6Fk1xmub/VQMrClVqRXZrWt9lYmyjJjw7x0KZtl+Y1hs8qDDaFDrpR1Mso6Wg==",
        "dependencies": {
          "Microsoft.Extensions.Configuration": "2.1.0"
        }
      },
      "Microsoft.Extensions.Configuration.FileExtensions": {
        "type": "Transitive",
        "resolved": "2.1.0",
        "contentHash": "xvbjRAIo2Iwxk7vsMg49RwXPOOm5rtvr0frArvlg1uviS60ouVkOLouCNvOv/eRgWYINPbHAU9p//zEjit38Og==",
        "dependencies": {
          "Microsoft.Extensions.Configuration": "2.1.0",
          "Microsoft.Extensions.FileProviders.Physical": "2.1.0"
        }
      },
      "Microsoft.Extensions.Configuration.Json": {
        "type": "Transitive",
        "resolved": "2.1.0",
        "contentHash": "9OCdAv7qiRtRlXQnECxW9zINUK8bYPKbNp5x8FQaLZbm/flv7mPvo1muZ1nsKGMZF4uL4Bl6nHw2v1fi3MqQ1Q==",
        "dependencies": {
          "Microsoft.Extensions.Configuration": "2.1.0",
          "Microsoft.Extensions.Configuration.FileExtensions": "2.1.0",
          "Newtonsoft.Json": "11.0.2"
        }
      },
      "Microsoft.Extensions.DependencyInjection": {
        "type": "Transitive",
        "resolved": "2.2.0",
        "contentHash": "MZtBIwfDFork5vfjpJdG5g8wuJFt7d/y3LOSVVtDK/76wlbtz6cjltfKHqLx2TKVqTj5/c41t77m1+h20zqtPA==",
        "dependencies": {
          "Microsoft.Extensions.DependencyInjection.Abstractions": "2.2.0"
        }
      },
      "Microsoft.Extensions.DependencyInjection.Abstractions": {
        "type": "Transitive",
        "resolved": "2.2.0",
        "contentHash": "f9hstgjVmr6rmrfGSpfsVOl2irKAgr1QjrSi3FgnS7kulxband50f2brRLwySAQTADPZeTdow0mpSMcoAdadCw=="
      },
      "Microsoft.Extensions.DependencyModel": {
        "type": "Transitive",
        "resolved": "2.1.0",
        "contentHash": "nS2XKqi+1A1umnYNLX2Fbm/XnzCxs5i+zXVJ3VC6r9t2z0NZr9FLnJN4VQpKigdcWH/iFTbMuX6M6WQJcTjVIg==",
        "dependencies": {
          "Microsoft.DotNet.PlatformAbstractions": "2.1.0",
          "Newtonsoft.Json": "9.0.1",
          "System.Diagnostics.Debug": "4.0.11",
          "System.Dynamic.Runtime": "4.0.11",
          "System.Linq": "4.1.0"
        }
      },
      "Microsoft.Extensions.FileProviders.Abstractions": {
        "type": "Transitive",
        "resolved": "2.2.0",
        "contentHash": "EcnaSsPTqx2MGnHrmWOD0ugbuuqVT8iICqSqPzi45V5/MA1LjUNb0kwgcxBGqizV1R+WeBK7/Gw25Jzkyk9bIw==",
        "dependencies": {
          "Microsoft.Extensions.Primitives": "2.2.0"
        }
      },
      "Microsoft.Extensions.FileProviders.Physical": {
        "type": "Transitive",
        "resolved": "2.1.0",
        "contentHash": "A9xLomqD4tNFqDfleapx2C14ZcSjCTzn/4Od0W/wBYdlLF2tYDJ204e75HjpWDVTkr03kgdZbM3QZ6ZeDsrBYg==",
        "dependencies": {
          "Microsoft.Extensions.FileProviders.Abstractions": "2.1.0",
          "Microsoft.Extensions.FileSystemGlobbing": "2.1.0"
        }
      },
      "Microsoft.Extensions.FileSystemGlobbing": {
        "type": "Transitive",
        "resolved": "2.1.0",
        "contentHash": "JEwwhwbVTEXJu4W4l/FFx7FG9Fh5R8999mZl6qJImjM/LY4DxQsFYzpSkziMdY022n7TQpNUxJlH9bKZc7TqWw=="
      },
      "Microsoft.Extensions.Hosting": {
        "type": "Transitive",
        "resolved": "2.1.0",
        "contentHash": "nqOrLtBqpwRT006vdQ2Vp87uiuYztiZcZAndFqH91ZH4SQgr8wImCVQwzUgTxx1DSrpIW765+xrZTZqsoGtvqg==",
        "dependencies": {
          "Microsoft.Extensions.Configuration": "2.1.0",
          "Microsoft.Extensions.DependencyInjection": "2.1.0",
          "Microsoft.Extensions.FileProviders.Physical": "2.1.0",
          "Microsoft.Extensions.Hosting.Abstractions": "2.1.0",
          "Microsoft.Extensions.Logging": "2.1.0"
        }
      },
      "Microsoft.Extensions.Hosting.Abstractions": {
        "type": "Transitive",
        "resolved": "2.2.0",
        "contentHash": "+k4AEn68HOJat5gj1TWa6X28WlirNQO9sPIIeQbia+91n03esEtMSSoekSTpMjUzjqtJWQN3McVx0GvSPFHF/Q==",
        "dependencies": {
          "Microsoft.Extensions.Configuration.Abstractions": "2.2.0",
          "Microsoft.Extensions.DependencyInjection.Abstractions": "2.2.0",
          "Microsoft.Extensions.FileProviders.Abstractions": "2.2.0",
          "Microsoft.Extensions.Logging.Abstractions": "2.2.0"
        }
      },
      "Microsoft.Extensions.Logging": {
        "type": "Transitive",
        "resolved": "2.1.1",
        "contentHash": "hh+mkOAQDTp6XH80xJt3+wwYVzkbwYQl9XZRCz4Um0JjP/o7N9vHM3rZ6wwwtr+BBe/L6iBO2sz0px6OWBzqZQ==",
        "dependencies": {
          "Microsoft.Extensions.Configuration.Binder": "2.1.1",
          "Microsoft.Extensions.DependencyInjection.Abstractions": "2.1.1",
          "Microsoft.Extensions.Logging.Abstractions": "2.1.1",
          "Microsoft.Extensions.Options": "2.1.1"
        }
      },
      "Microsoft.Extensions.Logging.Abstractions": {
        "type": "Transitive",
        "resolved": "2.2.0",
        "contentHash": "B2WqEox8o+4KUOpL7rZPyh6qYjik8tHi2tN8Z9jZkHzED8ElYgZa/h6K+xliB435SqUcWT290Fr2aa8BtZjn8A=="
      },
      "Microsoft.Extensions.Logging.Configuration": {
        "type": "Transitive",
        "resolved": "2.1.0",
        "contentHash": "nMAcTACzW37zc3f7n5fIYsRDXtjjQA2U/kiE4xmuSLn7coCIeDfFTpUhJ+wG/3vwb5f1lFWNpyXGyQdlUCIXUw==",
        "dependencies": {
          "Microsoft.Extensions.Logging": "2.1.0",
          "Microsoft.Extensions.Options.ConfigurationExtensions": "2.1.0"
        }
      },
      "Microsoft.Extensions.ObjectPool": {
        "type": "Transitive",
        "resolved": "2.2.0",
        "contentHash": "gA8H7uQOnM5gb+L0uTNjViHYr+hRDqCdfugheGo/MxQnuHzmhhzCBTIPm19qL1z1Xe0NEMabfcOBGv9QghlZ8g=="
      },
      "Microsoft.Extensions.Options": {
        "type": "Transitive",
        "resolved": "2.2.0",
        "contentHash": "UpZLNLBpIZ0GTebShui7xXYh6DmBHjWM8NxGxZbdQh/bPZ5e6YswqI+bru6BnEL5eWiOdodsXtEz3FROcgi/qg==",
        "dependencies": {
          "Microsoft.Extensions.DependencyInjection.Abstractions": "2.2.0",
          "Microsoft.Extensions.Primitives": "2.2.0",
          "System.ComponentModel.Annotations": "4.5.0"
        }
      },
      "Microsoft.Extensions.Options.ConfigurationExtensions": {
        "type": "Transitive",
        "resolved": "2.1.0",
        "contentHash": "w/MP147fSqlIcCymaNpLbjdJsFVkSJM9Sz+jbWMr1gKMDVxoOS8AuFjJkVyKU/eydYxHIR/K1Hn3wisJBW5gSg==",
        "dependencies": {
          "Microsoft.Extensions.Configuration.Abstractions": "2.1.0",
          "Microsoft.Extensions.Configuration.Binder": "2.1.0",
          "Microsoft.Extensions.DependencyInjection.Abstractions": "2.1.0",
          "Microsoft.Extensions.Options": "2.1.0"
        }
      },
      "Microsoft.Extensions.Primitives": {
        "type": "Transitive",
        "resolved": "2.2.0",
        "contentHash": "azyQtqbm4fSaDzZHD/J+V6oWMFaf2tWP4WEGIYePLCMw3+b2RQdj9ybgbQyjCshcitQKQ4lEDOZjmSlTTrHxUg==",
        "dependencies": {
          "System.Memory": "4.5.1",
          "System.Runtime.CompilerServices.Unsafe": "4.5.1"
        }
      },
      "Microsoft.Identity.Client": {
        "type": "Transitive",
        "resolved": "4.45.0",
        "contentHash": "ircobISCLWbtE5eEoLKU+ldfZ8O41vg4lcy38KRj/znH17jvBiAl8oxcyNp89CsuqE3onxIpn21Ca7riyDDrRw==",
        "dependencies": {
          "Microsoft.IdentityModel.Abstractions": "6.18.0"
        }
      },
      "Microsoft.Identity.Client.Extensions.Msal": {
        "type": "Transitive",
        "resolved": "2.19.3",
        "contentHash": "zVVZjn8aW7W79rC1crioDgdOwaFTQorsSO6RgVlDDjc7MvbEGz071wSNrjVhzR0CdQn6Sefx7Abf1o7vasmrLg==",
        "dependencies": {
          "Microsoft.Identity.Client": "4.38.0",
          "System.Security.Cryptography.ProtectedData": "4.5.0"
        }
      },
      "Microsoft.IdentityModel.Abstractions": {
        "type": "Transitive",
        "resolved": "6.21.0",
        "contentHash": "XeE6LQtD719Qs2IG7HDi1TSw9LIkDbJ33xFiOBoHbApVw/8GpIBCbW+t7RwOjErUDyXZvjhZliwRkkLb8Z1uzg=="
      },
      "Microsoft.IdentityModel.JsonWebTokens": {
        "type": "Transitive",
        "resolved": "6.21.0",
        "contentHash": "d3h1/BaMeylKTkdP6XwRCxuOoDJZ44V9xaXr6gl5QxmpnZGdoK3bySo3OQN8ehRLJHShb94ElLUvoXyglQtgAw==",
        "dependencies": {
          "Microsoft.IdentityModel.Tokens": "6.21.0"
        }
      },
      "Microsoft.IdentityModel.Logging": {
        "type": "Transitive",
        "resolved": "6.21.0",
        "contentHash": "tuEhHIQwvBEhMf8I50hy8FHmRSUkffDFP5EdLsSDV4qRcl2wvOPkQxYqEzWkh+ytW6sbdJGEXElGhmhDfAxAKg==",
        "dependencies": {
          "Microsoft.IdentityModel.Abstractions": "6.21.0"
        }
      },
      "Microsoft.IdentityModel.Protocols": {
        "type": "Transitive",
        "resolved": "6.21.0",
        "contentHash": "0FqY5cTLQKtHrClzHEI+QxJl8OBT2vUiEQQB7UKk832JDiJJmetzYZ3AdSrPjN/3l3nkhByeWzXnhrX0JbifKg==",
        "dependencies": {
          "Microsoft.IdentityModel.Logging": "6.21.0",
          "Microsoft.IdentityModel.Tokens": "6.21.0"
        }
      },
      "Microsoft.IdentityModel.Protocols.OpenIdConnect": {
        "type": "Transitive",
        "resolved": "6.21.0",
        "contentHash": "vtSKL7n6EnAsLyxmiviusm6LKrblT2ndnNqN6rvVq6iIHAnPCK9E2DkDx6h1Jrpy1cvbp40r0cnTg23nhEAGTA==",
        "dependencies": {
          "Microsoft.IdentityModel.Protocols": "6.21.0",
          "System.IdentityModel.Tokens.Jwt": "6.21.0"
        }
      },
      "Microsoft.IdentityModel.Tokens": {
        "type": "Transitive",
        "resolved": "6.21.0",
        "contentHash": "AAEHZvZyb597a+QJSmtxH3n2P1nIJGpZ4Q89GTenknRx6T6zyfzf592yW/jA5e8EHN4tNMjjXHQaYWEq5+L05w==",
        "dependencies": {
          "Microsoft.CSharp": "4.5.0",
          "Microsoft.IdentityModel.Logging": "6.21.0",
          "System.Security.Cryptography.Cng": "4.5.0"
        }
      },
      "Microsoft.Net.Http.Headers": {
        "type": "Transitive",
        "resolved": "2.2.0",
        "contentHash": "iZNkjYqlo8sIOI0bQfpsSoMTmB/kyvmV2h225ihyZT33aTp48ZpF6qYnXxzSXmHt8DpBAwBTX+1s1UFLbYfZKg==",
        "dependencies": {
          "Microsoft.Extensions.Primitives": "2.2.0",
          "System.Buffers": "4.5.0"
        }
      },
      "Microsoft.NETCore.Platforms": {
        "type": "Transitive",
        "resolved": "5.0.0",
        "contentHash": "VyPlqzH2wavqquTcYpkIIAQ6WdenuKoFN0BdYBbCWsclXacSOHNQn66Gt4z5NBqEYW0FAPm5rlvki9ZiCij5xQ=="
      },
      "Microsoft.NETCore.Targets": {
        "type": "Transitive",
        "resolved": "1.1.0",
        "contentHash": "aOZA3BWfz9RXjpzt0sRJJMjAscAUm3Hoa4UWAfceV9UTYxgwZ1lZt5nO2myFf+/jetYQo4uTP7zS8sJY67BBxg=="
      },
      "Microsoft.SqlServer.Server": {
        "type": "Transitive",
        "resolved": "1.0.0",
        "contentHash": "N4KeF3cpcm1PUHym1RmakkzfkEv3GRMyofVv40uXsQhCQeglr2OHNcUk2WOG51AKpGO8ynGpo9M/kFXSzghwug=="
      },
      "Microsoft.Win32.Primitives": {
        "type": "Transitive",
        "resolved": "4.3.0",
        "contentHash": "9ZQKCWxH7Ijp9BfahvL2Zyf1cJIk8XYLF6Yjzr2yi0b2cOut/HQ31qf1ThHAgCc3WiZMdnWcfJCgN82/0UunxA==",
        "dependencies": {
          "Microsoft.NETCore.Platforms": "1.1.0",
          "Microsoft.NETCore.Targets": "1.1.0",
          "System.Runtime": "4.3.0"
        }
      },
      "Microsoft.Win32.Registry": {
        "type": "Transitive",
        "resolved": "5.0.0",
        "contentHash": "dDoKi0PnDz31yAyETfRntsLArTlVAVzUzCIvvEDsDsucrl33Dl8pIJG06ePTJTI3tGpeyHS9Cq7Foc/s4EeKcg==",
        "dependencies": {
          "System.Security.AccessControl": "5.0.0",
          "System.Security.Principal.Windows": "5.0.0"
        }
      },
      "Microsoft.Win32.SystemEvents": {
        "type": "Transitive",
        "resolved": "5.0.0",
        "contentHash": "Bh6blKG8VAKvXiLe2L+sEsn62nc1Ij34MrNxepD2OCrS5cpCwQa9MeLyhVQPQ/R4Wlzwuy6wMK8hLb11QPDRsQ==",
        "dependencies": {
          "Microsoft.NETCore.Platforms": "5.0.0"
        }
      },
      "ncrontab.signed": {
        "type": "Transitive",
        "resolved": "3.3.0",
        "contentHash": "w+fVX+uCk3C0nR7BDjWAmUzDQPNAaBusTPljWehx/2cbBTxuKm81sCTebwRnJtHfS+38xbqF7NiiwPWjRMKiFQ==",
        "dependencies": {
          "System.Collections": "4.0.11",
          "System.Diagnostics.Debug": "4.0.11",
          "System.Globalization": "4.0.11",
          "System.IO": "4.1.0",
          "System.Net.Primitives": "4.0.11",
          "System.Resources.ResourceManager": "4.0.1"
        }
      },
      "NETStandard.Library": {
        "type": "Transitive",
        "resolved": "1.6.1",
        "contentHash": "WcSp3+vP+yHNgS8EV5J7pZ9IRpeDuARBPN28by8zqff1wJQXm26PVU8L3/fYLBJVU7BtDyqNVWq2KlCVvSSR4A==",
        "dependencies": {
          "Microsoft.NETCore.Platforms": "1.1.0",
          "Microsoft.Win32.Primitives": "4.3.0",
          "System.AppContext": "4.3.0",
          "System.Collections": "4.3.0",
          "System.Collections.Concurrent": "4.3.0",
          "System.Console": "4.3.0",
          "System.Diagnostics.Debug": "4.3.0",
          "System.Diagnostics.Tools": "4.3.0",
          "System.Diagnostics.Tracing": "4.3.0",
          "System.Globalization": "4.3.0",
          "System.Globalization.Calendars": "4.3.0",
          "System.IO": "4.3.0",
          "System.IO.Compression": "4.3.0",
          "System.IO.Compression.ZipFile": "4.3.0",
          "System.IO.FileSystem": "4.3.0",
          "System.IO.FileSystem.Primitives": "4.3.0",
          "System.Linq": "4.3.0",
          "System.Linq.Expressions": "4.3.0",
          "System.Net.Http": "4.3.0",
          "System.Net.Primitives": "4.3.0",
          "System.Net.Sockets": "4.3.0",
          "System.ObjectModel": "4.3.0",
          "System.Reflection": "4.3.0",
          "System.Reflection.Extensions": "4.3.0",
          "System.Reflection.Primitives": "4.3.0",
          "System.Resources.ResourceManager": "4.3.0",
          "System.Runtime": "4.3.0",
          "System.Runtime.Extensions": "4.3.0",
          "System.Runtime.Handles": "4.3.0",
          "System.Runtime.InteropServices": "4.3.0",
          "System.Runtime.InteropServices.RuntimeInformation": "4.3.0",
          "System.Runtime.Numerics": "4.3.0",
          "System.Security.Cryptography.Algorithms": "4.3.0",
          "System.Security.Cryptography.Encoding": "4.3.0",
          "System.Security.Cryptography.Primitives": "4.3.0",
          "System.Security.Cryptography.X509Certificates": "4.3.0",
          "System.Text.Encoding": "4.3.0",
          "System.Text.Encoding.Extensions": "4.3.0",
          "System.Text.RegularExpressions": "4.3.0",
          "System.Threading": "4.3.0",
          "System.Threading.Tasks": "4.3.0",
          "System.Threading.Timer": "4.3.0",
          "System.Xml.ReaderWriter": "4.3.0",
          "System.Xml.XDocument": "4.3.0"
        }
      },
      "Newtonsoft.Json.Bson": {
        "type": "Transitive",
        "resolved": "1.0.1",
        "contentHash": "5PYT/IqQ+UK31AmZiSS102R6EsTo+LGTSI8bp7WAUqDKaF4wHXD8U9u4WxTI1vc64tYi++8p3dk3WWNqPFgldw==",
        "dependencies": {
          "NETStandard.Library": "1.6.1",
          "Newtonsoft.Json": "10.0.1"
        }
      },
      "runtime.debian.8-x64.runtime.native.System.Security.Cryptography.OpenSsl": {
        "type": "Transitive",
        "resolved": "4.3.0",
        "contentHash": "HdSSp5MnJSsg08KMfZThpuLPJpPwE5hBXvHwoKWosyHHfe8Mh5WKT0ylEOf6yNzX6Ngjxe4Whkafh5q7Ymac4Q=="
      },
      "runtime.fedora.23-x64.runtime.native.System.Security.Cryptography.OpenSsl": {
        "type": "Transitive",
        "resolved": "4.3.0",
        "contentHash": "+yH1a49wJMy8Zt4yx5RhJrxO/DBDByAiCzNwiETI+1S4mPdCu0OY4djdciC7Vssk0l22wQaDLrXxXkp+3+7bVA=="
      },
      "runtime.fedora.24-x64.runtime.native.System.Security.Cryptography.OpenSsl": {
        "type": "Transitive",
        "resolved": "4.3.0",
        "contentHash": "c3YNH1GQJbfIPJeCnr4avseugSqPrxwIqzthYyZDN6EuOyNOzq+y2KSUfRcXauya1sF4foESTgwM5e1A8arAKw=="
      },
      "runtime.native.System": {
        "type": "Transitive",
        "resolved": "4.3.0",
        "contentHash": "c/qWt2LieNZIj1jGnVNsE2Kl23Ya2aSTBuXMD6V7k9KWr6l16Tqdwq+hJScEpWER9753NWC8h96PaVNY5Ld7Jw==",
        "dependencies": {
          "Microsoft.NETCore.Platforms": "1.1.0",
          "Microsoft.NETCore.Targets": "1.1.0"
        }
      },
      "runtime.native.System.IO.Compression": {
        "type": "Transitive",
        "resolved": "4.3.0",
        "contentHash": "INBPonS5QPEgn7naufQFXJEp3zX6L4bwHgJ/ZH78aBTpeNfQMtf7C6VrAFhlq2xxWBveIOWyFzQjJ8XzHMhdOQ==",
        "dependencies": {
          "Microsoft.NETCore.Platforms": "1.1.0",
          "Microsoft.NETCore.Targets": "1.1.0"
        }
      },
      "runtime.native.System.Net.Http": {
        "type": "Transitive",
        "resolved": "4.3.0",
        "contentHash": "ZVuZJqnnegJhd2k/PtAbbIcZ3aZeITq3sj06oKfMBSfphW3HDmk/t4ObvbOk/JA/swGR0LNqMksAh/f7gpTROg==",
        "dependencies": {
          "Microsoft.NETCore.Platforms": "1.1.0",
          "Microsoft.NETCore.Targets": "1.1.0"
        }
      },
      "runtime.native.System.Security.Cryptography.Apple": {
        "type": "Transitive",
        "resolved": "4.3.0",
        "contentHash": "DloMk88juo0OuOWr56QG7MNchmafTLYWvABy36izkrLI5VledI0rq28KGs1i9wbpeT9NPQrx/wTf8U2vazqQ3Q==",
        "dependencies": {
          "runtime.osx.10.10-x64.runtime.native.System.Security.Cryptography.Apple": "4.3.0"
        }
      },
      "runtime.native.System.Security.Cryptography.OpenSsl": {
        "type": "Transitive",
        "resolved": "4.3.0",
        "contentHash": "NS1U+700m4KFRHR5o4vo9DSlTmlCKu/u7dtE5sUHVIPB+xpXxYQvgBgA6wEIeCz6Yfn0Z52/72WYsToCEPJnrw==",
        "dependencies": {
          "runtime.debian.8-x64.runtime.native.System.Security.Cryptography.OpenSsl": "4.3.0",
          "runtime.fedora.23-x64.runtime.native.System.Security.Cryptography.OpenSsl": "4.3.0",
          "runtime.fedora.24-x64.runtime.native.System.Security.Cryptography.OpenSsl": "4.3.0",
          "runtime.opensuse.13.2-x64.runtime.native.System.Security.Cryptography.OpenSsl": "4.3.0",
          "runtime.opensuse.42.1-x64.runtime.native.System.Security.Cryptography.OpenSsl": "4.3.0",
          "runtime.osx.10.10-x64.runtime.native.System.Security.Cryptography.OpenSsl": "4.3.0",
          "runtime.rhel.7-x64.runtime.native.System.Security.Cryptography.OpenSsl": "4.3.0",
          "runtime.ubuntu.14.04-x64.runtime.native.System.Security.Cryptography.OpenSsl": "4.3.0",
          "runtime.ubuntu.16.04-x64.runtime.native.System.Security.Cryptography.OpenSsl": "4.3.0",
          "runtime.ubuntu.16.10-x64.runtime.native.System.Security.Cryptography.OpenSsl": "4.3.0"
        }
      },
      "runtime.opensuse.13.2-x64.runtime.native.System.Security.Cryptography.OpenSsl": {
        "type": "Transitive",
        "resolved": "4.3.0",
        "contentHash": "b3pthNgxxFcD+Pc0WSEoC0+md3MyhRS6aCEeenvNE3Fdw1HyJ18ZhRFVJJzIeR/O/jpxPboB805Ho0T3Ul7w8A=="
      },
      "runtime.opensuse.42.1-x64.runtime.native.System.Security.Cryptography.OpenSsl": {
        "type": "Transitive",
        "resolved": "4.3.0",
        "contentHash": "KeLz4HClKf+nFS7p/6Fi/CqyLXh81FpiGzcmuS8DGi9lUqSnZ6Es23/gv2O+1XVGfrbNmviF7CckBpavkBoIFQ=="
      },
      "runtime.osx.10.10-x64.runtime.native.System.Security.Cryptography.Apple": {
        "type": "Transitive",
        "resolved": "4.3.0",
        "contentHash": "kVXCuMTrTlxq4XOOMAysuNwsXWpYeboGddNGpIgNSZmv1b6r/s/DPk0fYMB7Q5Qo4bY68o48jt4T4y5BVecbCQ=="
      },
      "runtime.osx.10.10-x64.runtime.native.System.Security.Cryptography.OpenSsl": {
        "type": "Transitive",
        "resolved": "4.3.0",
        "contentHash": "X7IdhILzr4ROXd8mI1BUCQMSHSQwelUlBjF1JyTKCjXaOGn2fB4EKBxQbCK2VjO3WaWIdlXZL3W6TiIVnrhX4g=="
      },
      "runtime.rhel.7-x64.runtime.native.System.Security.Cryptography.OpenSsl": {
        "type": "Transitive",
        "resolved": "4.3.0",
        "contentHash": "nyFNiCk/r+VOiIqreLix8yN+q3Wga9+SE8BCgkf+2BwEKiNx6DyvFjCgkfV743/grxv8jHJ8gUK4XEQw7yzRYg=="
      },
      "runtime.ubuntu.14.04-x64.runtime.native.System.Security.Cryptography.OpenSsl": {
        "type": "Transitive",
        "resolved": "4.3.0",
        "contentHash": "ytoewC6wGorL7KoCAvRfsgoJPJbNq+64k2SqW6JcOAebWsFUvCCYgfzQMrnpvPiEl4OrblUlhF2ji+Q1+SVLrQ=="
      },
      "runtime.ubuntu.16.04-x64.runtime.native.System.Security.Cryptography.OpenSsl": {
        "type": "Transitive",
        "resolved": "4.3.0",
        "contentHash": "I8bKw2I8k58Wx7fMKQJn2R8lamboCAiHfHeV/pS65ScKWMMI0+wJkLYlEKvgW1D/XvSl/221clBoR2q9QNNM7A=="
      },
      "runtime.ubuntu.16.10-x64.runtime.native.System.Security.Cryptography.OpenSsl": {
        "type": "Transitive",
        "resolved": "4.3.0",
        "contentHash": "VB5cn/7OzUfzdnC8tqAIMQciVLiq2epm2NrAm1E9OjNRyG4lVhfR61SMcLizejzQP8R8Uf/0l5qOIbUEi+RdEg=="
      },
      "System.AppContext": {
        "type": "Transitive",
        "resolved": "4.3.0",
        "contentHash": "fKC+rmaLfeIzUhagxY17Q9siv/sPrjjKcfNg1Ic8IlQkZLipo8ljcaZQu4VtI4Jqbzjc2VTjzGLF6WmsRXAEgA==",
        "dependencies": {
          "System.Runtime": "4.3.0"
        }
      },
      "System.Buffers": {
        "type": "Transitive",
        "resolved": "4.5.1",
        "contentHash": "Rw7ijyl1qqRS0YQD/WycNst8hUUMgrMH4FCn1nNm27M4VxchZ1js3fVjQaANHO5f3sN4isvP4a+Met9Y4YomAg=="
      },
      "System.Collections": {
        "type": "Transitive",
        "resolved": "4.3.0",
        "contentHash": "3Dcj85/TBdVpL5Zr+gEEBUuFe2icOnLalmEh9hfck1PTYbbyWuZgh4fmm2ysCLTrqLQw6t3TgTyJ+VLp+Qb+Lw==",
        "dependencies": {
          "Microsoft.NETCore.Platforms": "1.1.0",
          "Microsoft.NETCore.Targets": "1.1.0",
          "System.Runtime": "4.3.0"
        }
      },
      "System.Collections.Concurrent": {
        "type": "Transitive",
        "resolved": "4.3.0",
        "contentHash": "ztl69Xp0Y/UXCL+3v3tEU+lIy+bvjKNUmopn1wep/a291pVPK7dxBd6T7WnlQqRog+d1a/hSsgRsmFnIBKTPLQ==",
        "dependencies": {
          "System.Collections": "4.3.0",
          "System.Diagnostics.Debug": "4.3.0",
          "System.Diagnostics.Tracing": "4.3.0",
          "System.Globalization": "4.3.0",
          "System.Reflection": "4.3.0",
          "System.Resources.ResourceManager": "4.3.0",
          "System.Runtime": "4.3.0",
          "System.Runtime.Extensions": "4.3.0",
          "System.Threading": "4.3.0",
          "System.Threading.Tasks": "4.3.0"
        }
      },
      "System.ComponentModel.Annotations": {
        "type": "Transitive",
        "resolved": "4.5.0",
        "contentHash": "UxYQ3FGUOtzJ7LfSdnYSFd7+oEv6M8NgUatatIN2HxNtDdlcvFAf+VIq4Of9cDMJEJC0aSRv/x898RYhB4Yppg=="
      },
      "System.Configuration.ConfigurationManager": {
        "type": "Transitive",
        "resolved": "5.0.0",
        "contentHash": "aM7cbfEfVNlEEOj3DsZP+2g9NRwbkyiAv2isQEzw7pnkDg9ekCU2m1cdJLM02Uq691OaCS91tooaxcEn8d0q5w==",
        "dependencies": {
          "System.Security.Cryptography.ProtectedData": "5.0.0",
          "System.Security.Permissions": "5.0.0"
        }
      },
      "System.Console": {
        "type": "Transitive",
        "resolved": "4.3.0",
        "contentHash": "DHDrIxiqk1h03m6khKWV2X8p/uvN79rgSqpilL6uzpmSfxfU5ng8VcPtW4qsDsQDHiTv6IPV9TmD5M/vElPNLg==",
        "dependencies": {
          "Microsoft.NETCore.Platforms": "1.1.0",
          "Microsoft.NETCore.Targets": "1.1.0",
          "System.IO": "4.3.0",
          "System.Runtime": "4.3.0",
          "System.Text.Encoding": "4.3.0"
        }
      },
      "System.Diagnostics.Debug": {
        "type": "Transitive",
        "resolved": "4.3.0",
        "contentHash": "ZUhUOdqmaG5Jk3Xdb8xi5kIyQYAA4PnTNlHx1mu9ZY3qv4ELIdKbnL/akbGaKi2RnNUWaZsAs31rvzFdewTj2g==",
        "dependencies": {
          "Microsoft.NETCore.Platforms": "1.1.0",
          "Microsoft.NETCore.Targets": "1.1.0",
          "System.Runtime": "4.3.0"
        }
      },
      "System.Diagnostics.DiagnosticSource": {
        "type": "Transitive",
        "resolved": "5.0.0",
        "contentHash": "tCQTzPsGZh/A9LhhA6zrqCRV4hOHsK90/G7q3Khxmn6tnB1PuNU0cRaKANP2AWcF9bn0zsuOoZOSrHuJk6oNBA=="
      },
      "System.Diagnostics.Tools": {
        "type": "Transitive",
        "resolved": "4.3.0",
        "contentHash": "UUvkJfSYJMM6x527dJg2VyWPSRqIVB0Z7dbjHst1zmwTXz5CcXSYJFWRpuigfbO1Lf7yfZiIaEUesfnl/g5EyA==",
        "dependencies": {
          "Microsoft.NETCore.Platforms": "1.1.0",
          "Microsoft.NETCore.Targets": "1.1.0",
          "System.Runtime": "4.3.0"
        }
      },
      "System.Diagnostics.TraceSource": {
        "type": "Transitive",
        "resolved": "4.3.0",
        "contentHash": "VnYp1NxGx8Ww731y2LJ1vpfb/DKVNKEZ8Jsh5SgQTZREL/YpWRArgh9pI8CDLmgHspZmLL697CaLvH85qQpRiw==",
        "dependencies": {
          "Microsoft.NETCore.Platforms": "1.1.0",
          "System.Collections": "4.3.0",
          "System.Diagnostics.Debug": "4.3.0",
          "System.Globalization": "4.3.0",
          "System.Resources.ResourceManager": "4.3.0",
          "System.Runtime": "4.3.0",
          "System.Runtime.Extensions": "4.3.0",
          "System.Threading": "4.3.0",
          "runtime.native.System": "4.3.0"
        }
      },
      "System.Diagnostics.Tracing": {
        "type": "Transitive",
        "resolved": "4.3.0",
        "contentHash": "rswfv0f/Cqkh78rA5S8eN8Neocz234+emGCtTF3lxPY96F+mmmUen6tbn0glN6PMvlKQb9bPAY5e9u7fgPTkKw==",
        "dependencies": {
          "Microsoft.NETCore.Platforms": "1.1.0",
          "Microsoft.NETCore.Targets": "1.1.0",
          "System.Runtime": "4.3.0"
        }
      },
      "System.Drawing.Common": {
        "type": "Transitive",
        "resolved": "5.0.0",
        "contentHash": "SztFwAnpfKC8+sEKXAFxCBWhKQaEd97EiOL7oZJZP56zbqnLpmxACWA8aGseaUExciuEAUuR9dY8f7HkTRAdnw==",
        "dependencies": {
          "Microsoft.Win32.SystemEvents": "5.0.0"
        }
      },
      "System.Dynamic.Runtime": {
        "type": "Transitive",
        "resolved": "4.0.11",
        "contentHash": "db34f6LHYM0U0JpE+sOmjar27BnqTVkbLJhgfwMpTdgTigG/Hna3m2MYVwnFzGGKnEJk2UXFuoVTr8WUbU91/A==",
        "dependencies": {
          "System.Collections": "4.0.11",
          "System.Diagnostics.Debug": "4.0.11",
          "System.Globalization": "4.0.11",
          "System.Linq": "4.1.0",
          "System.Linq.Expressions": "4.1.0",
          "System.ObjectModel": "4.0.12",
          "System.Reflection": "4.1.0",
          "System.Reflection.Emit": "4.0.1",
          "System.Reflection.Emit.ILGeneration": "4.0.1",
          "System.Reflection.Primitives": "4.0.1",
          "System.Reflection.TypeExtensions": "4.1.0",
          "System.Resources.ResourceManager": "4.0.1",
          "System.Runtime": "4.1.0",
          "System.Runtime.Extensions": "4.1.0",
          "System.Threading": "4.0.11"
        }
      },
      "System.Formats.Asn1": {
        "type": "Transitive",
        "resolved": "5.0.0",
        "contentHash": "MTvUIktmemNB+El0Fgw9egyqT9AYSIk6DTJeoDSpc3GIHxHCMo8COqkWT1mptX5tZ1SlQ6HJZ0OsSvMth1c12w=="
      },
      "System.Globalization": {
        "type": "Transitive",
        "resolved": "4.3.0",
        "contentHash": "kYdVd2f2PAdFGblzFswE4hkNANJBKRmsfa2X5LG2AcWE1c7/4t0pYae1L8vfZ5xvE2nK/R9JprtToA61OSHWIg==",
        "dependencies": {
          "Microsoft.NETCore.Platforms": "1.1.0",
          "Microsoft.NETCore.Targets": "1.1.0",
          "System.Runtime": "4.3.0"
        }
      },
      "System.Globalization.Calendars": {
        "type": "Transitive",
        "resolved": "4.3.0",
        "contentHash": "GUlBtdOWT4LTV3I+9/PJW+56AnnChTaOqqTLFtdmype/L500M2LIyXgmtd9X2P2VOkmJd5c67H5SaC2QcL1bFA==",
        "dependencies": {
          "Microsoft.NETCore.Platforms": "1.1.0",
          "Microsoft.NETCore.Targets": "1.1.0",
          "System.Globalization": "4.3.0",
          "System.Runtime": "4.3.0"
        }
      },
      "System.Globalization.Extensions": {
        "type": "Transitive",
        "resolved": "4.3.0",
        "contentHash": "FhKmdR6MPG+pxow6wGtNAWdZh7noIOpdD5TwQ3CprzgIE1bBBoim0vbR1+AWsWjQmU7zXHgQo4TWSP6lCeiWcQ==",
        "dependencies": {
          "Microsoft.NETCore.Platforms": "1.1.0",
          "System.Globalization": "4.3.0",
          "System.Resources.ResourceManager": "4.3.0",
          "System.Runtime": "4.3.0",
          "System.Runtime.Extensions": "4.3.0",
          "System.Runtime.InteropServices": "4.3.0"
        }
      },
      "System.IdentityModel.Tokens.Jwt": {
        "type": "Transitive",
        "resolved": "6.21.0",
        "contentHash": "JRD8AuypBE+2zYxT3dMJomQVsPYsCqlyZhWel3J1d5nzQokSRyTueF+Q4ID3Jcu6zSZKuzOdJ1MLTkbQsDqcvQ==",
        "dependencies": {
          "Microsoft.IdentityModel.JsonWebTokens": "6.21.0",
          "Microsoft.IdentityModel.Tokens": "6.21.0"
        }
      },
      "System.IO": {
        "type": "Transitive",
        "resolved": "4.3.0",
        "contentHash": "3qjaHvxQPDpSOYICjUoTsmoq5u6QJAFRUITgeT/4gqkF1bajbSmb1kwSxEA8AHlofqgcKJcM8udgieRNhaJ5Cg==",
        "dependencies": {
          "Microsoft.NETCore.Platforms": "1.1.0",
          "Microsoft.NETCore.Targets": "1.1.0",
          "System.Runtime": "4.3.0",
          "System.Text.Encoding": "4.3.0",
          "System.Threading.Tasks": "4.3.0"
        }
      },
      "System.IO.Compression": {
        "type": "Transitive",
        "resolved": "4.3.0",
        "contentHash": "YHndyoiV90iu4iKG115ibkhrG+S3jBm8Ap9OwoUAzO5oPDAWcr0SFwQFm0HjM8WkEZWo0zvLTyLmbvTkW1bXgg==",
        "dependencies": {
          "Microsoft.NETCore.Platforms": "1.1.0",
          "System.Buffers": "4.3.0",
          "System.Collections": "4.3.0",
          "System.Diagnostics.Debug": "4.3.0",
          "System.IO": "4.3.0",
          "System.Resources.ResourceManager": "4.3.0",
          "System.Runtime": "4.3.0",
          "System.Runtime.Extensions": "4.3.0",
          "System.Runtime.Handles": "4.3.0",
          "System.Runtime.InteropServices": "4.3.0",
          "System.Text.Encoding": "4.3.0",
          "System.Threading": "4.3.0",
          "System.Threading.Tasks": "4.3.0",
          "runtime.native.System": "4.3.0",
          "runtime.native.System.IO.Compression": "4.3.0"
        }
      },
      "System.IO.Compression.ZipFile": {
        "type": "Transitive",
        "resolved": "4.3.0",
        "contentHash": "G4HwjEsgIwy3JFBduZ9quBkAu+eUwjIdJleuNSgmUojbH6O3mlvEIme+GHx/cLlTAPcrnnL7GqvB9pTlWRfhOg==",
        "dependencies": {
          "System.Buffers": "4.3.0",
          "System.IO": "4.3.0",
          "System.IO.Compression": "4.3.0",
          "System.IO.FileSystem": "4.3.0",
          "System.IO.FileSystem.Primitives": "4.3.0",
          "System.Resources.ResourceManager": "4.3.0",
          "System.Runtime": "4.3.0",
          "System.Runtime.Extensions": "4.3.0",
          "System.Text.Encoding": "4.3.0"
        }
      },
      "System.IO.FileSystem": {
        "type": "Transitive",
        "resolved": "4.3.0",
        "contentHash": "3wEMARTnuio+ulnvi+hkRNROYwa1kylvYahhcLk4HSoVdl+xxTFVeVlYOfLwrDPImGls0mDqbMhrza8qnWPTdA==",
        "dependencies": {
          "Microsoft.NETCore.Platforms": "1.1.0",
          "Microsoft.NETCore.Targets": "1.1.0",
          "System.IO": "4.3.0",
          "System.IO.FileSystem.Primitives": "4.3.0",
          "System.Runtime": "4.3.0",
          "System.Runtime.Handles": "4.3.0",
          "System.Text.Encoding": "4.3.0",
          "System.Threading.Tasks": "4.3.0"
        }
      },
      "System.IO.FileSystem.Primitives": {
        "type": "Transitive",
        "resolved": "4.3.0",
        "contentHash": "6QOb2XFLch7bEc4lIcJH49nJN2HV+OC3fHDgsLVsBVBk3Y4hFAnOBGzJ2lUu7CyDDFo9IBWkSsnbkT6IBwwiMw==",
        "dependencies": {
          "System.Runtime": "4.3.0"
        }
      },
      "System.Linq": {
        "type": "Transitive",
        "resolved": "4.3.0",
        "contentHash": "5DbqIUpsDp0dFftytzuMmc0oeMdQwjcP/EWxsksIz/w1TcFRkZ3yKKz0PqiYFMmEwPSWw+qNVqD7PJ889JzHbw==",
        "dependencies": {
          "System.Collections": "4.3.0",
          "System.Diagnostics.Debug": "4.3.0",
          "System.Resources.ResourceManager": "4.3.0",
          "System.Runtime": "4.3.0",
          "System.Runtime.Extensions": "4.3.0"
        }
      },
      "System.Linq.Expressions": {
        "type": "Transitive",
        "resolved": "4.3.0",
        "contentHash": "PGKkrd2khG4CnlyJwxwwaWWiSiWFNBGlgXvJpeO0xCXrZ89ODrQ6tjEWS/kOqZ8GwEOUATtKtzp1eRgmYNfclg==",
        "dependencies": {
          "System.Collections": "4.3.0",
          "System.Diagnostics.Debug": "4.3.0",
          "System.Globalization": "4.3.0",
          "System.IO": "4.3.0",
          "System.Linq": "4.3.0",
          "System.ObjectModel": "4.3.0",
          "System.Reflection": "4.3.0",
          "System.Reflection.Emit": "4.3.0",
          "System.Reflection.Emit.ILGeneration": "4.3.0",
          "System.Reflection.Emit.Lightweight": "4.3.0",
          "System.Reflection.Extensions": "4.3.0",
          "System.Reflection.Primitives": "4.3.0",
          "System.Reflection.TypeExtensions": "4.3.0",
          "System.Resources.ResourceManager": "4.3.0",
          "System.Runtime": "4.3.0",
          "System.Runtime.Extensions": "4.3.0",
          "System.Threading": "4.3.0"
        }
      },
      "System.Memory": {
        "type": "Transitive",
        "resolved": "4.5.4",
        "contentHash": "1MbJTHS1lZ4bS4FmsJjnuGJOu88ZzTT2rLvrhW7Ygic+pC0NWA+3hgAen0HRdsocuQXCkUTdFn9yHJJhsijDXw=="
      },
      "System.Memory.Data": {
        "type": "Transitive",
        "resolved": "1.0.2",
        "contentHash": "JGkzeqgBsiZwKJZ1IxPNsDFZDhUvuEdX8L8BDC8N3KOj+6zMcNU28CNN59TpZE/VJYy9cP+5M+sbxtWJx3/xtw==",
        "dependencies": {
          "System.Text.Encodings.Web": "4.7.2",
          "System.Text.Json": "4.6.0"
        }
      },
      "System.Net.Http": {
        "type": "Transitive",
        "resolved": "4.3.0",
        "contentHash": "sYg+FtILtRQuYWSIAuNOELwVuVsxVyJGWQyOnlAzhV4xvhyFnON1bAzYYC+jjRW8JREM45R0R5Dgi8MTC5sEwA==",
        "dependencies": {
          "Microsoft.NETCore.Platforms": "1.1.0",
          "System.Collections": "4.3.0",
          "System.Diagnostics.Debug": "4.3.0",
          "System.Diagnostics.DiagnosticSource": "4.3.0",
          "System.Diagnostics.Tracing": "4.3.0",
          "System.Globalization": "4.3.0",
          "System.Globalization.Extensions": "4.3.0",
          "System.IO": "4.3.0",
          "System.IO.FileSystem": "4.3.0",
          "System.Net.Primitives": "4.3.0",
          "System.Resources.ResourceManager": "4.3.0",
          "System.Runtime": "4.3.0",
          "System.Runtime.Extensions": "4.3.0",
          "System.Runtime.Handles": "4.3.0",
          "System.Runtime.InteropServices": "4.3.0",
          "System.Security.Cryptography.Algorithms": "4.3.0",
          "System.Security.Cryptography.Encoding": "4.3.0",
          "System.Security.Cryptography.OpenSsl": "4.3.0",
          "System.Security.Cryptography.Primitives": "4.3.0",
          "System.Security.Cryptography.X509Certificates": "4.3.0",
          "System.Text.Encoding": "4.3.0",
          "System.Threading": "4.3.0",
          "System.Threading.Tasks": "4.3.0",
          "runtime.native.System": "4.3.0",
          "runtime.native.System.Net.Http": "4.3.0",
          "runtime.native.System.Security.Cryptography.OpenSsl": "4.3.0"
        }
      },
      "System.Net.Primitives": {
        "type": "Transitive",
        "resolved": "4.3.0",
        "contentHash": "qOu+hDwFwoZPbzPvwut2qATe3ygjeQBDQj91xlsaqGFQUI5i4ZnZb8yyQuLGpDGivEPIt8EJkd1BVzVoP31FXA==",
        "dependencies": {
          "Microsoft.NETCore.Platforms": "1.1.0",
          "Microsoft.NETCore.Targets": "1.1.0",
          "System.Runtime": "4.3.0",
          "System.Runtime.Handles": "4.3.0"
        }
      },
      "System.Net.Sockets": {
        "type": "Transitive",
        "resolved": "4.3.0",
        "contentHash": "m6icV6TqQOAdgt5N/9I5KNpjom/5NFtkmGseEH+AK/hny8XrytLH3+b5M8zL/Ycg3fhIocFpUMyl/wpFnVRvdw==",
        "dependencies": {
          "Microsoft.NETCore.Platforms": "1.1.0",
          "Microsoft.NETCore.Targets": "1.1.0",
          "System.IO": "4.3.0",
          "System.Net.Primitives": "4.3.0",
          "System.Runtime": "4.3.0",
          "System.Threading.Tasks": "4.3.0"
        }
      },
      "System.Numerics.Vectors": {
        "type": "Transitive",
        "resolved": "4.5.0",
        "contentHash": "QQTlPTl06J/iiDbJCiepZ4H//BVraReU4O4EoRw1U02H5TLUIT7xn3GnDp9AXPSlJUDyFs4uWjWafNX6WrAojQ=="
      },
      "System.ObjectModel": {
        "type": "Transitive",
        "resolved": "4.3.0",
        "contentHash": "bdX+80eKv9bN6K4N+d77OankKHGn6CH711a6fcOpMQu2Fckp/Ft4L/kW9WznHpyR0NRAvJutzOMHNNlBGvxQzQ==",
        "dependencies": {
          "System.Collections": "4.3.0",
          "System.Diagnostics.Debug": "4.3.0",
          "System.Resources.ResourceManager": "4.3.0",
          "System.Runtime": "4.3.0",
          "System.Threading": "4.3.0"
        }
      },
      "System.Reflection": {
        "type": "Transitive",
        "resolved": "4.3.0",
        "contentHash": "KMiAFoW7MfJGa9nDFNcfu+FpEdiHpWgTcS2HdMpDvt9saK3y/G4GwprPyzqjFH9NTaGPQeWNHU+iDlDILj96aQ==",
        "dependencies": {
          "Microsoft.NETCore.Platforms": "1.1.0",
          "Microsoft.NETCore.Targets": "1.1.0",
          "System.IO": "4.3.0",
          "System.Reflection.Primitives": "4.3.0",
          "System.Runtime": "4.3.0"
        }
      },
      "System.Reflection.Emit": {
        "type": "Transitive",
        "resolved": "4.3.0",
        "contentHash": "228FG0jLcIwTVJyz8CLFKueVqQK36ANazUManGaJHkO0icjiIypKW7YLWLIWahyIkdh5M7mV2dJepllLyA1SKg==",
        "dependencies": {
          "System.IO": "4.3.0",
          "System.Reflection": "4.3.0",
          "System.Reflection.Emit.ILGeneration": "4.3.0",
          "System.Reflection.Primitives": "4.3.0",
          "System.Runtime": "4.3.0"
        }
      },
      "System.Reflection.Emit.ILGeneration": {
        "type": "Transitive",
        "resolved": "4.3.0",
        "contentHash": "59tBslAk9733NXLrUJrwNZEzbMAcu8k344OYo+wfSVygcgZ9lgBdGIzH/nrg3LYhXceynyvTc8t5/GD4Ri0/ng==",
        "dependencies": {
          "System.Reflection": "4.3.0",
          "System.Reflection.Primitives": "4.3.0",
          "System.Runtime": "4.3.0"
        }
      },
      "System.Reflection.Emit.Lightweight": {
        "type": "Transitive",
        "resolved": "4.3.0",
        "contentHash": "oadVHGSMsTmZsAF864QYN1t1QzZjIcuKU3l2S9cZOwDdDueNTrqq1yRj7koFfIGEnKpt6NjpL3rOzRhs4ryOgA==",
        "dependencies": {
          "System.Reflection": "4.3.0",
          "System.Reflection.Emit.ILGeneration": "4.3.0",
          "System.Reflection.Primitives": "4.3.0",
          "System.Runtime": "4.3.0"
        }
      },
      "System.Reflection.Extensions": {
        "type": "Transitive",
        "resolved": "4.3.0",
        "contentHash": "rJkrJD3kBI5B712aRu4DpSIiHRtr6QlfZSQsb0hYHrDCZORXCFjQfoipo2LaMUHoT9i1B7j7MnfaEKWDFmFQNQ==",
        "dependencies": {
          "Microsoft.NETCore.Platforms": "1.1.0",
          "Microsoft.NETCore.Targets": "1.1.0",
          "System.Reflection": "4.3.0",
          "System.Runtime": "4.3.0"
        }
      },
      "System.Reflection.Primitives": {
        "type": "Transitive",
        "resolved": "4.3.0",
        "contentHash": "5RXItQz5As4xN2/YUDxdpsEkMhvw3e6aNveFXUn4Hl/udNTCNhnKp8lT9fnc3MhvGKh1baak5CovpuQUXHAlIA==",
        "dependencies": {
          "Microsoft.NETCore.Platforms": "1.1.0",
          "Microsoft.NETCore.Targets": "1.1.0",
          "System.Runtime": "4.3.0"
        }
      },
      "System.Reflection.TypeExtensions": {
        "type": "Transitive",
        "resolved": "4.3.0",
        "contentHash": "7u6ulLcZbyxB5Gq0nMkQttcdBTx57ibzw+4IOXEfR+sXYQoHvjW5LTLyNr8O22UIMrqYbchJQJnos4eooYzYJA==",
        "dependencies": {
          "System.Reflection": "4.3.0",
          "System.Runtime": "4.3.0"
        }
      },
      "System.Resources.ResourceManager": {
        "type": "Transitive",
        "resolved": "4.3.0",
        "contentHash": "/zrcPkkWdZmI4F92gL/TPumP98AVDu/Wxr3CSJGQQ+XN6wbRZcyfSKVoPo17ilb3iOr0cCRqJInGwNMolqhS8A==",
        "dependencies": {
          "Microsoft.NETCore.Platforms": "1.1.0",
          "Microsoft.NETCore.Targets": "1.1.0",
          "System.Globalization": "4.3.0",
          "System.Reflection": "4.3.0",
          "System.Runtime": "4.3.0"
        }
      },
      "System.Runtime": {
        "type": "Transitive",
        "resolved": "4.3.0",
        "contentHash": "JufQi0vPQ0xGnAczR13AUFglDyVYt4Kqnz1AZaiKZ5+GICq0/1MH/mO/eAJHt/mHW1zjKBJd7kV26SrxddAhiw==",
        "dependencies": {
          "Microsoft.NETCore.Platforms": "1.1.0",
          "Microsoft.NETCore.Targets": "1.1.0"
        }
      },
      "System.Runtime.CompilerServices.Unsafe": {
        "type": "Transitive",
        "resolved": "4.5.1",
        "contentHash": "Zh8t8oqolRaFa9vmOZfdQm/qKejdqz0J9kr7o2Fu0vPeoH3BL1EOXipKWwkWtLT1JPzjByrF19fGuFlNbmPpiw=="
      },
      "System.Runtime.Extensions": {
        "type": "Transitive",
        "resolved": "4.3.0",
        "contentHash": "guW0uK0fn5fcJJ1tJVXYd7/1h5F+pea1r7FLSOz/f8vPEqbR2ZAknuRDvTQ8PzAilDveOxNjSfr0CHfIQfFk8g==",
        "dependencies": {
          "Microsoft.NETCore.Platforms": "1.1.0",
          "Microsoft.NETCore.Targets": "1.1.0",
          "System.Runtime": "4.3.0"
        }
      },
      "System.Runtime.Handles": {
        "type": "Transitive",
        "resolved": "4.3.0",
        "contentHash": "OKiSUN7DmTWeYb3l51A7EYaeNMnvxwE249YtZz7yooT4gOZhmTjIn48KgSsw2k2lYdLgTKNJw/ZIfSElwDRVgg==",
        "dependencies": {
          "Microsoft.NETCore.Platforms": "1.1.0",
          "Microsoft.NETCore.Targets": "1.1.0",
          "System.Runtime": "4.3.0"
        }
      },
      "System.Runtime.InteropServices": {
        "type": "Transitive",
        "resolved": "4.3.0",
        "contentHash": "uv1ynXqiMK8mp1GM3jDqPCFN66eJ5w5XNomaK2XD+TuCroNTLFGeZ+WCmBMcBDyTFKou3P6cR6J/QsaqDp7fGQ==",
        "dependencies": {
          "Microsoft.NETCore.Platforms": "1.1.0",
          "Microsoft.NETCore.Targets": "1.1.0",
          "System.Reflection": "4.3.0",
          "System.Reflection.Primitives": "4.3.0",
          "System.Runtime": "4.3.0",
          "System.Runtime.Handles": "4.3.0"
        }
      },
      "System.Runtime.InteropServices.RuntimeInformation": {
        "type": "Transitive",
        "resolved": "4.3.0",
        "contentHash": "cbz4YJMqRDR7oLeMRbdYv7mYzc++17lNhScCX0goO2XpGWdvAt60CGN+FHdePUEHCe/Jy9jUlvNAiNdM+7jsOw==",
        "dependencies": {
          "System.Reflection": "4.3.0",
          "System.Reflection.Extensions": "4.3.0",
          "System.Resources.ResourceManager": "4.3.0",
          "System.Runtime": "4.3.0",
          "System.Runtime.InteropServices": "4.3.0",
          "System.Threading": "4.3.0",
          "runtime.native.System": "4.3.0"
        }
      },
      "System.Runtime.Loader": {
        "type": "Transitive",
        "resolved": "4.3.0",
        "contentHash": "DHMaRn8D8YCK2GG2pw+UzNxn/OHVfaWx7OTLBD/hPegHZZgcZh3H6seWegrC4BYwsfuGrywIuT+MQs+rPqRLTQ==",
        "dependencies": {
          "System.IO": "4.3.0",
          "System.Reflection": "4.3.0",
          "System.Runtime": "4.3.0"
        }
      },
      "System.Runtime.Numerics": {
        "type": "Transitive",
        "resolved": "4.3.0",
        "contentHash": "yMH+MfdzHjy17l2KESnPiF2dwq7T+xLnSJar7slyimAkUh/gTrS9/UQOtv7xarskJ2/XDSNvfLGOBQPjL7PaHQ==",
        "dependencies": {
          "System.Globalization": "4.3.0",
          "System.Resources.ResourceManager": "4.3.0",
          "System.Runtime": "4.3.0",
          "System.Runtime.Extensions": "4.3.0"
        }
      },
      "System.Security.AccessControl": {
        "type": "Transitive",
        "resolved": "5.0.0",
        "contentHash": "dagJ1mHZO3Ani8GH0PHpPEe/oYO+rVdbQjvjJkBRNQkX4t0r1iaeGn8+/ybkSLEan3/slM0t59SVdHzuHf2jmw==",
        "dependencies": {
          "Microsoft.NETCore.Platforms": "5.0.0",
          "System.Security.Principal.Windows": "5.0.0"
        }
      },
      "System.Security.Cryptography.Algorithms": {
        "type": "Transitive",
        "resolved": "4.3.0",
        "contentHash": "W1kd2Y8mYSCgc3ULTAZ0hOP2dSdG5YauTb1089T0/kRcN2MpSAW1izOFROrJgxSlMn3ArsgHXagigyi+ibhevg==",
        "dependencies": {
          "Microsoft.NETCore.Platforms": "1.1.0",
          "System.Collections": "4.3.0",
          "System.IO": "4.3.0",
          "System.Resources.ResourceManager": "4.3.0",
          "System.Runtime": "4.3.0",
          "System.Runtime.Extensions": "4.3.0",
          "System.Runtime.Handles": "4.3.0",
          "System.Runtime.InteropServices": "4.3.0",
          "System.Runtime.Numerics": "4.3.0",
          "System.Security.Cryptography.Encoding": "4.3.0",
          "System.Security.Cryptography.Primitives": "4.3.0",
          "System.Text.Encoding": "4.3.0",
          "runtime.native.System.Security.Cryptography.Apple": "4.3.0",
          "runtime.native.System.Security.Cryptography.OpenSsl": "4.3.0"
        }
      },
      "System.Security.Cryptography.Cng": {
        "type": "Transitive",
        "resolved": "5.0.0",
        "contentHash": "jIMXsKn94T9JY7PvPq/tMfqa6GAaHpElRDpmG+SuL+D3+sTw2M8VhnibKnN8Tq+4JqbPJ/f+BwtLeDMEnzAvRg==",
        "dependencies": {
          "System.Formats.Asn1": "5.0.0"
        }
      },
      "System.Security.Cryptography.Csp": {
        "type": "Transitive",
        "resolved": "4.3.0",
        "contentHash": "X4s/FCkEUnRGnwR3aSfVIkldBmtURMhmexALNTwpjklzxWU7yjMk7GHLKOZTNkgnWnE0q7+BCf9N2LVRWxewaA==",
        "dependencies": {
          "Microsoft.NETCore.Platforms": "1.1.0",
          "System.IO": "4.3.0",
          "System.Reflection": "4.3.0",
          "System.Resources.ResourceManager": "4.3.0",
          "System.Runtime": "4.3.0",
          "System.Runtime.Extensions": "4.3.0",
          "System.Runtime.Handles": "4.3.0",
          "System.Runtime.InteropServices": "4.3.0",
          "System.Security.Cryptography.Algorithms": "4.3.0",
          "System.Security.Cryptography.Encoding": "4.3.0",
          "System.Security.Cryptography.Primitives": "4.3.0",
          "System.Text.Encoding": "4.3.0",
          "System.Threading": "4.3.0"
        }
      },
      "System.Security.Cryptography.Encoding": {
        "type": "Transitive",
        "resolved": "4.3.0",
        "contentHash": "1DEWjZZly9ae9C79vFwqaO5kaOlI5q+3/55ohmq/7dpDyDfc8lYe7YVxJUZ5MF/NtbkRjwFRo14yM4OEo9EmDw==",
        "dependencies": {
          "Microsoft.NETCore.Platforms": "1.1.0",
          "System.Collections": "4.3.0",
          "System.Collections.Concurrent": "4.3.0",
          "System.Linq": "4.3.0",
          "System.Resources.ResourceManager": "4.3.0",
          "System.Runtime": "4.3.0",
          "System.Runtime.Extensions": "4.3.0",
          "System.Runtime.Handles": "4.3.0",
          "System.Runtime.InteropServices": "4.3.0",
          "System.Security.Cryptography.Primitives": "4.3.0",
          "System.Text.Encoding": "4.3.0",
          "runtime.native.System.Security.Cryptography.OpenSsl": "4.3.0"
        }
      },
      "System.Security.Cryptography.OpenSsl": {
        "type": "Transitive",
        "resolved": "4.3.0",
        "contentHash": "h4CEgOgv5PKVF/HwaHzJRiVboL2THYCou97zpmhjghx5frc7fIvlkY1jL+lnIQyChrJDMNEXS6r7byGif8Cy4w==",
        "dependencies": {
          "System.Collections": "4.3.0",
          "System.IO": "4.3.0",
          "System.Resources.ResourceManager": "4.3.0",
          "System.Runtime": "4.3.0",
          "System.Runtime.Extensions": "4.3.0",
          "System.Runtime.Handles": "4.3.0",
          "System.Runtime.InteropServices": "4.3.0",
          "System.Runtime.Numerics": "4.3.0",
          "System.Security.Cryptography.Algorithms": "4.3.0",
          "System.Security.Cryptography.Encoding": "4.3.0",
          "System.Security.Cryptography.Primitives": "4.3.0",
          "System.Text.Encoding": "4.3.0",
          "runtime.native.System.Security.Cryptography.OpenSsl": "4.3.0"
        }
      },
      "System.Security.Cryptography.Primitives": {
        "type": "Transitive",
        "resolved": "4.3.0",
        "contentHash": "7bDIyVFNL/xKeFHjhobUAQqSpJq9YTOpbEs6mR233Et01STBMXNAc/V+BM6dwYGc95gVh/Zf+iVXWzj3mE8DWg==",
        "dependencies": {
          "System.Diagnostics.Debug": "4.3.0",
          "System.Globalization": "4.3.0",
          "System.IO": "4.3.0",
          "System.Resources.ResourceManager": "4.3.0",
          "System.Runtime": "4.3.0",
          "System.Threading": "4.3.0",
          "System.Threading.Tasks": "4.3.0"
        }
      },
      "System.Security.Cryptography.ProtectedData": {
        "type": "Transitive",
        "resolved": "5.0.0",
        "contentHash": "HGxMSAFAPLNoxBvSfW08vHde0F9uh7BjASwu6JF9JnXuEPhCY3YUqURn0+bQV/4UWeaqymmrHWV+Aw9riQCtCA=="
      },
      "System.Security.Cryptography.X509Certificates": {
        "type": "Transitive",
        "resolved": "4.3.0",
        "contentHash": "t2Tmu6Y2NtJ2um0RtcuhP7ZdNNxXEgUm2JeoA/0NvlMjAhKCnM1NX07TDl3244mVp3QU6LPEhT3HTtH1uF7IYw==",
        "dependencies": {
          "Microsoft.NETCore.Platforms": "1.1.0",
          "System.Collections": "4.3.0",
          "System.Diagnostics.Debug": "4.3.0",
          "System.Globalization": "4.3.0",
          "System.Globalization.Calendars": "4.3.0",
          "System.IO": "4.3.0",
          "System.IO.FileSystem": "4.3.0",
          "System.IO.FileSystem.Primitives": "4.3.0",
          "System.Resources.ResourceManager": "4.3.0",
          "System.Runtime": "4.3.0",
          "System.Runtime.Extensions": "4.3.0",
          "System.Runtime.Handles": "4.3.0",
          "System.Runtime.InteropServices": "4.3.0",
          "System.Runtime.Numerics": "4.3.0",
          "System.Security.Cryptography.Algorithms": "4.3.0",
          "System.Security.Cryptography.Cng": "4.3.0",
          "System.Security.Cryptography.Csp": "4.3.0",
          "System.Security.Cryptography.Encoding": "4.3.0",
          "System.Security.Cryptography.OpenSsl": "4.3.0",
          "System.Security.Cryptography.Primitives": "4.3.0",
          "System.Text.Encoding": "4.3.0",
          "System.Threading": "4.3.0",
          "runtime.native.System": "4.3.0",
          "runtime.native.System.Net.Http": "4.3.0",
          "runtime.native.System.Security.Cryptography.OpenSsl": "4.3.0"
        }
      },
      "System.Security.Permissions": {
        "type": "Transitive",
        "resolved": "5.0.0",
        "contentHash": "uE8juAhEkp7KDBCdjDIE3H9R1HJuEHqeqX8nLX9gmYKWwsqk3T5qZlPx8qle5DPKimC/Fy3AFTdV7HamgCh9qQ==",
        "dependencies": {
          "System.Security.AccessControl": "5.0.0",
          "System.Windows.Extensions": "5.0.0"
        }
      },
      "System.Security.Principal.Windows": {
        "type": "Transitive",
        "resolved": "5.0.0",
        "contentHash": "t0MGLukB5WAVU9bO3MGzvlGnyJPgUlcwerXn1kzBRjwLKixT96XV0Uza41W49gVd8zEMFu9vQEFlv0IOrytICA=="
      },
      "System.Text.Encoding": {
        "type": "Transitive",
        "resolved": "4.3.0",
        "contentHash": "BiIg+KWaSDOITze6jGQynxg64naAPtqGHBwDrLaCtixsa5bKiR8dpPOHA7ge3C0JJQizJE+sfkz1wV+BAKAYZw==",
        "dependencies": {
          "Microsoft.NETCore.Platforms": "1.1.0",
          "Microsoft.NETCore.Targets": "1.1.0",
          "System.Runtime": "4.3.0"
        }
      },
      "System.Text.Encoding.CodePages": {
        "type": "Transitive",
        "resolved": "5.0.0",
        "contentHash": "NyscU59xX6Uo91qvhOs2Ccho3AR2TnZPomo1Z0K6YpyztBPM/A5VbkzOO19sy3A3i1TtEnTxA7bCe3Us+r5MWg==",
        "dependencies": {
          "Microsoft.NETCore.Platforms": "5.0.0"
        }
      },
      "System.Text.Encoding.Extensions": {
        "type": "Transitive",
        "resolved": "4.3.0",
        "contentHash": "YVMK0Bt/A43RmwizJoZ22ei2nmrhobgeiYwFzC4YAN+nue8RF6djXDMog0UCn+brerQoYVyaS+ghy9P/MUVcmw==",
        "dependencies": {
          "Microsoft.NETCore.Platforms": "1.1.0",
          "Microsoft.NETCore.Targets": "1.1.0",
          "System.Runtime": "4.3.0",
          "System.Text.Encoding": "4.3.0"
        }
      },
      "System.Text.Encodings.Web": {
        "type": "Transitive",
        "resolved": "4.7.2",
        "contentHash": "iTUgB/WtrZ1sWZs84F2hwyQhiRH6QNjQv2DkwrH+WP6RoFga2Q1m3f9/Q7FG8cck8AdHitQkmkXSY8qylcDmuA=="
      },
      "System.Text.Json": {
        "type": "Transitive",
        "resolved": "4.7.2",
        "contentHash": "TcMd95wcrubm9nHvJEQs70rC0H/8omiSGGpU4FQ/ZA1URIqD4pjmFJh2Mfv1yH1eHgJDWTi2hMDXwTET+zOOyg=="
      },
      "System.Text.RegularExpressions": {
        "type": "Transitive",
        "resolved": "4.3.0",
        "contentHash": "RpT2DA+L660cBt1FssIE9CAGpLFdFPuheB7pLpKpn6ZXNby7jDERe8Ua/Ne2xGiwLVG2JOqziiaVCGDon5sKFA==",
        "dependencies": {
          "System.Runtime": "4.3.0"
        }
      },
      "System.Threading": {
        "type": "Transitive",
        "resolved": "4.3.0",
        "contentHash": "VkUS0kOBcUf3Wwm0TSbrevDDZ6BlM+b/HRiapRFWjM5O0NS0LviG0glKmFK+hhPDd1XFeSdU1GmlLhb2CoVpIw==",
        "dependencies": {
          "System.Runtime": "4.3.0",
          "System.Threading.Tasks": "4.3.0"
        }
      },
      "System.Threading.Tasks": {
        "type": "Transitive",
        "resolved": "4.3.0",
        "contentHash": "LbSxKEdOUhVe8BezB/9uOGGppt+nZf6e1VFyw6v3DN6lqitm0OSn2uXMOdtP0M3W4iMcqcivm2J6UgqiwwnXiA==",
        "dependencies": {
          "Microsoft.NETCore.Platforms": "1.1.0",
          "Microsoft.NETCore.Targets": "1.1.0",
          "System.Runtime": "4.3.0"
        }
      },
      "System.Threading.Tasks.Dataflow": {
        "type": "Transitive",
        "resolved": "4.8.0",
        "contentHash": "PSIdcgbyNv7FZvZ1I9Mqy6XZOwstYYMdZiXuHvIyc0gDyPjEhrrP9OvTGDHp+LAHp1RNSLjPYssyqox9+Kt9Ug=="
      },
      "System.Threading.Tasks.Extensions": {
        "type": "Transitive",
        "resolved": "4.5.4",
        "contentHash": "zteT+G8xuGu6mS+mzDzYXbzS7rd3K6Fjb9RiZlYlJPam2/hU7JCBZBVEcywNuR+oZ1ncTvc/cq0faRr3P01OVg=="
      },
      "System.Threading.Timer": {
        "type": "Transitive",
        "resolved": "4.3.0",
        "contentHash": "Z6YfyYTCg7lOZjJzBjONJTFKGN9/NIYKSxhU5GRd+DTwHSZyvWp1xuI5aR+dLg+ayyC5Xv57KiY4oJ0tMO89fQ==",
        "dependencies": {
          "Microsoft.NETCore.Platforms": "1.1.0",
          "Microsoft.NETCore.Targets": "1.1.0",
          "System.Runtime": "4.3.0"
        }
      },
      "System.Windows.Extensions": {
        "type": "Transitive",
        "resolved": "5.0.0",
        "contentHash": "c1ho9WU9ZxMZawML+ssPKZfdnrg/OjR3pe0m9v8230z3acqphwvPJqzAkH54xRYm5ntZHGG1EPP3sux9H3qSPg==",
        "dependencies": {
          "System.Drawing.Common": "5.0.0"
        }
      },
      "System.Xml.ReaderWriter": {
        "type": "Transitive",
        "resolved": "4.3.0",
        "contentHash": "GrprA+Z0RUXaR4N7/eW71j1rgMnEnEVlgii49GZyAjTH7uliMnrOU3HNFBr6fEDBCJCIdlVNq9hHbaDR621XBA==",
        "dependencies": {
          "System.Collections": "4.3.0",
          "System.Diagnostics.Debug": "4.3.0",
          "System.Globalization": "4.3.0",
          "System.IO": "4.3.0",
          "System.IO.FileSystem": "4.3.0",
          "System.IO.FileSystem.Primitives": "4.3.0",
          "System.Resources.ResourceManager": "4.3.0",
          "System.Runtime": "4.3.0",
          "System.Runtime.Extensions": "4.3.0",
          "System.Runtime.InteropServices": "4.3.0",
          "System.Text.Encoding": "4.3.0",
          "System.Text.Encoding.Extensions": "4.3.0",
          "System.Text.RegularExpressions": "4.3.0",
          "System.Threading.Tasks": "4.3.0",
          "System.Threading.Tasks.Extensions": "4.3.0"
        }
      },
      "System.Xml.XDocument": {
        "type": "Transitive",
        "resolved": "4.3.0",
        "contentHash": "5zJ0XDxAIg8iy+t4aMnQAu0MqVbqyvfoUVl1yDV61xdo3Vth45oA2FoY4pPkxYAH5f8ixpmTqXeEIya95x0aCQ==",
        "dependencies": {
          "System.Collections": "4.3.0",
          "System.Diagnostics.Debug": "4.3.0",
          "System.Diagnostics.Tools": "4.3.0",
          "System.Globalization": "4.3.0",
          "System.IO": "4.3.0",
          "System.Reflection": "4.3.0",
          "System.Resources.ResourceManager": "4.3.0",
          "System.Runtime": "4.3.0",
          "System.Runtime.Extensions": "4.3.0",
          "System.Text.Encoding": "4.3.0",
          "System.Threading": "4.3.0",
          "System.Xml.ReaderWriter": "4.3.0"
        }
      },
      "WindowsAzure.Storage": {
        "type": "Transitive",
        "resolved": "9.3.1",
        "contentHash": "NooNF4glP6BO7U4dno/xSfiEVVIv6OFcFfisX24Us2CZa9NQR3TSVEj9eVUlM5rLat5H9CHxk6M/mNSIaq7Vrw==",
        "dependencies": {
          "NETStandard.Library": "1.6.1",
          "Newtonsoft.Json": "10.0.2"
        }
      },
      "microsoft.azure.webjobs.extensions.sql": {
        "type": "Project",
        "dependencies": {
          "Microsoft.ApplicationInsights": "[2.17.0, )",
<<<<<<< HEAD
          "Microsoft.AspNetCore.Http": "[2.1.22, )",
          "Microsoft.Azure.WebJobs": "[3.0.31, )",
          "Microsoft.Data.SqlClient": "[3.0.1, )",
          "Newtonsoft.Json": "[13.0.1, )",
          "System.Runtime.Caching": "[4.7.0, )",
=======
          "Microsoft.AspNetCore.Http": "[2.2.2, )",
          "Microsoft.Azure.WebJobs": "[3.0.32, )",
          "Microsoft.Data.SqlClient": "[5.0.1, )",
          "Newtonsoft.Json": "[13.0.1, )",
          "System.Runtime.Caching": "[5.0.0, )",
>>>>>>> dafca844
          "morelinq": "[3.3.2, )"
        }
      },
      "Microsoft.ApplicationInsights": {
        "type": "CentralTransitive",
        "requested": "[2.17.0, )",
        "resolved": "2.17.0",
        "contentHash": "moAOrjhwiCWdg8I4fXPEd+bnnyCSRxo6wmYQ0HuNrWJUctzZEiyVTbJ8QTS6+dBOFTxpI6x+OY5wHPHrgWOk1Q==",
        "dependencies": {
          "System.Diagnostics.DiagnosticSource": "5.0.0"
        }
      },
      "Microsoft.AspNetCore.Mvc.Core": {
        "type": "CentralTransitive",
        "requested": "[2.0.0, )",
        "resolved": "2.1.0",
        "contentHash": "AtNtFLtFgZglupwiRK/9ksFg1xAXyZ1otmKtsNSFn9lIwHCQd1xZHIph7GTZiXVWn51jmauIUTUMSWdpaJ+f+A==",
        "dependencies": {
          "Microsoft.AspNetCore.Authentication.Core": "2.1.0",
          "Microsoft.AspNetCore.Authorization.Policy": "2.1.0",
          "Microsoft.AspNetCore.Hosting.Abstractions": "2.1.0",
          "Microsoft.AspNetCore.Http": "2.1.0",
          "Microsoft.AspNetCore.Http.Extensions": "2.1.0",
          "Microsoft.AspNetCore.Mvc.Abstractions": "2.1.0",
          "Microsoft.AspNetCore.ResponseCaching.Abstractions": "2.1.0",
          "Microsoft.AspNetCore.Routing": "2.1.0",
          "Microsoft.Extensions.DependencyInjection": "2.1.0",
          "Microsoft.Extensions.DependencyModel": "2.1.0",
          "Microsoft.Extensions.FileProviders.Abstractions": "2.1.0",
          "Microsoft.Extensions.Logging.Abstractions": "2.1.0",
          "System.Diagnostics.DiagnosticSource": "4.5.0",
          "System.Threading.Tasks.Extensions": "4.5.0"
        }
      },
      "Microsoft.Azure.WebJobs": {
        "type": "CentralTransitive",
        "requested": "[3.0.32, )",
        "resolved": "3.0.32",
        "contentHash": "uN8GsFqPFHHcSrwwj/+0tGe6F6cOwugqUiePPw7W3TL9YC594+Hw8GBK5S/fcDWXacqvRRGf9nDX8xP94/Yiyw==",
        "dependencies": {
          "Microsoft.Azure.WebJobs.Core": "3.0.32",
          "Microsoft.Extensions.Configuration": "2.1.1",
          "Microsoft.Extensions.Configuration.Abstractions": "2.1.1",
          "Microsoft.Extensions.Configuration.EnvironmentVariables": "2.1.0",
          "Microsoft.Extensions.Configuration.Json": "2.1.0",
          "Microsoft.Extensions.Hosting": "2.1.0",
          "Microsoft.Extensions.Logging": "2.1.1",
          "Microsoft.Extensions.Logging.Abstractions": "2.1.1",
          "Microsoft.Extensions.Logging.Configuration": "2.1.0",
          "Newtonsoft.Json": "11.0.2",
          "System.Memory.Data": "1.0.1",
          "System.Threading.Tasks.Dataflow": "4.8.0"
        }
      },
      "Microsoft.Azure.WebJobs.Script.ExtensionsMetadataGenerator": {
        "type": "CentralTransitive",
        "requested": "[4.0.1, )",
        "resolved": "4.0.1",
        "contentHash": "o1E0hetLv8Ix0teA1hGH9D136RGSs24Njm5+a4FKzJHLlxfclvmOxmcg87vcr6LIszKzenNKd1oJGnOwg2WMnw==",
        "dependencies": {
          "System.Runtime.Loader": "4.3.0"
        }
      },
      "Microsoft.Data.SqlClient": {
        "type": "CentralTransitive",
        "requested": "[5.0.1, )",
        "resolved": "5.0.1",
        "contentHash": "uu8dfrsx081cSbEevWuZAvqdmANDGJkbLBL2G3j0LAZxX1Oy8RCVAaC4Lcuak6jNicWP6CWvHqBTIEmQNSxQlw==",
        "dependencies": {
          "Azure.Identity": "1.6.0",
          "Microsoft.Data.SqlClient.SNI.runtime": "5.0.1",
          "Microsoft.Identity.Client": "4.45.0",
          "Microsoft.IdentityModel.JsonWebTokens": "6.21.0",
          "Microsoft.IdentityModel.Protocols.OpenIdConnect": "6.21.0",
          "Microsoft.SqlServer.Server": "1.0.0",
          "Microsoft.Win32.Registry": "5.0.0",
          "System.Buffers": "4.5.1",
          "System.Configuration.ConfigurationManager": "5.0.0",
          "System.Diagnostics.DiagnosticSource": "5.0.0",
          "System.IO": "4.3.0",
          "System.Resources.ResourceManager": "4.3.0",
          "System.Runtime.Caching": "5.0.0",
          "System.Security.Cryptography.Cng": "5.0.0",
          "System.Security.Principal.Windows": "5.0.0",
          "System.Text.Encoding.CodePages": "5.0.0",
          "System.Text.Encodings.Web": "4.7.2"
        }
      },
      "morelinq": {
        "type": "CentralTransitive",
        "requested": "[3.3.2, )",
        "resolved": "3.3.2",
        "contentHash": "MQc8GppZJLmjvcpEdf3EkC6ovsp7gRWt2e5mC7dcIOrgwSc+yjFd3JQ0iRqr3XrUT6rb/phv0IkEmBtbfVA7AQ=="
      },
      "System.Runtime.Caching": {
        "type": "CentralTransitive",
        "requested": "[5.0.0, )",
        "resolved": "5.0.0",
        "contentHash": "30D6MkO8WF9jVGWZIP0hmCN8l9BTY4LCsAzLIe4xFSXzs+AjDotR7DpSmj27pFskDURzUvqYYY0ikModgBTxWw==",
        "dependencies": {
          "System.Configuration.ConfigurationManager": "5.0.0"
        }
      }
    }
  }
}<|MERGE_RESOLUTION|>--- conflicted
+++ resolved
@@ -212,8 +212,6 @@
           "Microsoft.Net.Http.Headers": "2.2.0"
         }
       },
-<<<<<<< HEAD
-=======
       "Microsoft.AspNetCore.Mvc.Core": {
         "type": "Transitive",
         "resolved": "2.2.0",
@@ -236,7 +234,6 @@
           "System.Threading.Tasks.Extensions": "4.5.1"
         }
       },
->>>>>>> dafca844
       "Microsoft.AspNetCore.Mvc.Formatters.Json": {
         "type": "Transitive",
         "resolved": "2.2.0",
@@ -1754,19 +1751,11 @@
         "type": "Project",
         "dependencies": {
           "Microsoft.ApplicationInsights": "[2.17.0, )",
-<<<<<<< HEAD
-          "Microsoft.AspNetCore.Http": "[2.1.22, )",
-          "Microsoft.Azure.WebJobs": "[3.0.31, )",
-          "Microsoft.Data.SqlClient": "[3.0.1, )",
-          "Newtonsoft.Json": "[13.0.1, )",
-          "System.Runtime.Caching": "[4.7.0, )",
-=======
           "Microsoft.AspNetCore.Http": "[2.2.2, )",
           "Microsoft.Azure.WebJobs": "[3.0.32, )",
           "Microsoft.Data.SqlClient": "[5.0.1, )",
           "Newtonsoft.Json": "[13.0.1, )",
           "System.Runtime.Caching": "[5.0.0, )",
->>>>>>> dafca844
           "morelinq": "[3.3.2, )"
         }
       },
