{
  "version": 2,
  "dependencies": {
<<<<<<< HEAD
    "net9.0": {
      "Azure.Core": {
        "type": "Direct",
        "requested": "[1.41.0, )",
        "resolved": "1.41.0",
        "contentHash": "7OO8rPCVSvXj2IQET3NkRf8hU2ZDCCvCIUhlrE089qkLNpNfWufJnBwHRKLAOWF3bhKBGJS/9hPBgjJ8kupUIg==",
        "dependencies": {
          "Microsoft.Bcl.AsyncInterfaces": "1.1.1",
          "System.ClientModel": "1.0.0",
          "System.Diagnostics.DiagnosticSource": "6.0.1",
          "System.Memory.Data": "1.0.2",
          "System.Numerics.Vectors": "4.5.0",
          "System.Text.Encodings.Web": "4.7.2",
          "System.Text.Json": "4.7.2",
          "System.Threading.Tasks.Extensions": "4.5.4"
        }
      },
      "Azure.Identity": {
        "type": "Direct",
        "requested": "[1.12.1, )",
        "resolved": "1.12.1",
        "contentHash": "7j7ksn+1X2swW2DDDEEywK5wxuYImzMIXnunZTB83E3mwzBbyHOob1hO1wOG5fMZYTGe/+9gyc/qurcozaSm1A==",
        "dependencies": {
          "Azure.Core": "1.40.0",
          "Microsoft.Identity.Client": "4.65.0",
          "Microsoft.Identity.Client.Extensions.Msal": "4.65.0",
          "System.Memory": "4.5.4",
          "System.Security.Cryptography.ProtectedData": "4.7.0",
          "System.Text.Json": "4.7.2",
          "System.Threading.Tasks.Extensions": "4.5.4"
        }
      },
=======
    "net6.0": {
>>>>>>> f837d713
      "Microsoft.AspNetCore.Http": {
        "type": "Direct",
        "requested": "[2.2.2, )",
        "resolved": "2.2.2",
        "contentHash": "BAibpoItxI5puk7YJbIGj95arZueM8B8M5xT1fXBn3hb3L2G3ucrZcYXv1gXdaroLbntUs8qeV8iuBrpjQsrKw==",
        "dependencies": {
          "Microsoft.AspNetCore.Http.Abstractions": "2.2.0",
          "Microsoft.AspNetCore.WebUtilities": "2.2.0",
          "Microsoft.Extensions.ObjectPool": "2.2.0",
          "Microsoft.Extensions.Options": "2.2.0",
          "Microsoft.Net.Http.Headers": "2.2.0"
        }
      },
      "Microsoft.Azure.WebJobs.Extensions.Storage": {
        "type": "Direct",
        "requested": "[5.3.2, )",
        "resolved": "5.3.2",
        "contentHash": "ELAU5nA90g8DuFQOrJBdbDjtf6LDxAnTUdfRKWb3gvlP2viaBx2hbDPqUOOUedY2FqiJHN3ylBg/uNxprLXitA==",
        "dependencies": {
          "Microsoft.Azure.WebJobs.Extensions.Storage.Blobs": "5.3.2",
          "Microsoft.Azure.WebJobs.Extensions.Storage.Queues": "5.1.3"
        }
      },
      "Microsoft.NET.Sdk.Functions": {
        "type": "Direct",
        "requested": "[4.6.0, )",
        "resolved": "4.6.0",
        "contentHash": "jDnf2TZ5JcBQY9BhI5hzRsbsu+EzJuz22GzmHmV9iGFFBraD3MaOTsoHxtS5kpd9qX3qCv7I7HuNjUSiH3nTZg==",
        "dependencies": {
          "Microsoft.Azure.Functions.Analyzers": "[1.0.0, 2.0.0)",
          "Microsoft.Azure.WebJobs": "[3.0.32, 3.1.0)",
          "Microsoft.Azure.WebJobs.Extensions": "3.0.6",
          "Microsoft.Azure.WebJobs.Extensions.Http": "[3.2.0, 3.3.0)",
          "Microsoft.Azure.WebJobs.Script.ExtensionsMetadataGenerator": "4.0.1",
          "Newtonsoft.Json": "13.0.1",
          "System.Net.Http": "4.3.4",
          "System.Text.Encodings.Web": "4.7.2",
          "System.Text.RegularExpressions": "4.3.1"
        }
      },
      "Newtonsoft.Json": {
        "type": "Direct",
        "requested": "[13.0.3, )",
        "resolved": "13.0.3",
        "contentHash": "HrC5BXdl00IP9zeV+0Z848QWPAoCr9P3bDEZguI+gkLcBKAOxix/tLEAAHC+UvDNPv4a2d18lOReHMOagPa+zQ=="
      },
      "Azure.Core": {
        "type": "Transitive",
        "resolved": "1.41.0",
        "contentHash": "7OO8rPCVSvXj2IQET3NkRf8hU2ZDCCvCIUhlrE089qkLNpNfWufJnBwHRKLAOWF3bhKBGJS/9hPBgjJ8kupUIg==",
        "dependencies": {
          "Microsoft.Bcl.AsyncInterfaces": "1.1.1",
          "System.ClientModel": "1.0.0",
          "System.Diagnostics.DiagnosticSource": "6.0.1",
          "System.Memory.Data": "1.0.2",
          "System.Numerics.Vectors": "4.5.0",
          "System.Text.Encodings.Web": "4.7.2",
          "System.Text.Json": "4.7.2",
          "System.Threading.Tasks.Extensions": "4.5.4"
        }
      },
      "Azure.Identity": {
        "type": "Transitive",
        "resolved": "1.11.4",
        "contentHash": "Sf4BoE6Q3jTgFkgBkx7qztYOFELBCo+wQgpYDwal/qJ1unBH73ywPztIJKXBXORRzAeNijsuxhk94h0TIMvfYg==",
        "dependencies": {
          "Azure.Core": "1.38.0",
          "Microsoft.Identity.Client": "4.61.3",
          "Microsoft.Identity.Client.Extensions.Msal": "4.61.3",
          "System.Memory": "4.5.4",
          "System.Security.Cryptography.ProtectedData": "4.7.0",
          "System.Text.Json": "4.7.2",
          "System.Threading.Tasks.Extensions": "4.5.4"
        }
      },
      "Azure.Storage.Blobs": {
        "type": "Transitive",
        "resolved": "12.21.1",
        "contentHash": "j0+6k/DHmSQROQTR2DlKvCzt5FzCoivmOLX3N2kXMPlWL/kvVckOPzlHpTIJaHrOXEHH4Y1LUe4QHMMTAISAWg==",
        "dependencies": {
          "Azure.Storage.Common": "12.20.1",
          "System.Text.Json": "4.7.2"
        }
      },
      "Azure.Storage.Common": {
        "type": "Transitive",
        "resolved": "12.20.1",
        "contentHash": "KKBFnc4WZ6m9HgsKgwfO1cIxd154b8cAnP3uWhuelvFkzxqBXQQgIsHF0n3DYBG2AoTJCZDXwJpKuVC7CsKJWg==",
        "dependencies": {
          "Azure.Core": "1.41.0",
          "System.IO.Hashing": "6.0.0"
        }
      },
      "Azure.Storage.Queues": {
        "type": "Transitive",
        "resolved": "12.19.1",
        "contentHash": "s7jBfSrEScS2yk5n61Xx+rNQCV+4SkFag17Wux4l8OufdBUkQPmEskQbOQxlPqBJNX1ycJRWj55Wd9Cz8lOLtQ==",
        "dependencies": {
          "Azure.Storage.Common": "12.20.1",
          "System.Memory.Data": "1.0.2",
          "System.Text.Json": "4.7.2"
        }
      },
      "Microsoft.AspNet.WebApi.Client": {
        "type": "Transitive",
        "resolved": "5.2.8",
        "contentHash": "dkGLm30CxLieMlUO+oQpJw77rDs0IIx/w3lIHsp+8X94HXCsUfLYuFmlZPsQDItC0O2l1ZlWeKLkZX7ZiNRekw==",
        "dependencies": {
          "Newtonsoft.Json": "10.0.1",
          "Newtonsoft.Json.Bson": "1.0.1"
        }
      },
      "Microsoft.AspNetCore.Authentication.Abstractions": {
        "type": "Transitive",
        "resolved": "2.2.0",
        "contentHash": "VloMLDJMf3n/9ic5lCBOa42IBYJgyB1JhzLsL68Zqg+2bEPWfGBj/xCJy/LrKTArN0coOcZp3wyVTZlx0y9pHQ==",
        "dependencies": {
          "Microsoft.AspNetCore.Http.Abstractions": "2.2.0",
          "Microsoft.Extensions.Logging.Abstractions": "2.2.0",
          "Microsoft.Extensions.Options": "2.2.0"
        }
      },
      "Microsoft.AspNetCore.Authentication.Core": {
        "type": "Transitive",
        "resolved": "2.2.0",
        "contentHash": "XlVJzJ5wPOYW+Y0J6Q/LVTEyfS4ssLXmt60T0SPP+D8abVhBTl+cgw2gDHlyKYIkcJg7btMVh383NDkMVqD/fg==",
        "dependencies": {
          "Microsoft.AspNetCore.Authentication.Abstractions": "2.2.0",
          "Microsoft.AspNetCore.Http": "2.2.0",
          "Microsoft.AspNetCore.Http.Extensions": "2.2.0"
        }
      },
      "Microsoft.AspNetCore.Authorization": {
        "type": "Transitive",
        "resolved": "2.2.0",
        "contentHash": "/L0W8H3jMYWyaeA9gBJqS/tSWBegP9aaTM0mjRhxTttBY9z4RVDRYJ2CwPAmAXIuPr3r1sOw+CS8jFVRGHRezQ==",
        "dependencies": {
          "Microsoft.Extensions.Logging.Abstractions": "2.2.0",
          "Microsoft.Extensions.Options": "2.2.0"
        }
      },
      "Microsoft.AspNetCore.Authorization.Policy": {
        "type": "Transitive",
        "resolved": "2.2.0",
        "contentHash": "aJCo6niDRKuNg2uS2WMEmhJTooQUGARhV2ENQ2tO5443zVHUo19MSgrgGo9FIrfD+4yKPF8Q+FF33WkWfPbyKw==",
        "dependencies": {
          "Microsoft.AspNetCore.Authentication.Abstractions": "2.2.0",
          "Microsoft.AspNetCore.Authorization": "2.2.0"
        }
      },
      "Microsoft.AspNetCore.Hosting.Abstractions": {
        "type": "Transitive",
        "resolved": "2.2.0",
        "contentHash": "ubycklv+ZY7Kutdwuy1W4upWcZ6VFR8WUXU7l7B2+mvbDBBPAcfpi+E+Y5GFe+Q157YfA3C49D2GCjAZc7Mobw==",
        "dependencies": {
          "Microsoft.AspNetCore.Hosting.Server.Abstractions": "2.2.0",
          "Microsoft.AspNetCore.Http.Abstractions": "2.2.0",
          "Microsoft.Extensions.Hosting.Abstractions": "2.2.0"
        }
      },
      "Microsoft.AspNetCore.Hosting.Server.Abstractions": {
        "type": "Transitive",
        "resolved": "2.2.0",
        "contentHash": "1PMijw8RMtuQF60SsD/JlKtVfvh4NORAhF4wjysdABhlhTrYmtgssqyncR0Stq5vqtjplZcj6kbT4LRTglt9IQ==",
        "dependencies": {
          "Microsoft.AspNetCore.Http.Features": "2.2.0",
          "Microsoft.Extensions.Configuration.Abstractions": "2.2.0"
        }
      },
      "Microsoft.AspNetCore.Http.Abstractions": {
        "type": "Transitive",
        "resolved": "2.2.0",
        "contentHash": "Nxs7Z1q3f1STfLYKJSVXCs1iBl+Ya6E8o4Oy1bCxJ/rNI44E/0f6tbsrVqAWfB7jlnJfyaAtIalBVxPKUPQb4Q==",
        "dependencies": {
          "Microsoft.AspNetCore.Http.Features": "2.2.0",
          "System.Text.Encodings.Web": "4.5.0"
        }
      },
      "Microsoft.AspNetCore.Http.Extensions": {
        "type": "Transitive",
        "resolved": "2.2.0",
        "contentHash": "2DgZ9rWrJtuR7RYiew01nGRzuQBDaGHGmK56Rk54vsLLsCdzuFUPqbDTJCS1qJQWTbmbIQ9wGIOjpxA1t0l7/w==",
        "dependencies": {
          "Microsoft.AspNetCore.Http.Abstractions": "2.2.0",
          "Microsoft.Extensions.FileProviders.Abstractions": "2.2.0",
          "Microsoft.Net.Http.Headers": "2.2.0",
          "System.Buffers": "4.5.0"
        }
      },
      "Microsoft.AspNetCore.Http.Features": {
        "type": "Transitive",
        "resolved": "2.2.0",
        "contentHash": "ziFz5zH8f33En4dX81LW84I6XrYXKf9jg6aM39cM+LffN9KJahViKZ61dGMSO2gd3e+qe5yBRwsesvyqlZaSMg==",
        "dependencies": {
          "Microsoft.Extensions.Primitives": "2.2.0"
        }
      },
      "Microsoft.AspNetCore.JsonPatch": {
        "type": "Transitive",
        "resolved": "2.2.0",
        "contentHash": "o9BB9hftnCsyJalz9IT0DUFxz8Xvgh3TOfGWolpuf19duxB4FySq7c25XDYBmBMS+sun5/PsEUAi58ra4iJAoA==",
        "dependencies": {
          "Microsoft.CSharp": "4.5.0",
          "Newtonsoft.Json": "11.0.2"
        }
      },
      "Microsoft.AspNetCore.Mvc.Abstractions": {
        "type": "Transitive",
        "resolved": "2.2.0",
        "contentHash": "ET6uZpfVbGR1NjCuLaLy197cQ3qZUjzl7EG5SL4GfJH/c9KRE89MMBrQegqWsh0w1iRUB/zQaK0anAjxa/pz4g==",
        "dependencies": {
          "Microsoft.AspNetCore.Routing.Abstractions": "2.2.0",
          "Microsoft.Net.Http.Headers": "2.2.0"
        }
      },
      "Microsoft.AspNetCore.Mvc.Formatters.Json": {
        "type": "Transitive",
        "resolved": "2.2.0",
        "contentHash": "ScWwXrkAvw6PekWUFkIr5qa9NKn4uZGRvxtt3DvtUrBYW5Iu2y4SS/vx79JN0XDHNYgAJ81nVs+4M7UE1Y/O+g==",
        "dependencies": {
          "Microsoft.AspNetCore.JsonPatch": "2.2.0",
          "Microsoft.AspNetCore.Mvc.Core": "2.2.0"
        }
      },
      "Microsoft.AspNetCore.Mvc.WebApiCompatShim": {
        "type": "Transitive",
        "resolved": "2.2.0",
        "contentHash": "YKovpp46Fgah0N8H4RGb+7x9vdjj50mS3NON910pYJFQmn20Cd1mYVkTunjy/DrZpvwmJ8o5Es0VnONSYVXEAQ==",
        "dependencies": {
          "Microsoft.AspNet.WebApi.Client": "5.2.6",
          "Microsoft.AspNetCore.Mvc.Core": "2.2.0",
          "Microsoft.AspNetCore.Mvc.Formatters.Json": "2.2.0",
          "Microsoft.AspNetCore.WebUtilities": "2.2.0"
        }
      },
      "Microsoft.AspNetCore.ResponseCaching.Abstractions": {
        "type": "Transitive",
        "resolved": "2.2.0",
        "contentHash": "CIHWEKrHzZfFp7t57UXsueiSA/raku56TgRYauV/W1+KAQq6vevz60zjEKaazt3BI76zwMz3B4jGWnCwd8kwQw==",
        "dependencies": {
          "Microsoft.Extensions.Primitives": "2.2.0"
        }
      },
      "Microsoft.AspNetCore.Routing": {
        "type": "Transitive",
        "resolved": "2.2.2",
        "contentHash": "HcmJmmGYewdNZ6Vcrr5RkQbc/YWU4F79P3uPPBi6fCFOgUewXNM1P4kbPuoem7tN4f7x8mq7gTsm5QGohQ5g/w==",
        "dependencies": {
          "Microsoft.AspNetCore.Http.Extensions": "2.2.0",
          "Microsoft.AspNetCore.Routing.Abstractions": "2.2.0",
          "Microsoft.Extensions.Logging.Abstractions": "2.2.0",
          "Microsoft.Extensions.ObjectPool": "2.2.0",
          "Microsoft.Extensions.Options": "2.2.0"
        }
      },
      "Microsoft.AspNetCore.Routing.Abstractions": {
        "type": "Transitive",
        "resolved": "2.2.0",
        "contentHash": "lRRaPN7jDlUCVCp9i0W+PB0trFaKB0bgMJD7hEJS9Uo4R9MXaMC8X2tJhPLmeVE3SGDdYI4QNKdVmhNvMJGgPQ==",
        "dependencies": {
          "Microsoft.AspNetCore.Http.Abstractions": "2.2.0"
        }
      },
      "Microsoft.AspNetCore.WebUtilities": {
        "type": "Transitive",
        "resolved": "2.2.0",
        "contentHash": "9ErxAAKaDzxXASB/b5uLEkLgUWv1QbeVxyJYEHQwMaxXOeFFVkQxiq8RyfVcifLU7NR0QY0p3acqx4ZpYfhHDg==",
        "dependencies": {
          "Microsoft.Net.Http.Headers": "2.2.0",
          "System.Text.Encodings.Web": "4.5.0"
        }
      },
      "Microsoft.Azure.Functions.Analyzers": {
        "type": "Transitive",
        "resolved": "1.0.0",
        "contentHash": "8nQq/IlK9BMBchRw3lfChSKaFNjMUOxXcPcDC3rkMd5PeWRm54nz2Owr6fZjPHMYJ36XX/9PGOfjn4jyiRojjw=="
      },
      "Microsoft.Azure.WebJobs.Core": {
        "type": "Transitive",
        "resolved": "3.0.41",
        "contentHash": "nNW4I8m5GEhOxxD/NVZGjT6ZARGSy7wi8q+ihvKDin4IY4zYLpTy/GakZeGgbi7vPxcPHL5Z65n9DAV+goasqA==",
        "dependencies": {
          "System.ComponentModel.Annotations": "4.4.0",
          "System.Diagnostics.TraceSource": "4.3.0",
          "System.Memory.Data": "1.0.1"
        }
      },
      "Microsoft.Azure.WebJobs.Extensions": {
        "type": "Transitive",
        "resolved": "3.0.6",
        "contentHash": "y7RgGsJFHhlD/2SIoQpgyjM1By9sbBpY9YaQCS183z743rErqBGAO3BrJ01z52IIveP2NW/7qLD1zm/bFI2MPg==",
        "dependencies": {
          "Microsoft.Azure.WebJobs": "3.0.14",
          "Microsoft.Azure.WebJobs.Host.Storage": "3.0.14",
          "ncrontab.signed": "3.3.0"
        }
      },
      "Microsoft.Azure.WebJobs.Extensions.Http": {
        "type": "Transitive",
        "resolved": "3.2.0",
        "contentHash": "IXLuo5fOliOYKUZjWO5kQ/j3XblM9TNnk1agjzNYkubpDXq6M436GihaVzwTeQlX279P3G1KquS6I+b7pXaFuQ==",
        "dependencies": {
          "Microsoft.AspNet.WebApi.Client": "5.2.8",
          "Microsoft.AspNetCore.Http": "2.2.2",
          "Microsoft.AspNetCore.Mvc.Formatters.Json": "2.2.0",
          "Microsoft.AspNetCore.Mvc.WebApiCompatShim": "2.2.0",
          "Microsoft.AspNetCore.Routing": "2.2.2",
          "Microsoft.Azure.WebJobs": "3.0.32"
        }
      },
      "Microsoft.Azure.WebJobs.Extensions.Storage.Blobs": {
        "type": "Transitive",
        "resolved": "5.3.2",
        "contentHash": "9KSmfUA7p0gNHsInhzRwx6GaT8n2tR0iFqZPwnl+CWfWEkS/GtNS0TCQnp/R72hTD/enh+kRUU8Jo/TamahgUw==",
        "dependencies": {
          "Azure.Storage.Blobs": "12.21.1",
          "Azure.Storage.Queues": "12.19.1",
          "Microsoft.Azure.WebJobs": "3.0.37",
          "Microsoft.Extensions.Azure": "1.7.4"
        }
      },
      "Microsoft.Azure.WebJobs.Extensions.Storage.Queues": {
        "type": "Transitive",
        "resolved": "5.1.3",
        "contentHash": "7mxdJ9Z0Hl1zNeIAmYXa1IJBatWg/iMr/Zg6skFSLp6nXj8R/Z8NWSloO2WQUAAlAP6qNidVR0mDTdIm9k+tjg==",
        "dependencies": {
          "Azure.Storage.Queues": "12.14.0",
          "Microsoft.Azure.WebJobs": "3.0.37",
          "Microsoft.Extensions.Azure": "1.6.3"
        }
      },
      "Microsoft.Bcl.AsyncInterfaces": {
        "type": "Transitive",
        "resolved": "1.1.1",
        "contentHash": "yuvf07qFWFqtK3P/MRkEKLhn5r2UbSpVueRziSqj0yJQIKFwG1pq9mOayK3zE5qZCTs0CbrwL9M6R8VwqyGy2w=="
      },
      "Microsoft.CSharp": {
        "type": "Transitive",
        "resolved": "4.5.0",
        "contentHash": "kaj6Wb4qoMuH3HySFJhxwQfe8R/sJsNJnANrvv8WdFPMoNbKY5htfNscv+LHCu5ipz+49m2e+WQXpLXr9XYemQ=="
      },
      "Microsoft.Data.SqlClient.SNI.runtime": {
        "type": "Transitive",
        "resolved": "5.2.0",
        "contentHash": "po1jhvFd+8pbfvJR/puh+fkHi0GRanAdvayh/0e47yaM6CXWZ6opUjCMFuYlAnD2LcbyvQE7fPJKvogmaUcN+w=="
      },
      "Microsoft.DotNet.PlatformAbstractions": {
        "type": "Transitive",
        "resolved": "2.1.0",
        "contentHash": "9KPDwvb/hLEVXYruVHVZ8BkebC8j17DmPb56LnqRF74HqSPLjCkrlFUjOtFpQPA2DeADBRTI/e69aCfRBfrhxw==",
        "dependencies": {
          "System.AppContext": "4.1.0",
          "System.Collections": "4.0.11",
          "System.IO": "4.1.0",
          "System.IO.FileSystem": "4.0.1",
          "System.Reflection.TypeExtensions": "4.1.0",
          "System.Runtime.Extensions": "4.1.0",
          "System.Runtime.InteropServices": "4.1.0",
          "System.Runtime.InteropServices.RuntimeInformation": "4.0.0"
        }
      },
      "Microsoft.Extensions.Azure": {
        "type": "Transitive",
        "resolved": "1.7.4",
        "contentHash": "AVYk0jKLZa1d0r89cNs5pCgPAQMe1uco6g0FIuzyc7eEOccd+TjXGXiRkTNQibf8wYrCd15Qt+xvcKTmGR0sZg==",
        "dependencies": {
          "Azure.Core": "1.40.0",
          "Azure.Identity": "1.11.4",
          "Microsoft.Extensions.Configuration.Abstractions": "2.1.0",
          "Microsoft.Extensions.Configuration.Binder": "2.1.0",
          "Microsoft.Extensions.DependencyInjection.Abstractions": "2.1.0",
          "Microsoft.Extensions.Logging.Abstractions": "2.1.0",
          "Microsoft.Extensions.Options": "2.1.0"
        }
      },
      "Microsoft.Extensions.Configuration": {
        "type": "Transitive",
        "resolved": "2.1.1",
        "contentHash": "LjVKO6P2y52c5ZhTLX/w8zc5H4Y3J/LJsgqTBj49TtFq/hAtVNue/WA0F6/7GMY90xhD7K0MDZ4qpOeWXbLvzg==",
        "dependencies": {
          "Microsoft.Extensions.Configuration.Abstractions": "2.1.1"
        }
      },
      "Microsoft.Extensions.Configuration.Abstractions": {
        "type": "Transitive",
        "resolved": "2.2.0",
        "contentHash": "65MrmXCziWaQFrI0UHkQbesrX5wTwf9XPjY5yFm/VkgJKFJ5gqvXRoXjIZcf2wLi5ZlwGz/oMYfyURVCWbM5iw==",
        "dependencies": {
          "Microsoft.Extensions.Primitives": "2.2.0"
        }
      },
      "Microsoft.Extensions.Configuration.Binder": {
        "type": "Transitive",
        "resolved": "2.1.1",
        "contentHash": "fcLCTS03poWE4v9tSNBr3pWn0QwGgAn1vzqHXlXgvqZeOc7LvQNzaWcKRQZTdEc3+YhQKwMsOtm3VKSA2aWQ8w==",
        "dependencies": {
          "Microsoft.Extensions.Configuration": "2.1.1"
        }
      },
      "Microsoft.Extensions.Configuration.EnvironmentVariables": {
        "type": "Transitive",
        "resolved": "2.1.0",
        "contentHash": "fZIoU1kxy9zu4KjjabcA79jws6Fk1xmub/VQMrClVqRXZrWt9lYmyjJjw7x0KZtl+Y1hs8qDDaFDrpR1Mso6Wg==",
        "dependencies": {
          "Microsoft.Extensions.Configuration": "2.1.0"
        }
      },
      "Microsoft.Extensions.Configuration.FileExtensions": {
        "type": "Transitive",
        "resolved": "2.1.0",
        "contentHash": "xvbjRAIo2Iwxk7vsMg49RwXPOOm5rtvr0frArvlg1uviS60ouVkOLouCNvOv/eRgWYINPbHAU9p//zEjit38Og==",
        "dependencies": {
          "Microsoft.Extensions.Configuration": "2.1.0",
          "Microsoft.Extensions.FileProviders.Physical": "2.1.0"
        }
      },
      "Microsoft.Extensions.DependencyInjection.Abstractions": {
        "type": "Transitive",
        "resolved": "2.2.0",
        "contentHash": "f9hstgjVmr6rmrfGSpfsVOl2irKAgr1QjrSi3FgnS7kulxband50f2brRLwySAQTADPZeTdow0mpSMcoAdadCw=="
      },
      "Microsoft.Extensions.DependencyModel": {
        "type": "Transitive",
        "resolved": "2.1.0",
        "contentHash": "nS2XKqi+1A1umnYNLX2Fbm/XnzCxs5i+zXVJ3VC6r9t2z0NZr9FLnJN4VQpKigdcWH/iFTbMuX6M6WQJcTjVIg==",
        "dependencies": {
          "Microsoft.DotNet.PlatformAbstractions": "2.1.0",
          "Newtonsoft.Json": "9.0.1",
          "System.Diagnostics.Debug": "4.0.11",
          "System.Dynamic.Runtime": "4.0.11",
          "System.Linq": "4.1.0"
        }
      },
      "Microsoft.Extensions.FileProviders.Abstractions": {
        "type": "Transitive",
        "resolved": "2.2.0",
        "contentHash": "EcnaSsPTqx2MGnHrmWOD0ugbuuqVT8iICqSqPzi45V5/MA1LjUNb0kwgcxBGqizV1R+WeBK7/Gw25Jzkyk9bIw==",
        "dependencies": {
          "Microsoft.Extensions.Primitives": "2.2.0"
        }
      },
      "Microsoft.Extensions.FileProviders.Physical": {
        "type": "Transitive",
        "resolved": "2.1.0",
        "contentHash": "A9xLomqD4tNFqDfleapx2C14ZcSjCTzn/4Od0W/wBYdlLF2tYDJ204e75HjpWDVTkr03kgdZbM3QZ6ZeDsrBYg==",
        "dependencies": {
          "Microsoft.Extensions.FileProviders.Abstractions": "2.1.0",
          "Microsoft.Extensions.FileSystemGlobbing": "2.1.0"
        }
      },
      "Microsoft.Extensions.FileSystemGlobbing": {
        "type": "Transitive",
        "resolved": "2.1.0",
        "contentHash": "JEwwhwbVTEXJu4W4l/FFx7FG9Fh5R8999mZl6qJImjM/LY4DxQsFYzpSkziMdY022n7TQpNUxJlH9bKZc7TqWw=="
      },
      "Microsoft.Extensions.Hosting": {
        "type": "Transitive",
        "resolved": "2.1.0",
        "contentHash": "nqOrLtBqpwRT006vdQ2Vp87uiuYztiZcZAndFqH91ZH4SQgr8wImCVQwzUgTxx1DSrpIW765+xrZTZqsoGtvqg==",
        "dependencies": {
          "Microsoft.Extensions.Configuration": "2.1.0",
          "Microsoft.Extensions.DependencyInjection": "2.1.0",
          "Microsoft.Extensions.FileProviders.Physical": "2.1.0",
          "Microsoft.Extensions.Hosting.Abstractions": "2.1.0",
          "Microsoft.Extensions.Logging": "2.1.0"
        }
      },
      "Microsoft.Extensions.Hosting.Abstractions": {
        "type": "Transitive",
        "resolved": "2.2.0",
        "contentHash": "+k4AEn68HOJat5gj1TWa6X28WlirNQO9sPIIeQbia+91n03esEtMSSoekSTpMjUzjqtJWQN3McVx0GvSPFHF/Q==",
        "dependencies": {
          "Microsoft.Extensions.Configuration.Abstractions": "2.2.0",
          "Microsoft.Extensions.DependencyInjection.Abstractions": "2.2.0",
          "Microsoft.Extensions.FileProviders.Abstractions": "2.2.0",
          "Microsoft.Extensions.Logging.Abstractions": "2.2.0"
        }
      },
      "Microsoft.Extensions.Logging": {
        "type": "Transitive",
        "resolved": "2.1.1",
        "contentHash": "hh+mkOAQDTp6XH80xJt3+wwYVzkbwYQl9XZRCz4Um0JjP/o7N9vHM3rZ6wwwtr+BBe/L6iBO2sz0px6OWBzqZQ==",
        "dependencies": {
          "Microsoft.Extensions.Configuration.Binder": "2.1.1",
          "Microsoft.Extensions.DependencyInjection.Abstractions": "2.1.1",
          "Microsoft.Extensions.Logging.Abstractions": "2.1.1",
          "Microsoft.Extensions.Options": "2.1.1"
        }
      },
      "Microsoft.Extensions.Logging.Abstractions": {
        "type": "Transitive",
        "resolved": "2.2.0",
        "contentHash": "B2WqEox8o+4KUOpL7rZPyh6qYjik8tHi2tN8Z9jZkHzED8ElYgZa/h6K+xliB435SqUcWT290Fr2aa8BtZjn8A=="
      },
      "Microsoft.Extensions.Logging.Configuration": {
        "type": "Transitive",
        "resolved": "2.1.0",
        "contentHash": "nMAcTACzW37zc3f7n5fIYsRDXtjjQA2U/kiE4xmuSLn7coCIeDfFTpUhJ+wG/3vwb5f1lFWNpyXGyQdlUCIXUw==",
        "dependencies": {
          "Microsoft.Extensions.Logging": "2.1.0",
          "Microsoft.Extensions.Options.ConfigurationExtensions": "2.1.0"
        }
      },
      "Microsoft.Extensions.ObjectPool": {
        "type": "Transitive",
        "resolved": "2.2.0",
        "contentHash": "gA8H7uQOnM5gb+L0uTNjViHYr+hRDqCdfugheGo/MxQnuHzmhhzCBTIPm19qL1z1Xe0NEMabfcOBGv9QghlZ8g=="
      },
      "Microsoft.Extensions.Options": {
        "type": "Transitive",
        "resolved": "2.2.0",
        "contentHash": "UpZLNLBpIZ0GTebShui7xXYh6DmBHjWM8NxGxZbdQh/bPZ5e6YswqI+bru6BnEL5eWiOdodsXtEz3FROcgi/qg==",
        "dependencies": {
          "Microsoft.Extensions.DependencyInjection.Abstractions": "2.2.0",
          "Microsoft.Extensions.Primitives": "2.2.0",
          "System.ComponentModel.Annotations": "4.5.0"
        }
      },
      "Microsoft.Extensions.Options.ConfigurationExtensions": {
        "type": "Transitive",
        "resolved": "2.1.0",
        "contentHash": "w/MP147fSqlIcCymaNpLbjdJsFVkSJM9Sz+jbWMr1gKMDVxoOS8AuFjJkVyKU/eydYxHIR/K1Hn3wisJBW5gSg==",
        "dependencies": {
          "Microsoft.Extensions.Configuration.Abstractions": "2.1.0",
          "Microsoft.Extensions.Configuration.Binder": "2.1.0",
          "Microsoft.Extensions.DependencyInjection.Abstractions": "2.1.0",
          "Microsoft.Extensions.Options": "2.1.0"
        }
      },
      "Microsoft.Extensions.Primitives": {
        "type": "Transitive",
        "resolved": "2.2.0",
        "contentHash": "azyQtqbm4fSaDzZHD/J+V6oWMFaf2tWP4WEGIYePLCMw3+b2RQdj9ybgbQyjCshcitQKQ4lEDOZjmSlTTrHxUg==",
        "dependencies": {
          "System.Memory": "4.5.1",
          "System.Runtime.CompilerServices.Unsafe": "4.5.1"
        }
      },
      "Microsoft.Identity.Client": {
        "type": "Transitive",
        "resolved": "4.61.3",
        "contentHash": "naJo/Qm35Caaoxp5utcw+R8eU8ZtLz2ALh8S+gkekOYQ1oazfCQMWVT4NJ/FnHzdIJlm8dMz0oMpMGCabx5odA==",
        "dependencies": {
          "Microsoft.IdentityModel.Abstractions": "6.35.0",
          "System.Diagnostics.DiagnosticSource": "6.0.1"
        }
      },
      "Microsoft.Identity.Client.Extensions.Msal": {
        "type": "Transitive",
        "resolved": "4.61.3",
        "contentHash": "PWnJcznrSGr25MN8ajlc2XIDW4zCFu0U6FkpaNLEWLgd1NgFCp5uDY3mqLDgM8zCN8hqj8yo5wHYfLB2HjcdGw==",
        "dependencies": {
          "Microsoft.Identity.Client": "4.61.3",
          "System.Security.Cryptography.ProtectedData": "4.5.0"
        }
      },
      "Microsoft.IdentityModel.Abstractions": {
        "type": "Transitive",
        "resolved": "6.35.0",
        "contentHash": "xuR8E4Rd96M41CnUSCiOJ2DBh+z+zQSmyrYHdYhD6K4fXBcQGVnRCFQ0efROUYpP+p0zC1BLKr0JRpVuujTZSg=="
      },
      "Microsoft.IdentityModel.JsonWebTokens": {
        "type": "Transitive",
        "resolved": "6.35.0",
        "contentHash": "9wxai3hKgZUb4/NjdRKfQd0QJvtXKDlvmGMYACbEC8DFaicMFCFhQFZq9ZET1kJLwZahf2lfY5Gtcpsx8zYzbg==",
        "dependencies": {
          "Microsoft.IdentityModel.Tokens": "6.35.0",
          "System.Text.Encoding": "4.3.0",
          "System.Text.Encodings.Web": "4.7.2",
          "System.Text.Json": "4.7.2"
        }
      },
      "Microsoft.IdentityModel.Logging": {
        "type": "Transitive",
        "resolved": "6.35.0",
        "contentHash": "jePrSfGAmqT81JDCNSY+fxVWoGuJKt9e6eJ+vT7+quVS55nWl//jGjUQn4eFtVKt4rt5dXaleZdHRB9J9AJZ7Q==",
        "dependencies": {
          "Microsoft.IdentityModel.Abstractions": "6.35.0"
        }
      },
      "Microsoft.IdentityModel.Protocols": {
        "type": "Transitive",
        "resolved": "6.35.0",
        "contentHash": "BPQhlDzdFvv1PzaUxNSk+VEPwezlDEVADIKmyxubw7IiELK18uJ06RQ9QKKkds30XI+gDu9n8j24XQ8w7fjWcg==",
        "dependencies": {
          "Microsoft.IdentityModel.Logging": "6.35.0",
          "Microsoft.IdentityModel.Tokens": "6.35.0"
        }
      },
      "Microsoft.IdentityModel.Protocols.OpenIdConnect": {
        "type": "Transitive",
        "resolved": "6.35.0",
        "contentHash": "LMtVqnECCCdSmyFoCOxIE5tXQqkOLrvGrL7OxHg41DIm1bpWtaCdGyVcTAfOQpJXvzND9zUKIN/lhngPkYR8vg==",
        "dependencies": {
          "Microsoft.IdentityModel.Protocols": "6.35.0",
          "System.IdentityModel.Tokens.Jwt": "6.35.0"
        }
      },
      "Microsoft.IdentityModel.Tokens": {
        "type": "Transitive",
        "resolved": "6.35.0",
        "contentHash": "RN7lvp7s3Boucg1NaNAbqDbxtlLj5Qeb+4uSS1TeK5FSBVM40P4DKaTKChT43sHyKfh7V0zkrMph6DdHvyA4bg==",
        "dependencies": {
          "Microsoft.CSharp": "4.5.0",
          "Microsoft.IdentityModel.Logging": "6.35.0",
          "System.Security.Cryptography.Cng": "4.5.0"
        }
      },
      "Microsoft.Net.Http.Headers": {
        "type": "Transitive",
        "resolved": "2.2.0",
        "contentHash": "iZNkjYqlo8sIOI0bQfpsSoMTmB/kyvmV2h225ihyZT33aTp48ZpF6qYnXxzSXmHt8DpBAwBTX+1s1UFLbYfZKg==",
        "dependencies": {
          "Microsoft.Extensions.Primitives": "2.2.0",
          "System.Buffers": "4.5.0"
        }
      },
      "Microsoft.NETCore.Platforms": {
        "type": "Transitive",
        "resolved": "1.1.1",
        "contentHash": "TMBuzAHpTenGbGgk0SMTwyEkyijY/Eae4ZGsFNYJvAr/LDn1ku3Etp3FPxChmDp5HHF3kzJuoaa08N0xjqAJfQ=="
      },
      "Microsoft.NETCore.Targets": {
        "type": "Transitive",
        "resolved": "1.1.3",
        "contentHash": "3Wrmi0kJDzClwAC+iBdUBpEKmEle8FQNsCs77fkiOIw/9oYA07bL1EZNX0kQ2OMN3xpwvl0vAtOCYY3ndDNlhQ=="
      },
      "Microsoft.SqlServer.Server": {
        "type": "Transitive",
        "resolved": "1.0.0",
        "contentHash": "N4KeF3cpcm1PUHym1RmakkzfkEv3GRMyofVv40uXsQhCQeglr2OHNcUk2WOG51AKpGO8ynGpo9M/kFXSzghwug=="
      },
      "Microsoft.Win32.Primitives": {
        "type": "Transitive",
        "resolved": "4.3.0",
        "contentHash": "9ZQKCWxH7Ijp9BfahvL2Zyf1cJIk8XYLF6Yjzr2yi0b2cOut/HQ31qf1ThHAgCc3WiZMdnWcfJCgN82/0UunxA==",
        "dependencies": {
          "Microsoft.NETCore.Platforms": "1.1.0",
          "Microsoft.NETCore.Targets": "1.1.0",
          "System.Runtime": "4.3.0"
        }
      },
      "ncrontab.signed": {
        "type": "Transitive",
        "resolved": "3.3.0",
        "contentHash": "w+fVX+uCk3C0nR7BDjWAmUzDQPNAaBusTPljWehx/2cbBTxuKm81sCTebwRnJtHfS+38xbqF7NiiwPWjRMKiFQ==",
        "dependencies": {
          "System.Collections": "4.0.11",
          "System.Diagnostics.Debug": "4.0.11",
          "System.Globalization": "4.0.11",
          "System.IO": "4.1.0",
          "System.Net.Primitives": "4.0.11",
          "System.Resources.ResourceManager": "4.0.1"
        }
      },
      "NETStandard.Library": {
        "type": "Transitive",
        "resolved": "1.6.1",
        "contentHash": "WcSp3+vP+yHNgS8EV5J7pZ9IRpeDuARBPN28by8zqff1wJQXm26PVU8L3/fYLBJVU7BtDyqNVWq2KlCVvSSR4A==",
        "dependencies": {
          "Microsoft.NETCore.Platforms": "1.1.0",
          "Microsoft.Win32.Primitives": "4.3.0",
          "System.AppContext": "4.3.0",
          "System.Collections": "4.3.0",
          "System.Collections.Concurrent": "4.3.0",
          "System.Console": "4.3.0",
          "System.Diagnostics.Debug": "4.3.0",
          "System.Diagnostics.Tools": "4.3.0",
          "System.Diagnostics.Tracing": "4.3.0",
          "System.Globalization": "4.3.0",
          "System.Globalization.Calendars": "4.3.0",
          "System.IO": "4.3.0",
          "System.IO.Compression": "4.3.0",
          "System.IO.Compression.ZipFile": "4.3.0",
          "System.IO.FileSystem": "4.3.0",
          "System.IO.FileSystem.Primitives": "4.3.0",
          "System.Linq": "4.3.0",
          "System.Linq.Expressions": "4.3.0",
          "System.Net.Http": "4.3.0",
          "System.Net.Primitives": "4.3.0",
          "System.Net.Sockets": "4.3.0",
          "System.ObjectModel": "4.3.0",
          "System.Reflection": "4.3.0",
          "System.Reflection.Extensions": "4.3.0",
          "System.Reflection.Primitives": "4.3.0",
          "System.Resources.ResourceManager": "4.3.0",
          "System.Runtime": "4.3.0",
          "System.Runtime.Extensions": "4.3.0",
          "System.Runtime.Handles": "4.3.0",
          "System.Runtime.InteropServices": "4.3.0",
          "System.Runtime.InteropServices.RuntimeInformation": "4.3.0",
          "System.Runtime.Numerics": "4.3.0",
          "System.Security.Cryptography.Algorithms": "4.3.0",
          "System.Security.Cryptography.Encoding": "4.3.0",
          "System.Security.Cryptography.Primitives": "4.3.0",
          "System.Security.Cryptography.X509Certificates": "4.3.0",
          "System.Text.Encoding": "4.3.0",
          "System.Text.Encoding.Extensions": "4.3.0",
          "System.Text.RegularExpressions": "4.3.0",
          "System.Threading": "4.3.0",
          "System.Threading.Tasks": "4.3.0",
          "System.Threading.Timer": "4.3.0",
          "System.Xml.ReaderWriter": "4.3.0",
          "System.Xml.XDocument": "4.3.0"
        }
      },
      "Newtonsoft.Json.Bson": {
        "type": "Transitive",
        "resolved": "1.0.1",
        "contentHash": "5PYT/IqQ+UK31AmZiSS102R6EsTo+LGTSI8bp7WAUqDKaF4wHXD8U9u4WxTI1vc64tYi++8p3dk3WWNqPFgldw==",
        "dependencies": {
          "NETStandard.Library": "1.6.1",
          "Newtonsoft.Json": "10.0.1"
        }
      },
      "runtime.debian.8-x64.runtime.native.System.Security.Cryptography.OpenSsl": {
        "type": "Transitive",
        "resolved": "4.3.2",
        "contentHash": "7VSGO0URRKoMEAq0Sc9cRz8mb6zbyx/BZDEWhgPdzzpmFhkam3fJ1DAGWFXBI4nGlma+uPKpfuMQP5LXRnOH5g=="
      },
      "runtime.fedora.23-x64.runtime.native.System.Security.Cryptography.OpenSsl": {
        "type": "Transitive",
        "resolved": "4.3.2",
        "contentHash": "0oAaTAm6e2oVH+/Zttt0cuhGaePQYKII1dY8iaqP7CvOpVKgLybKRFvQjXR2LtxXOXTVPNv14j0ot8uV+HrUmw=="
      },
      "runtime.fedora.24-x64.runtime.native.System.Security.Cryptography.OpenSsl": {
        "type": "Transitive",
        "resolved": "4.3.2",
        "contentHash": "G24ibsCNi5Kbz0oXWynBoRgtGvsw5ZSVEWjv13/KiCAM8C6wz9zzcCniMeQFIkJ2tasjo2kXlvlBZhplL51kGg=="
      },
      "runtime.native.System": {
        "type": "Transitive",
        "resolved": "4.3.0",
        "contentHash": "c/qWt2LieNZIj1jGnVNsE2Kl23Ya2aSTBuXMD6V7k9KWr6l16Tqdwq+hJScEpWER9753NWC8h96PaVNY5Ld7Jw==",
        "dependencies": {
          "Microsoft.NETCore.Platforms": "1.1.0",
          "Microsoft.NETCore.Targets": "1.1.0"
        }
      },
      "runtime.native.System.IO.Compression": {
        "type": "Transitive",
        "resolved": "4.3.0",
        "contentHash": "INBPonS5QPEgn7naufQFXJEp3zX6L4bwHgJ/ZH78aBTpeNfQMtf7C6VrAFhlq2xxWBveIOWyFzQjJ8XzHMhdOQ==",
        "dependencies": {
          "Microsoft.NETCore.Platforms": "1.1.0",
          "Microsoft.NETCore.Targets": "1.1.0"
        }
      },
      "runtime.native.System.Net.Http": {
        "type": "Transitive",
        "resolved": "4.3.0",
        "contentHash": "ZVuZJqnnegJhd2k/PtAbbIcZ3aZeITq3sj06oKfMBSfphW3HDmk/t4ObvbOk/JA/swGR0LNqMksAh/f7gpTROg==",
        "dependencies": {
          "Microsoft.NETCore.Platforms": "1.1.0",
          "Microsoft.NETCore.Targets": "1.1.0"
        }
      },
      "runtime.native.System.Security.Cryptography.Apple": {
        "type": "Transitive",
        "resolved": "4.3.0",
        "contentHash": "DloMk88juo0OuOWr56QG7MNchmafTLYWvABy36izkrLI5VledI0rq28KGs1i9wbpeT9NPQrx/wTf8U2vazqQ3Q==",
        "dependencies": {
          "runtime.osx.10.10-x64.runtime.native.System.Security.Cryptography.Apple": "4.3.0"
        }
      },
      "runtime.native.System.Security.Cryptography.OpenSsl": {
        "type": "Transitive",
        "resolved": "4.3.2",
        "contentHash": "QR1OwtwehHxSeQvZKXe+iSd+d3XZNkEcuWMFYa2i0aG1l+lR739HPicKMlTbJst3spmeekDVBUS7SeS26s4U/g==",
        "dependencies": {
          "runtime.debian.8-x64.runtime.native.System.Security.Cryptography.OpenSsl": "4.3.2",
          "runtime.fedora.23-x64.runtime.native.System.Security.Cryptography.OpenSsl": "4.3.2",
          "runtime.fedora.24-x64.runtime.native.System.Security.Cryptography.OpenSsl": "4.3.2",
          "runtime.opensuse.13.2-x64.runtime.native.System.Security.Cryptography.OpenSsl": "4.3.2",
          "runtime.opensuse.42.1-x64.runtime.native.System.Security.Cryptography.OpenSsl": "4.3.2",
          "runtime.osx.10.10-x64.runtime.native.System.Security.Cryptography.OpenSsl": "4.3.2",
          "runtime.rhel.7-x64.runtime.native.System.Security.Cryptography.OpenSsl": "4.3.2",
          "runtime.ubuntu.14.04-x64.runtime.native.System.Security.Cryptography.OpenSsl": "4.3.2",
          "runtime.ubuntu.16.04-x64.runtime.native.System.Security.Cryptography.OpenSsl": "4.3.2",
          "runtime.ubuntu.16.10-x64.runtime.native.System.Security.Cryptography.OpenSsl": "4.3.2"
        }
      },
      "runtime.opensuse.13.2-x64.runtime.native.System.Security.Cryptography.OpenSsl": {
        "type": "Transitive",
        "resolved": "4.3.2",
        "contentHash": "I+GNKGg2xCHueRd1m9PzeEW7WLbNNLznmTuEi8/vZX71HudUbx1UTwlGkiwMri7JLl8hGaIAWnA/GONhu+LOyQ=="
      },
      "runtime.opensuse.42.1-x64.runtime.native.System.Security.Cryptography.OpenSsl": {
        "type": "Transitive",
        "resolved": "4.3.2",
        "contentHash": "1Z3TAq1ytS1IBRtPXJvEUZdVsfWfeNEhBkbiOCGEl9wwAfsjP2lz3ZFDx5tq8p60/EqbS0HItG5piHuB71RjoA=="
      },
      "runtime.osx.10.10-x64.runtime.native.System.Security.Cryptography.Apple": {
        "type": "Transitive",
        "resolved": "4.3.0",
        "contentHash": "kVXCuMTrTlxq4XOOMAysuNwsXWpYeboGddNGpIgNSZmv1b6r/s/DPk0fYMB7Q5Qo4bY68o48jt4T4y5BVecbCQ=="
      },
      "runtime.osx.10.10-x64.runtime.native.System.Security.Cryptography.OpenSsl": {
        "type": "Transitive",
        "resolved": "4.3.2",
        "contentHash": "6mU/cVmmHtQiDXhnzUImxIcDL48GbTk+TsptXyJA+MIOG9LRjPoAQC/qBFB7X+UNyK86bmvGwC8t+M66wsYC8w=="
      },
      "runtime.rhel.7-x64.runtime.native.System.Security.Cryptography.OpenSsl": {
        "type": "Transitive",
        "resolved": "4.3.2",
        "contentHash": "vjwG0GGcTW/PPg6KVud8F9GLWYuAV1rrw1BKAqY0oh4jcUqg15oYF1+qkGR2x2ZHM4DQnWKQ7cJgYbfncz/lYg=="
      },
      "runtime.ubuntu.14.04-x64.runtime.native.System.Security.Cryptography.OpenSsl": {
        "type": "Transitive",
        "resolved": "4.3.2",
        "contentHash": "7KMFpTkHC/zoExs+PwP8jDCWcrK9H6L7soowT80CUx3e+nxP/AFnq0AQAW5W76z2WYbLAYCRyPfwYFG6zkvQRw=="
      },
      "runtime.ubuntu.16.04-x64.runtime.native.System.Security.Cryptography.OpenSsl": {
        "type": "Transitive",
        "resolved": "4.3.2",
        "contentHash": "xrlmRCnKZJLHxyyLIqkZjNXqgxnKdZxfItrPkjI+6pkRo5lHX8YvSZlWrSI5AVwLMi4HbNWP7064hcAWeZKp5w=="
      },
      "runtime.ubuntu.16.10-x64.runtime.native.System.Security.Cryptography.OpenSsl": {
        "type": "Transitive",
        "resolved": "4.3.2",
        "contentHash": "leXiwfiIkW7Gmn7cgnNcdtNAU70SjmKW3jxGj1iKHOvdn0zRWsgv/l2OJUO5zdGdiv2VRFnAsxxhDgMzofPdWg=="
      },
      "System.AppContext": {
        "type": "Transitive",
        "resolved": "4.3.0",
        "contentHash": "fKC+rmaLfeIzUhagxY17Q9siv/sPrjjKcfNg1Ic8IlQkZLipo8ljcaZQu4VtI4Jqbzjc2VTjzGLF6WmsRXAEgA==",
        "dependencies": {
          "System.Runtime": "4.3.0"
        }
      },
      "System.Buffers": {
        "type": "Transitive",
        "resolved": "4.5.0",
        "contentHash": "pL2ChpaRRWI/p4LXyy4RgeWlYF2sgfj/pnVMvBqwNFr5cXg7CXNnWZWxrOONLg8VGdFB8oB+EG2Qw4MLgTOe+A=="
      },
      "System.ClientModel": {
        "type": "Transitive",
        "resolved": "1.0.0",
        "contentHash": "I3CVkvxeqFYjIVEP59DnjbeoGNfo/+SZrCLpRz2v/g0gpCHaEMPtWSY0s9k/7jR1rAsLNg2z2u1JRB76tPjnIw==",
        "dependencies": {
          "System.Memory.Data": "1.0.2",
          "System.Text.Json": "4.7.2"
        }
      },
      "System.Collections": {
        "type": "Transitive",
        "resolved": "4.3.0",
        "contentHash": "3Dcj85/TBdVpL5Zr+gEEBUuFe2icOnLalmEh9hfck1PTYbbyWuZgh4fmm2ysCLTrqLQw6t3TgTyJ+VLp+Qb+Lw==",
        "dependencies": {
          "Microsoft.NETCore.Platforms": "1.1.0",
          "Microsoft.NETCore.Targets": "1.1.0",
          "System.Runtime": "4.3.0"
        }
      },
      "System.Collections.Concurrent": {
        "type": "Transitive",
        "resolved": "4.3.0",
        "contentHash": "ztl69Xp0Y/UXCL+3v3tEU+lIy+bvjKNUmopn1wep/a291pVPK7dxBd6T7WnlQqRog+d1a/hSsgRsmFnIBKTPLQ==",
        "dependencies": {
          "System.Collections": "4.3.0",
          "System.Diagnostics.Debug": "4.3.0",
          "System.Diagnostics.Tracing": "4.3.0",
          "System.Globalization": "4.3.0",
          "System.Reflection": "4.3.0",
          "System.Resources.ResourceManager": "4.3.0",
          "System.Runtime": "4.3.0",
          "System.Runtime.Extensions": "4.3.0",
          "System.Threading": "4.3.0",
          "System.Threading.Tasks": "4.3.0"
        }
      },
      "System.ComponentModel.Annotations": {
        "type": "Transitive",
        "resolved": "4.5.0",
        "contentHash": "UxYQ3FGUOtzJ7LfSdnYSFd7+oEv6M8NgUatatIN2HxNtDdlcvFAf+VIq4Of9cDMJEJC0aSRv/x898RYhB4Yppg=="
      },
      "System.Configuration.ConfigurationManager": {
        "type": "Transitive",
        "resolved": "8.0.1",
        "contentHash": "gPYFPDyohW2gXNhdQRSjtmeS6FymL2crg4Sral1wtvEJ7DUqFCDWDVbbLobASbzxfic8U1hQEdC7hmg9LHncMw==",
        "dependencies": {
          "System.Diagnostics.EventLog": "8.0.1",
          "System.Security.Cryptography.ProtectedData": "8.0.0"
        }
      },
      "System.Console": {
        "type": "Transitive",
        "resolved": "4.3.0",
        "contentHash": "DHDrIxiqk1h03m6khKWV2X8p/uvN79rgSqpilL6uzpmSfxfU5ng8VcPtW4qsDsQDHiTv6IPV9TmD5M/vElPNLg==",
        "dependencies": {
          "Microsoft.NETCore.Platforms": "1.1.0",
          "Microsoft.NETCore.Targets": "1.1.0",
          "System.IO": "4.3.0",
          "System.Runtime": "4.3.0",
          "System.Text.Encoding": "4.3.0"
        }
      },
      "System.Diagnostics.Debug": {
        "type": "Transitive",
        "resolved": "4.3.0",
        "contentHash": "ZUhUOdqmaG5Jk3Xdb8xi5kIyQYAA4PnTNlHx1mu9ZY3qv4ELIdKbnL/akbGaKi2RnNUWaZsAs31rvzFdewTj2g==",
        "dependencies": {
          "Microsoft.NETCore.Platforms": "1.1.0",
          "Microsoft.NETCore.Targets": "1.1.0",
          "System.Runtime": "4.3.0"
        }
      },
      "System.Diagnostics.DiagnosticSource": {
        "type": "Transitive",
        "resolved": "6.0.1",
        "contentHash": "KiLYDu2k2J82Q9BJpWiuQqCkFjRBWVq4jDzKKWawVi9KWzyD0XG3cmfX0vqTQlL14Wi9EufJrbL0+KCLTbqWiQ==",
        "dependencies": {
          "System.Runtime.CompilerServices.Unsafe": "6.0.0"
        }
      },
      "System.Diagnostics.EventLog": {
        "type": "Transitive",
        "resolved": "8.0.1",
        "contentHash": "n1ZP7NM2Gkn/MgD8+eOT5MulMj6wfeQMNS2Pizvq5GHCZfjlFMXV2irQlQmJhwA2VABC57M0auudO89Iu2uRLg=="
      },
      "System.Diagnostics.Tools": {
        "type": "Transitive",
        "resolved": "4.3.0",
        "contentHash": "UUvkJfSYJMM6x527dJg2VyWPSRqIVB0Z7dbjHst1zmwTXz5CcXSYJFWRpuigfbO1Lf7yfZiIaEUesfnl/g5EyA==",
        "dependencies": {
          "Microsoft.NETCore.Platforms": "1.1.0",
          "Microsoft.NETCore.Targets": "1.1.0",
          "System.Runtime": "4.3.0"
        }
      },
      "System.Diagnostics.TraceSource": {
        "type": "Transitive",
        "resolved": "4.3.0",
        "contentHash": "VnYp1NxGx8Ww731y2LJ1vpfb/DKVNKEZ8Jsh5SgQTZREL/YpWRArgh9pI8CDLmgHspZmLL697CaLvH85qQpRiw==",
        "dependencies": {
          "Microsoft.NETCore.Platforms": "1.1.0",
          "System.Collections": "4.3.0",
          "System.Diagnostics.Debug": "4.3.0",
          "System.Globalization": "4.3.0",
          "System.Resources.ResourceManager": "4.3.0",
          "System.Runtime": "4.3.0",
          "System.Runtime.Extensions": "4.3.0",
          "System.Threading": "4.3.0",
          "runtime.native.System": "4.3.0"
        }
      },
      "System.Diagnostics.Tracing": {
        "type": "Transitive",
        "resolved": "4.3.0",
        "contentHash": "rswfv0f/Cqkh78rA5S8eN8Neocz234+emGCtTF3lxPY96F+mmmUen6tbn0glN6PMvlKQb9bPAY5e9u7fgPTkKw==",
        "dependencies": {
          "Microsoft.NETCore.Platforms": "1.1.0",
          "Microsoft.NETCore.Targets": "1.1.0",
          "System.Runtime": "4.3.0"
        }
      },
      "System.Dynamic.Runtime": {
        "type": "Transitive",
        "resolved": "4.0.11",
        "contentHash": "db34f6LHYM0U0JpE+sOmjar27BnqTVkbLJhgfwMpTdgTigG/Hna3m2MYVwnFzGGKnEJk2UXFuoVTr8WUbU91/A==",
        "dependencies": {
          "System.Collections": "4.0.11",
          "System.Diagnostics.Debug": "4.0.11",
          "System.Globalization": "4.0.11",
          "System.Linq": "4.1.0",
          "System.Linq.Expressions": "4.1.0",
          "System.ObjectModel": "4.0.12",
          "System.Reflection": "4.1.0",
          "System.Reflection.Emit": "4.0.1",
          "System.Reflection.Emit.ILGeneration": "4.0.1",
          "System.Reflection.Primitives": "4.0.1",
          "System.Reflection.TypeExtensions": "4.1.0",
          "System.Resources.ResourceManager": "4.0.1",
          "System.Runtime": "4.1.0",
          "System.Runtime.Extensions": "4.1.0",
          "System.Threading": "4.0.11"
        }
      },
      "System.Globalization": {
        "type": "Transitive",
        "resolved": "4.3.0",
        "contentHash": "kYdVd2f2PAdFGblzFswE4hkNANJBKRmsfa2X5LG2AcWE1c7/4t0pYae1L8vfZ5xvE2nK/R9JprtToA61OSHWIg==",
        "dependencies": {
          "Microsoft.NETCore.Platforms": "1.1.0",
          "Microsoft.NETCore.Targets": "1.1.0",
          "System.Runtime": "4.3.0"
        }
      },
      "System.Globalization.Calendars": {
        "type": "Transitive",
        "resolved": "4.3.0",
        "contentHash": "GUlBtdOWT4LTV3I+9/PJW+56AnnChTaOqqTLFtdmype/L500M2LIyXgmtd9X2P2VOkmJd5c67H5SaC2QcL1bFA==",
        "dependencies": {
          "Microsoft.NETCore.Platforms": "1.1.0",
          "Microsoft.NETCore.Targets": "1.1.0",
          "System.Globalization": "4.3.0",
          "System.Runtime": "4.3.0"
        }
      },
      "System.Globalization.Extensions": {
        "type": "Transitive",
        "resolved": "4.3.0",
        "contentHash": "FhKmdR6MPG+pxow6wGtNAWdZh7noIOpdD5TwQ3CprzgIE1bBBoim0vbR1+AWsWjQmU7zXHgQo4TWSP6lCeiWcQ==",
        "dependencies": {
          "Microsoft.NETCore.Platforms": "1.1.0",
          "System.Globalization": "4.3.0",
          "System.Resources.ResourceManager": "4.3.0",
          "System.Runtime": "4.3.0",
          "System.Runtime.Extensions": "4.3.0",
          "System.Runtime.InteropServices": "4.3.0"
        }
      },
      "System.IdentityModel.Tokens.Jwt": {
        "type": "Transitive",
        "resolved": "6.35.0",
        "contentHash": "yxGIQd3BFK7F6S62/7RdZk3C/mfwyVxvh6ngd1VYMBmbJ1YZZA9+Ku6suylVtso0FjI0wbElpJ0d27CdsyLpBQ==",
        "dependencies": {
          "Microsoft.IdentityModel.JsonWebTokens": "6.35.0",
          "Microsoft.IdentityModel.Tokens": "6.35.0"
        }
      },
      "System.IO": {
        "type": "Transitive",
        "resolved": "4.3.0",
        "contentHash": "3qjaHvxQPDpSOYICjUoTsmoq5u6QJAFRUITgeT/4gqkF1bajbSmb1kwSxEA8AHlofqgcKJcM8udgieRNhaJ5Cg==",
        "dependencies": {
          "Microsoft.NETCore.Platforms": "1.1.0",
          "Microsoft.NETCore.Targets": "1.1.0",
          "System.Runtime": "4.3.0",
          "System.Text.Encoding": "4.3.0",
          "System.Threading.Tasks": "4.3.0"
        }
      },
      "System.IO.Compression": {
        "type": "Transitive",
        "resolved": "4.3.0",
        "contentHash": "YHndyoiV90iu4iKG115ibkhrG+S3jBm8Ap9OwoUAzO5oPDAWcr0SFwQFm0HjM8WkEZWo0zvLTyLmbvTkW1bXgg==",
        "dependencies": {
          "Microsoft.NETCore.Platforms": "1.1.0",
          "System.Buffers": "4.3.0",
          "System.Collections": "4.3.0",
          "System.Diagnostics.Debug": "4.3.0",
          "System.IO": "4.3.0",
          "System.Resources.ResourceManager": "4.3.0",
          "System.Runtime": "4.3.0",
          "System.Runtime.Extensions": "4.3.0",
          "System.Runtime.Handles": "4.3.0",
          "System.Runtime.InteropServices": "4.3.0",
          "System.Text.Encoding": "4.3.0",
          "System.Threading": "4.3.0",
          "System.Threading.Tasks": "4.3.0",
          "runtime.native.System": "4.3.0",
          "runtime.native.System.IO.Compression": "4.3.0"
        }
      },
      "System.IO.Compression.ZipFile": {
        "type": "Transitive",
        "resolved": "4.3.0",
        "contentHash": "G4HwjEsgIwy3JFBduZ9quBkAu+eUwjIdJleuNSgmUojbH6O3mlvEIme+GHx/cLlTAPcrnnL7GqvB9pTlWRfhOg==",
        "dependencies": {
          "System.Buffers": "4.3.0",
          "System.IO": "4.3.0",
          "System.IO.Compression": "4.3.0",
          "System.IO.FileSystem": "4.3.0",
          "System.IO.FileSystem.Primitives": "4.3.0",
          "System.Resources.ResourceManager": "4.3.0",
          "System.Runtime": "4.3.0",
          "System.Runtime.Extensions": "4.3.0",
          "System.Text.Encoding": "4.3.0"
        }
      },
      "System.IO.FileSystem": {
        "type": "Transitive",
        "resolved": "4.3.0",
        "contentHash": "3wEMARTnuio+ulnvi+hkRNROYwa1kylvYahhcLk4HSoVdl+xxTFVeVlYOfLwrDPImGls0mDqbMhrza8qnWPTdA==",
        "dependencies": {
          "Microsoft.NETCore.Platforms": "1.1.0",
          "Microsoft.NETCore.Targets": "1.1.0",
          "System.IO": "4.3.0",
          "System.IO.FileSystem.Primitives": "4.3.0",
          "System.Runtime": "4.3.0",
          "System.Runtime.Handles": "4.3.0",
          "System.Text.Encoding": "4.3.0",
          "System.Threading.Tasks": "4.3.0"
        }
      },
      "System.IO.FileSystem.Primitives": {
        "type": "Transitive",
        "resolved": "4.3.0",
        "contentHash": "6QOb2XFLch7bEc4lIcJH49nJN2HV+OC3fHDgsLVsBVBk3Y4hFAnOBGzJ2lUu7CyDDFo9IBWkSsnbkT6IBwwiMw==",
        "dependencies": {
          "System.Runtime": "4.3.0"
        }
      },
      "System.IO.Hashing": {
        "type": "Transitive",
        "resolved": "6.0.0",
        "contentHash": "Rfm2jYCaUeGysFEZjDe7j1R4x6Z6BzumS/vUT5a1AA/AWJuGX71PoGB0RmpyX3VmrGqVnAwtfMn39OHR8Y/5+g=="
      },
      "System.Linq": {
        "type": "Transitive",
        "resolved": "4.3.0",
        "contentHash": "5DbqIUpsDp0dFftytzuMmc0oeMdQwjcP/EWxsksIz/w1TcFRkZ3yKKz0PqiYFMmEwPSWw+qNVqD7PJ889JzHbw==",
        "dependencies": {
          "System.Collections": "4.3.0",
          "System.Diagnostics.Debug": "4.3.0",
          "System.Resources.ResourceManager": "4.3.0",
          "System.Runtime": "4.3.0",
          "System.Runtime.Extensions": "4.3.0"
        }
      },
      "System.Linq.Expressions": {
        "type": "Transitive",
        "resolved": "4.3.0",
        "contentHash": "PGKkrd2khG4CnlyJwxwwaWWiSiWFNBGlgXvJpeO0xCXrZ89ODrQ6tjEWS/kOqZ8GwEOUATtKtzp1eRgmYNfclg==",
        "dependencies": {
          "System.Collections": "4.3.0",
          "System.Diagnostics.Debug": "4.3.0",
          "System.Globalization": "4.3.0",
          "System.IO": "4.3.0",
          "System.Linq": "4.3.0",
          "System.ObjectModel": "4.3.0",
          "System.Reflection": "4.3.0",
          "System.Reflection.Emit": "4.3.0",
          "System.Reflection.Emit.ILGeneration": "4.3.0",
          "System.Reflection.Emit.Lightweight": "4.3.0",
          "System.Reflection.Extensions": "4.3.0",
          "System.Reflection.Primitives": "4.3.0",
          "System.Reflection.TypeExtensions": "4.3.0",
          "System.Resources.ResourceManager": "4.3.0",
          "System.Runtime": "4.3.0",
          "System.Runtime.Extensions": "4.3.0",
          "System.Threading": "4.3.0"
        }
      },
      "System.Memory": {
        "type": "Transitive",
        "resolved": "4.5.4",
        "contentHash": "1MbJTHS1lZ4bS4FmsJjnuGJOu88ZzTT2rLvrhW7Ygic+pC0NWA+3hgAen0HRdsocuQXCkUTdFn9yHJJhsijDXw=="
      },
      "System.Memory.Data": {
        "type": "Transitive",
        "resolved": "1.0.2",
        "contentHash": "JGkzeqgBsiZwKJZ1IxPNsDFZDhUvuEdX8L8BDC8N3KOj+6zMcNU28CNN59TpZE/VJYy9cP+5M+sbxtWJx3/xtw==",
        "dependencies": {
          "System.Text.Encodings.Web": "4.7.2",
          "System.Text.Json": "4.6.0"
        }
      },
      "System.Net.Http": {
        "type": "Transitive",
        "resolved": "4.3.4",
        "contentHash": "aOa2d51SEbmM+H+Csw7yJOuNZoHkrP2XnAurye5HWYgGVVU54YZDvsLUYRv6h18X3sPnjNCANmN7ZhIPiqMcjA==",
        "dependencies": {
          "Microsoft.NETCore.Platforms": "1.1.1",
          "System.Collections": "4.3.0",
          "System.Diagnostics.Debug": "4.3.0",
          "System.Diagnostics.DiagnosticSource": "4.3.0",
          "System.Diagnostics.Tracing": "4.3.0",
          "System.Globalization": "4.3.0",
          "System.Globalization.Extensions": "4.3.0",
          "System.IO": "4.3.0",
          "System.IO.FileSystem": "4.3.0",
          "System.Net.Primitives": "4.3.0",
          "System.Resources.ResourceManager": "4.3.0",
          "System.Runtime": "4.3.0",
          "System.Runtime.Extensions": "4.3.0",
          "System.Runtime.Handles": "4.3.0",
          "System.Runtime.InteropServices": "4.3.0",
          "System.Security.Cryptography.Algorithms": "4.3.0",
          "System.Security.Cryptography.Encoding": "4.3.0",
          "System.Security.Cryptography.OpenSsl": "4.3.0",
          "System.Security.Cryptography.Primitives": "4.3.0",
          "System.Security.Cryptography.X509Certificates": "4.3.0",
          "System.Text.Encoding": "4.3.0",
          "System.Threading": "4.3.0",
          "System.Threading.Tasks": "4.3.0",
          "runtime.native.System": "4.3.0",
          "runtime.native.System.Net.Http": "4.3.0",
          "runtime.native.System.Security.Cryptography.OpenSsl": "4.3.2"
        }
      },
      "System.Net.Primitives": {
        "type": "Transitive",
        "resolved": "4.3.0",
        "contentHash": "qOu+hDwFwoZPbzPvwut2qATe3ygjeQBDQj91xlsaqGFQUI5i4ZnZb8yyQuLGpDGivEPIt8EJkd1BVzVoP31FXA==",
        "dependencies": {
          "Microsoft.NETCore.Platforms": "1.1.0",
          "Microsoft.NETCore.Targets": "1.1.0",
          "System.Runtime": "4.3.0",
          "System.Runtime.Handles": "4.3.0"
        }
      },
      "System.Net.Sockets": {
        "type": "Transitive",
        "resolved": "4.3.0",
        "contentHash": "m6icV6TqQOAdgt5N/9I5KNpjom/5NFtkmGseEH+AK/hny8XrytLH3+b5M8zL/Ycg3fhIocFpUMyl/wpFnVRvdw==",
        "dependencies": {
          "Microsoft.NETCore.Platforms": "1.1.0",
          "Microsoft.NETCore.Targets": "1.1.0",
          "System.IO": "4.3.0",
          "System.Net.Primitives": "4.3.0",
          "System.Runtime": "4.3.0",
          "System.Threading.Tasks": "4.3.0"
        }
      },
      "System.Numerics.Vectors": {
        "type": "Transitive",
        "resolved": "4.5.0",
        "contentHash": "QQTlPTl06J/iiDbJCiepZ4H//BVraReU4O4EoRw1U02H5TLUIT7xn3GnDp9AXPSlJUDyFs4uWjWafNX6WrAojQ=="
      },
      "System.ObjectModel": {
        "type": "Transitive",
        "resolved": "4.3.0",
        "contentHash": "bdX+80eKv9bN6K4N+d77OankKHGn6CH711a6fcOpMQu2Fckp/Ft4L/kW9WznHpyR0NRAvJutzOMHNNlBGvxQzQ==",
        "dependencies": {
          "System.Collections": "4.3.0",
          "System.Diagnostics.Debug": "4.3.0",
          "System.Resources.ResourceManager": "4.3.0",
          "System.Runtime": "4.3.0",
          "System.Threading": "4.3.0"
        }
      },
      "System.Reflection": {
        "type": "Transitive",
        "resolved": "4.3.0",
        "contentHash": "KMiAFoW7MfJGa9nDFNcfu+FpEdiHpWgTcS2HdMpDvt9saK3y/G4GwprPyzqjFH9NTaGPQeWNHU+iDlDILj96aQ==",
        "dependencies": {
          "Microsoft.NETCore.Platforms": "1.1.0",
          "Microsoft.NETCore.Targets": "1.1.0",
          "System.IO": "4.3.0",
          "System.Reflection.Primitives": "4.3.0",
          "System.Runtime": "4.3.0"
        }
      },
      "System.Reflection.Emit": {
        "type": "Transitive",
        "resolved": "4.3.0",
        "contentHash": "228FG0jLcIwTVJyz8CLFKueVqQK36ANazUManGaJHkO0icjiIypKW7YLWLIWahyIkdh5M7mV2dJepllLyA1SKg==",
        "dependencies": {
          "System.IO": "4.3.0",
          "System.Reflection": "4.3.0",
          "System.Reflection.Emit.ILGeneration": "4.3.0",
          "System.Reflection.Primitives": "4.3.0",
          "System.Runtime": "4.3.0"
        }
      },
      "System.Reflection.Emit.ILGeneration": {
        "type": "Transitive",
        "resolved": "4.3.0",
        "contentHash": "59tBslAk9733NXLrUJrwNZEzbMAcu8k344OYo+wfSVygcgZ9lgBdGIzH/nrg3LYhXceynyvTc8t5/GD4Ri0/ng==",
        "dependencies": {
          "System.Reflection": "4.3.0",
          "System.Reflection.Primitives": "4.3.0",
          "System.Runtime": "4.3.0"
        }
      },
      "System.Reflection.Emit.Lightweight": {
        "type": "Transitive",
        "resolved": "4.3.0",
        "contentHash": "oadVHGSMsTmZsAF864QYN1t1QzZjIcuKU3l2S9cZOwDdDueNTrqq1yRj7koFfIGEnKpt6NjpL3rOzRhs4ryOgA==",
        "dependencies": {
          "System.Reflection": "4.3.0",
          "System.Reflection.Emit.ILGeneration": "4.3.0",
          "System.Reflection.Primitives": "4.3.0",
          "System.Runtime": "4.3.0"
        }
      },
      "System.Reflection.Extensions": {
        "type": "Transitive",
        "resolved": "4.3.0",
        "contentHash": "rJkrJD3kBI5B712aRu4DpSIiHRtr6QlfZSQsb0hYHrDCZORXCFjQfoipo2LaMUHoT9i1B7j7MnfaEKWDFmFQNQ==",
        "dependencies": {
          "Microsoft.NETCore.Platforms": "1.1.0",
          "Microsoft.NETCore.Targets": "1.1.0",
          "System.Reflection": "4.3.0",
          "System.Runtime": "4.3.0"
        }
      },
      "System.Reflection.Primitives": {
        "type": "Transitive",
        "resolved": "4.3.0",
        "contentHash": "5RXItQz5As4xN2/YUDxdpsEkMhvw3e6aNveFXUn4Hl/udNTCNhnKp8lT9fnc3MhvGKh1baak5CovpuQUXHAlIA==",
        "dependencies": {
          "Microsoft.NETCore.Platforms": "1.1.0",
          "Microsoft.NETCore.Targets": "1.1.0",
          "System.Runtime": "4.3.0"
        }
      },
      "System.Reflection.TypeExtensions": {
        "type": "Transitive",
        "resolved": "4.3.0",
        "contentHash": "7u6ulLcZbyxB5Gq0nMkQttcdBTx57ibzw+4IOXEfR+sXYQoHvjW5LTLyNr8O22UIMrqYbchJQJnos4eooYzYJA==",
        "dependencies": {
          "System.Reflection": "4.3.0",
          "System.Runtime": "4.3.0"
        }
      },
      "System.Resources.ResourceManager": {
        "type": "Transitive",
        "resolved": "4.3.0",
        "contentHash": "/zrcPkkWdZmI4F92gL/TPumP98AVDu/Wxr3CSJGQQ+XN6wbRZcyfSKVoPo17ilb3iOr0cCRqJInGwNMolqhS8A==",
        "dependencies": {
          "Microsoft.NETCore.Platforms": "1.1.0",
          "Microsoft.NETCore.Targets": "1.1.0",
          "System.Globalization": "4.3.0",
          "System.Reflection": "4.3.0",
          "System.Runtime": "4.3.0"
        }
      },
      "System.Runtime": {
        "type": "Transitive",
        "resolved": "4.3.1",
        "contentHash": "abhfv1dTK6NXOmu4bgHIONxHyEqFjW8HwXPmpY9gmll+ix9UNo4XDcmzJn6oLooftxNssVHdJC1pGT9jkSynQg==",
        "dependencies": {
          "Microsoft.NETCore.Platforms": "1.1.1",
          "Microsoft.NETCore.Targets": "1.1.3"
        }
      },
      "System.Runtime.CompilerServices.Unsafe": {
        "type": "Transitive",
        "resolved": "6.0.0",
        "contentHash": "/iUeP3tq1S0XdNNoMz5C9twLSrM/TH+qElHkXWaPvuNOt+99G75NrV0OS2EqHx5wMN7popYjpc8oTjC1y16DLg=="
      },
      "System.Runtime.Extensions": {
        "type": "Transitive",
        "resolved": "4.3.0",
        "contentHash": "guW0uK0fn5fcJJ1tJVXYd7/1h5F+pea1r7FLSOz/f8vPEqbR2ZAknuRDvTQ8PzAilDveOxNjSfr0CHfIQfFk8g==",
        "dependencies": {
          "Microsoft.NETCore.Platforms": "1.1.0",
          "Microsoft.NETCore.Targets": "1.1.0",
          "System.Runtime": "4.3.0"
        }
      },
      "System.Runtime.Handles": {
        "type": "Transitive",
        "resolved": "4.3.0",
        "contentHash": "OKiSUN7DmTWeYb3l51A7EYaeNMnvxwE249YtZz7yooT4gOZhmTjIn48KgSsw2k2lYdLgTKNJw/ZIfSElwDRVgg==",
        "dependencies": {
          "Microsoft.NETCore.Platforms": "1.1.0",
          "Microsoft.NETCore.Targets": "1.1.0",
          "System.Runtime": "4.3.0"
        }
      },
      "System.Runtime.InteropServices": {
        "type": "Transitive",
        "resolved": "4.3.0",
        "contentHash": "uv1ynXqiMK8mp1GM3jDqPCFN66eJ5w5XNomaK2XD+TuCroNTLFGeZ+WCmBMcBDyTFKou3P6cR6J/QsaqDp7fGQ==",
        "dependencies": {
          "Microsoft.NETCore.Platforms": "1.1.0",
          "Microsoft.NETCore.Targets": "1.1.0",
          "System.Reflection": "4.3.0",
          "System.Reflection.Primitives": "4.3.0",
          "System.Runtime": "4.3.0",
          "System.Runtime.Handles": "4.3.0"
        }
      },
      "System.Runtime.InteropServices.RuntimeInformation": {
        "type": "Transitive",
        "resolved": "4.3.0",
        "contentHash": "cbz4YJMqRDR7oLeMRbdYv7mYzc++17lNhScCX0goO2XpGWdvAt60CGN+FHdePUEHCe/Jy9jUlvNAiNdM+7jsOw==",
        "dependencies": {
          "System.Reflection": "4.3.0",
          "System.Reflection.Extensions": "4.3.0",
          "System.Resources.ResourceManager": "4.3.0",
          "System.Runtime": "4.3.0",
          "System.Runtime.InteropServices": "4.3.0",
          "System.Threading": "4.3.0",
          "runtime.native.System": "4.3.0"
        }
      },
      "System.Runtime.Loader": {
        "type": "Transitive",
        "resolved": "4.3.0",
        "contentHash": "DHMaRn8D8YCK2GG2pw+UzNxn/OHVfaWx7OTLBD/hPegHZZgcZh3H6seWegrC4BYwsfuGrywIuT+MQs+rPqRLTQ==",
        "dependencies": {
          "System.IO": "4.3.0",
          "System.Reflection": "4.3.0",
          "System.Runtime": "4.3.0"
        }
      },
      "System.Runtime.Numerics": {
        "type": "Transitive",
        "resolved": "4.3.0",
        "contentHash": "yMH+MfdzHjy17l2KESnPiF2dwq7T+xLnSJar7slyimAkUh/gTrS9/UQOtv7xarskJ2/XDSNvfLGOBQPjL7PaHQ==",
        "dependencies": {
          "System.Globalization": "4.3.0",
          "System.Resources.ResourceManager": "4.3.0",
          "System.Runtime": "4.3.0",
          "System.Runtime.Extensions": "4.3.0"
        }
      },
      "System.Security.Cryptography.Algorithms": {
        "type": "Transitive",
        "resolved": "4.3.0",
        "contentHash": "W1kd2Y8mYSCgc3ULTAZ0hOP2dSdG5YauTb1089T0/kRcN2MpSAW1izOFROrJgxSlMn3ArsgHXagigyi+ibhevg==",
        "dependencies": {
          "Microsoft.NETCore.Platforms": "1.1.0",
          "System.Collections": "4.3.0",
          "System.IO": "4.3.0",
          "System.Resources.ResourceManager": "4.3.0",
          "System.Runtime": "4.3.0",
          "System.Runtime.Extensions": "4.3.0",
          "System.Runtime.Handles": "4.3.0",
          "System.Runtime.InteropServices": "4.3.0",
          "System.Runtime.Numerics": "4.3.0",
          "System.Security.Cryptography.Encoding": "4.3.0",
          "System.Security.Cryptography.Primitives": "4.3.0",
          "System.Text.Encoding": "4.3.0",
          "runtime.native.System.Security.Cryptography.Apple": "4.3.0",
          "runtime.native.System.Security.Cryptography.OpenSsl": "4.3.0"
        }
      },
      "System.Security.Cryptography.Cng": {
        "type": "Transitive",
        "resolved": "4.5.0",
        "contentHash": "WG3r7EyjUe9CMPFSs6bty5doUqT+q9pbI80hlNzo2SkPkZ4VTuZkGWjpp77JB8+uaL4DFPRdBsAY+DX3dBK92A=="
      },
      "System.Security.Cryptography.Csp": {
        "type": "Transitive",
        "resolved": "4.3.0",
        "contentHash": "X4s/FCkEUnRGnwR3aSfVIkldBmtURMhmexALNTwpjklzxWU7yjMk7GHLKOZTNkgnWnE0q7+BCf9N2LVRWxewaA==",
        "dependencies": {
          "Microsoft.NETCore.Platforms": "1.1.0",
          "System.IO": "4.3.0",
          "System.Reflection": "4.3.0",
          "System.Resources.ResourceManager": "4.3.0",
          "System.Runtime": "4.3.0",
          "System.Runtime.Extensions": "4.3.0",
          "System.Runtime.Handles": "4.3.0",
          "System.Runtime.InteropServices": "4.3.0",
          "System.Security.Cryptography.Algorithms": "4.3.0",
          "System.Security.Cryptography.Encoding": "4.3.0",
          "System.Security.Cryptography.Primitives": "4.3.0",
          "System.Text.Encoding": "4.3.0",
          "System.Threading": "4.3.0"
        }
      },
      "System.Security.Cryptography.Encoding": {
        "type": "Transitive",
        "resolved": "4.3.0",
        "contentHash": "1DEWjZZly9ae9C79vFwqaO5kaOlI5q+3/55ohmq/7dpDyDfc8lYe7YVxJUZ5MF/NtbkRjwFRo14yM4OEo9EmDw==",
        "dependencies": {
          "Microsoft.NETCore.Platforms": "1.1.0",
          "System.Collections": "4.3.0",
          "System.Collections.Concurrent": "4.3.0",
          "System.Linq": "4.3.0",
          "System.Resources.ResourceManager": "4.3.0",
          "System.Runtime": "4.3.0",
          "System.Runtime.Extensions": "4.3.0",
          "System.Runtime.Handles": "4.3.0",
          "System.Runtime.InteropServices": "4.3.0",
          "System.Security.Cryptography.Primitives": "4.3.0",
          "System.Text.Encoding": "4.3.0",
          "runtime.native.System.Security.Cryptography.OpenSsl": "4.3.0"
        }
      },
      "System.Security.Cryptography.OpenSsl": {
        "type": "Transitive",
        "resolved": "4.3.0",
        "contentHash": "h4CEgOgv5PKVF/HwaHzJRiVboL2THYCou97zpmhjghx5frc7fIvlkY1jL+lnIQyChrJDMNEXS6r7byGif8Cy4w==",
        "dependencies": {
          "System.Collections": "4.3.0",
          "System.IO": "4.3.0",
          "System.Resources.ResourceManager": "4.3.0",
          "System.Runtime": "4.3.0",
          "System.Runtime.Extensions": "4.3.0",
          "System.Runtime.Handles": "4.3.0",
          "System.Runtime.InteropServices": "4.3.0",
          "System.Runtime.Numerics": "4.3.0",
          "System.Security.Cryptography.Algorithms": "4.3.0",
          "System.Security.Cryptography.Encoding": "4.3.0",
          "System.Security.Cryptography.Primitives": "4.3.0",
          "System.Text.Encoding": "4.3.0",
          "runtime.native.System.Security.Cryptography.OpenSsl": "4.3.0"
        }
      },
      "System.Security.Cryptography.Primitives": {
        "type": "Transitive",
        "resolved": "4.3.0",
        "contentHash": "7bDIyVFNL/xKeFHjhobUAQqSpJq9YTOpbEs6mR233Et01STBMXNAc/V+BM6dwYGc95gVh/Zf+iVXWzj3mE8DWg==",
        "dependencies": {
          "System.Diagnostics.Debug": "4.3.0",
          "System.Globalization": "4.3.0",
          "System.IO": "4.3.0",
          "System.Resources.ResourceManager": "4.3.0",
          "System.Runtime": "4.3.0",
          "System.Threading": "4.3.0",
          "System.Threading.Tasks": "4.3.0"
        }
      },
      "System.Security.Cryptography.ProtectedData": {
        "type": "Transitive",
        "resolved": "8.0.0",
        "contentHash": "+TUFINV2q2ifyXauQXRwy4CiBhqvDEDZeVJU7qfxya4aRYOKzVBpN+4acx25VcPB9ywUN6C0n8drWl110PhZEg=="
      },
      "System.Security.Cryptography.X509Certificates": {
        "type": "Transitive",
        "resolved": "4.3.0",
        "contentHash": "t2Tmu6Y2NtJ2um0RtcuhP7ZdNNxXEgUm2JeoA/0NvlMjAhKCnM1NX07TDl3244mVp3QU6LPEhT3HTtH1uF7IYw==",
        "dependencies": {
          "Microsoft.NETCore.Platforms": "1.1.0",
          "System.Collections": "4.3.0",
          "System.Diagnostics.Debug": "4.3.0",
          "System.Globalization": "4.3.0",
          "System.Globalization.Calendars": "4.3.0",
          "System.IO": "4.3.0",
          "System.IO.FileSystem": "4.3.0",
          "System.IO.FileSystem.Primitives": "4.3.0",
          "System.Resources.ResourceManager": "4.3.0",
          "System.Runtime": "4.3.0",
          "System.Runtime.Extensions": "4.3.0",
          "System.Runtime.Handles": "4.3.0",
          "System.Runtime.InteropServices": "4.3.0",
          "System.Runtime.Numerics": "4.3.0",
          "System.Security.Cryptography.Algorithms": "4.3.0",
          "System.Security.Cryptography.Cng": "4.3.0",
          "System.Security.Cryptography.Csp": "4.3.0",
          "System.Security.Cryptography.Encoding": "4.3.0",
          "System.Security.Cryptography.OpenSsl": "4.3.0",
          "System.Security.Cryptography.Primitives": "4.3.0",
          "System.Text.Encoding": "4.3.0",
          "System.Threading": "4.3.0",
          "runtime.native.System": "4.3.0",
          "runtime.native.System.Net.Http": "4.3.0",
          "runtime.native.System.Security.Cryptography.OpenSsl": "4.3.0"
        }
      },
      "System.Text.Encoding": {
        "type": "Transitive",
        "resolved": "4.3.0",
        "contentHash": "BiIg+KWaSDOITze6jGQynxg64naAPtqGHBwDrLaCtixsa5bKiR8dpPOHA7ge3C0JJQizJE+sfkz1wV+BAKAYZw==",
        "dependencies": {
          "Microsoft.NETCore.Platforms": "1.1.0",
          "Microsoft.NETCore.Targets": "1.1.0",
          "System.Runtime": "4.3.0"
        }
      },
      "System.Text.Encoding.Extensions": {
        "type": "Transitive",
        "resolved": "4.3.0",
        "contentHash": "YVMK0Bt/A43RmwizJoZ22ei2nmrhobgeiYwFzC4YAN+nue8RF6djXDMog0UCn+brerQoYVyaS+ghy9P/MUVcmw==",
        "dependencies": {
          "Microsoft.NETCore.Platforms": "1.1.0",
          "Microsoft.NETCore.Targets": "1.1.0",
          "System.Runtime": "4.3.0",
          "System.Text.Encoding": "4.3.0"
        }
      },
      "System.Text.Encodings.Web": {
        "type": "Transitive",
        "resolved": "4.7.2",
        "contentHash": "iTUgB/WtrZ1sWZs84F2hwyQhiRH6QNjQv2DkwrH+WP6RoFga2Q1m3f9/Q7FG8cck8AdHitQkmkXSY8qylcDmuA=="
      },
      "System.Text.Json": {
        "type": "Transitive",
        "resolved": "4.7.2",
        "contentHash": "TcMd95wcrubm9nHvJEQs70rC0H/8omiSGGpU4FQ/ZA1URIqD4pjmFJh2Mfv1yH1eHgJDWTi2hMDXwTET+zOOyg=="
      },
      "System.Text.RegularExpressions": {
        "type": "Transitive",
        "resolved": "4.3.1",
        "contentHash": "N0kNRrWe4+nXOWlpLT4LAY5brb8caNFlUuIRpraCVMDLYutKkol1aV079rQjLuSxKMJT2SpBQsYX9xbcTMmzwg==",
        "dependencies": {
          "System.Runtime": "4.3.1"
        }
      },
      "System.Threading": {
        "type": "Transitive",
        "resolved": "4.3.0",
        "contentHash": "VkUS0kOBcUf3Wwm0TSbrevDDZ6BlM+b/HRiapRFWjM5O0NS0LviG0glKmFK+hhPDd1XFeSdU1GmlLhb2CoVpIw==",
        "dependencies": {
          "System.Runtime": "4.3.0",
          "System.Threading.Tasks": "4.3.0"
        }
      },
      "System.Threading.Tasks": {
        "type": "Transitive",
        "resolved": "4.3.0",
        "contentHash": "LbSxKEdOUhVe8BezB/9uOGGppt+nZf6e1VFyw6v3DN6lqitm0OSn2uXMOdtP0M3W4iMcqcivm2J6UgqiwwnXiA==",
        "dependencies": {
          "Microsoft.NETCore.Platforms": "1.1.0",
          "Microsoft.NETCore.Targets": "1.1.0",
          "System.Runtime": "4.3.0"
        }
      },
      "System.Threading.Tasks.Dataflow": {
        "type": "Transitive",
        "resolved": "4.8.0",
        "contentHash": "PSIdcgbyNv7FZvZ1I9Mqy6XZOwstYYMdZiXuHvIyc0gDyPjEhrrP9OvTGDHp+LAHp1RNSLjPYssyqox9+Kt9Ug=="
      },
      "System.Threading.Tasks.Extensions": {
        "type": "Transitive",
        "resolved": "4.5.4",
        "contentHash": "zteT+G8xuGu6mS+mzDzYXbzS7rd3K6Fjb9RiZlYlJPam2/hU7JCBZBVEcywNuR+oZ1ncTvc/cq0faRr3P01OVg=="
      },
      "System.Threading.Timer": {
        "type": "Transitive",
        "resolved": "4.3.0",
        "contentHash": "Z6YfyYTCg7lOZjJzBjONJTFKGN9/NIYKSxhU5GRd+DTwHSZyvWp1xuI5aR+dLg+ayyC5Xv57KiY4oJ0tMO89fQ==",
        "dependencies": {
          "Microsoft.NETCore.Platforms": "1.1.0",
          "Microsoft.NETCore.Targets": "1.1.0",
          "System.Runtime": "4.3.0"
        }
      },
      "System.Xml.ReaderWriter": {
        "type": "Transitive",
        "resolved": "4.3.0",
        "contentHash": "GrprA+Z0RUXaR4N7/eW71j1rgMnEnEVlgii49GZyAjTH7uliMnrOU3HNFBr6fEDBCJCIdlVNq9hHbaDR621XBA==",
        "dependencies": {
          "System.Collections": "4.3.0",
          "System.Diagnostics.Debug": "4.3.0",
          "System.Globalization": "4.3.0",
          "System.IO": "4.3.0",
          "System.IO.FileSystem": "4.3.0",
          "System.IO.FileSystem.Primitives": "4.3.0",
          "System.Resources.ResourceManager": "4.3.0",
          "System.Runtime": "4.3.0",
          "System.Runtime.Extensions": "4.3.0",
          "System.Runtime.InteropServices": "4.3.0",
          "System.Text.Encoding": "4.3.0",
          "System.Text.Encoding.Extensions": "4.3.0",
          "System.Text.RegularExpressions": "4.3.0",
          "System.Threading.Tasks": "4.3.0",
          "System.Threading.Tasks.Extensions": "4.3.0"
        }
      },
      "System.Xml.XDocument": {
        "type": "Transitive",
        "resolved": "4.3.0",
        "contentHash": "5zJ0XDxAIg8iy+t4aMnQAu0MqVbqyvfoUVl1yDV61xdo3Vth45oA2FoY4pPkxYAH5f8ixpmTqXeEIya95x0aCQ==",
        "dependencies": {
          "System.Collections": "4.3.0",
          "System.Diagnostics.Debug": "4.3.0",
          "System.Diagnostics.Tools": "4.3.0",
          "System.Globalization": "4.3.0",
          "System.IO": "4.3.0",
          "System.Reflection": "4.3.0",
          "System.Resources.ResourceManager": "4.3.0",
          "System.Runtime": "4.3.0",
          "System.Runtime.Extensions": "4.3.0",
          "System.Text.Encoding": "4.3.0",
          "System.Threading": "4.3.0",
          "System.Xml.ReaderWriter": "4.3.0"
        }
      },
      "WindowsAzure.Storage": {
        "type": "Transitive",
        "resolved": "9.3.1",
        "contentHash": "NooNF4glP6BO7U4dno/xSfiEVVIv6OFcFfisX24Us2CZa9NQR3TSVEj9eVUlM5rLat5H9CHxk6M/mNSIaq7Vrw==",
        "dependencies": {
          "NETStandard.Library": "1.6.1",
          "Newtonsoft.Json": "10.0.2"
        }
      },
      "microsoft.azure.webjobs.extensions.sql": {
        "type": "Project",
        "dependencies": {
          "Microsoft.ApplicationInsights": "[2.23.0, )",
          "Microsoft.AspNetCore.Http": "[2.2.2, )",
          "Microsoft.Azure.WebJobs": "[3.0.41, )",
          "Microsoft.Data.SqlClient": "[5.2.2, )",
          "Microsoft.SqlServer.TransactSql.ScriptDom": "[161.9135.0, )",
          "Newtonsoft.Json": "[13.0.3, )",
          "System.Runtime.Caching": "[8.0.1, )",
          "System.Security.AccessControl": "[6.0.1, )"
        }
      },
      "Microsoft.ApplicationInsights": {
        "type": "CentralTransitive",
        "requested": "[2.23.0, )",
        "resolved": "2.23.0",
        "contentHash": "nWArUZTdU7iqZLycLKWe0TDms48KKGE6pONH2terYNa8REXiqixrMOkf1sk5DHGMaUTqONU2YkS4SAXBhLStgw==",
        "dependencies": {
          "System.Diagnostics.DiagnosticSource": "5.0.0"
        }
      },
      "Microsoft.AspNetCore.Mvc.Core": {
        "type": "CentralTransitive",
        "requested": "[2.2.5, )",
        "resolved": "2.2.0",
        "contentHash": "ALiY4a6BYsghw8PT5+VU593Kqp911U3w9f/dH9/ZoI3ezDsDAGiObqPu/HP1oXK80Ceu0XdQ3F0bx5AXBeuN/Q==",
        "dependencies": {
          "Microsoft.AspNetCore.Authentication.Core": "2.2.0",
          "Microsoft.AspNetCore.Authorization.Policy": "2.2.0",
          "Microsoft.AspNetCore.Hosting.Abstractions": "2.2.0",
          "Microsoft.AspNetCore.Http": "2.2.0",
          "Microsoft.AspNetCore.Http.Extensions": "2.2.0",
          "Microsoft.AspNetCore.Mvc.Abstractions": "2.2.0",
          "Microsoft.AspNetCore.ResponseCaching.Abstractions": "2.2.0",
          "Microsoft.AspNetCore.Routing": "2.2.0",
          "Microsoft.AspNetCore.Routing.Abstractions": "2.2.0",
          "Microsoft.Extensions.DependencyInjection": "2.2.0",
          "Microsoft.Extensions.DependencyModel": "2.1.0",
          "Microsoft.Extensions.FileProviders.Abstractions": "2.2.0",
          "Microsoft.Extensions.Logging.Abstractions": "2.2.0",
          "System.Diagnostics.DiagnosticSource": "4.5.0",
          "System.Threading.Tasks.Extensions": "4.5.1"
        }
      },
      "Microsoft.Azure.WebJobs": {
        "type": "CentralTransitive",
        "requested": "[3.0.41, )",
        "resolved": "3.0.41",
        "contentHash": "EOigHt+kjrpbg53s8SYn4dlTpZG9IgWPNrdmcdSG8c7U8qKZvcF4BwZtF7ETy3KGir2NtIpJaIc7dUm2+k9/GA==",
        "dependencies": {
          "Microsoft.Azure.WebJobs.Core": "3.0.41",
          "Microsoft.Extensions.Configuration": "2.1.1",
          "Microsoft.Extensions.Configuration.Abstractions": "2.1.1",
          "Microsoft.Extensions.Configuration.EnvironmentVariables": "2.1.0",
          "Microsoft.Extensions.Configuration.Json": "2.1.0",
          "Microsoft.Extensions.Hosting": "2.1.0",
          "Microsoft.Extensions.Logging": "2.1.1",
          "Microsoft.Extensions.Logging.Abstractions": "2.1.1",
          "Microsoft.Extensions.Logging.Configuration": "2.1.0",
          "Newtonsoft.Json": "13.0.1",
          "System.Memory.Data": "1.0.2",
          "System.Threading.Tasks.Dataflow": "4.8.0"
        }
      },
      "Microsoft.Azure.WebJobs.Host.Storage": {
        "type": "CentralTransitive",
        "requested": "[5.0.1, )",
        "resolved": "3.0.14",
        "contentHash": "1M9VzF4/skqaFezaNI6QUo5ftI1ifGAc6TQfbDdi94lUkUcnSnlBq/uBzx1P73SQgY9WzIE0KZn2+DOx6CL9Sg==",
        "dependencies": {
          "Microsoft.Azure.WebJobs": "3.0.14",
          "WindowsAzure.Storage": "9.3.1"
        }
      },
      "Microsoft.Azure.WebJobs.Script.ExtensionsMetadataGenerator": {
        "type": "CentralTransitive",
        "requested": "[4.0.1, )",
        "resolved": "4.0.1",
        "contentHash": "o1E0hetLv8Ix0teA1hGH9D136RGSs24Njm5+a4FKzJHLlxfclvmOxmcg87vcr6LIszKzenNKd1oJGnOwg2WMnw==",
        "dependencies": {
          "System.Runtime.Loader": "4.3.0"
        }
      },
      "Microsoft.Data.SqlClient": {
        "type": "CentralTransitive",
        "requested": "[5.2.2, )",
        "resolved": "5.2.2",
        "contentHash": "mtoeRMh7F/OA536c/Cnh8L4H0uLSKB5kSmoi54oN7Fp0hNJDy22IqyMhaMH4PkDCqI7xL//Fvg9ldtuPHG0h5g==",
        "dependencies": {
          "Azure.Identity": "1.11.4",
          "Microsoft.Data.SqlClient.SNI.runtime": "5.2.0",
          "Microsoft.Identity.Client": "4.61.3",
          "Microsoft.IdentityModel.JsonWebTokens": "6.35.0",
          "Microsoft.IdentityModel.Protocols.OpenIdConnect": "6.35.0",
          "Microsoft.SqlServer.Server": "1.0.0",
          "System.Configuration.ConfigurationManager": "8.0.0",
          "System.Runtime.Caching": "8.0.0"
        }
      },
      "Microsoft.Extensions.Configuration.Json": {
        "type": "CentralTransitive",
        "requested": "[5.0.0, )",
        "resolved": "2.1.0",
        "contentHash": "9OCdAv7qiRtRlXQnECxW9zINUK8bYPKbNp5x8FQaLZbm/flv7mPvo1muZ1nsKGMZF4uL4Bl6nHw2v1fi3MqQ1Q==",
        "dependencies": {
          "Microsoft.Extensions.Configuration": "2.1.0",
          "Microsoft.Extensions.Configuration.FileExtensions": "2.1.0",
          "Newtonsoft.Json": "11.0.2"
        }
      },
      "Microsoft.Extensions.DependencyInjection": {
        "type": "CentralTransitive",
        "requested": "[6.0.2, )",
        "resolved": "2.2.0",
        "contentHash": "MZtBIwfDFork5vfjpJdG5g8wuJFt7d/y3LOSVVtDK/76wlbtz6cjltfKHqLx2TKVqTj5/c41t77m1+h20zqtPA==",
        "dependencies": {
          "Microsoft.Extensions.DependencyInjection.Abstractions": "2.2.0"
        }
      },
      "Microsoft.SqlServer.TransactSql.ScriptDom": {
        "type": "CentralTransitive",
        "requested": "[161.9135.0, )",
        "resolved": "161.9135.0",
        "contentHash": "Ayubg3Qijaysyn/fJ0QMhv+ADTl5+nPcqE2KsvcIlMZGmSSRAKMxApVf947bLWNRmBIr2TlAS8cSA+cFQUZz1g=="
      },
      "System.Runtime.Caching": {
        "type": "CentralTransitive",
        "requested": "[8.0.1, )",
        "resolved": "8.0.1",
        "contentHash": "tdl7Q47P09UpRu0C/OQsGJU6GacBzzk4vfp5My9rodD+BchrxmajORnTthH8RxPUTPrIoVDJmLyvJcGxB267nQ==",
        "dependencies": {
          "System.Configuration.ConfigurationManager": "8.0.1"
        }
      },
      "System.Security.AccessControl": {
        "type": "CentralTransitive",
        "requested": "[6.0.1, )",
        "resolved": "6.0.1",
        "contentHash": "IQ4NXP/B3Ayzvw0rDQzVTYsCKyy0Jp9KI6aYcK7UnGVlR9+Awz++TIPCQtPYfLJfOpm8ajowMR09V7quD3sEHw=="
      }
    }
  }
}<|MERGE_RESOLUTION|>--- conflicted
+++ resolved
@@ -1,7 +1,6 @@
 {
   "version": 2,
   "dependencies": {
-<<<<<<< HEAD
     "net9.0": {
       "Azure.Core": {
         "type": "Direct",
@@ -34,9 +33,6 @@
           "System.Threading.Tasks.Extensions": "4.5.4"
         }
       },
-=======
-    "net6.0": {
->>>>>>> f837d713
       "Microsoft.AspNetCore.Http": {
         "type": "Direct",
         "requested": "[2.2.2, )",
