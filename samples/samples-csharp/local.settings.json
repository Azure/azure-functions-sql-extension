{
  "IsEncrypted": false,
  "Values": {
    "AzureWebJobsStorage": "UseDevelopmentStorage=true",
    "FUNCTIONS_WORKER_RUNTIME": "dotnet",
    "SqlConnectionString": "",
    "Sp_SelectCost": "SelectProductsCost",
    "ProductCost": 100,
<<<<<<< HEAD
    "FUNCTIONS_INPROC_NET8_ENABLED": 1
=======
    "FUNCTIONS_INPROC_NET8_ENABLED": "1"
>>>>>>> db4c0e00
  }
}<|MERGE_RESOLUTION|>--- conflicted
+++ resolved
@@ -6,10 +6,6 @@
     "SqlConnectionString": "",
     "Sp_SelectCost": "SelectProductsCost",
     "ProductCost": 100,
-<<<<<<< HEAD
-    "FUNCTIONS_INPROC_NET8_ENABLED": 1
-=======
     "FUNCTIONS_INPROC_NET8_ENABLED": "1"
->>>>>>> db4c0e00
   }
 }