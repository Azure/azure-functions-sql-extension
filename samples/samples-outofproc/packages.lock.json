{
  "version": 2,
  "dependencies": {
    "net6.0": {
      "Grpc.Net.Client": {
        "type": "Direct",
        "requested": "[2.55.0, )",
        "resolved": "2.55.0",
        "contentHash": "cQyNEAIVs/5npjSHuCKCT5kQJm3AyOnUw7h7s2lXt9rSWC/bhCGPbNAtiFGNvKiQAYgIt4zV13BS983viZP9pg==",
        "dependencies": {
          "Grpc.Net.Common": "2.55.0",
          "Microsoft.Extensions.Logging.Abstractions": "3.0.3"
        }
      },
      "Microsoft.AspNetCore.Http": {
        "type": "Direct",
        "requested": "[2.2.2, )",
        "resolved": "2.2.2",
        "contentHash": "BAibpoItxI5puk7YJbIGj95arZueM8B8M5xT1fXBn3hb3L2G3ucrZcYXv1gXdaroLbntUs8qeV8iuBrpjQsrKw==",
        "dependencies": {
          "Microsoft.AspNetCore.Http.Abstractions": "2.2.0",
          "Microsoft.AspNetCore.WebUtilities": "2.2.0",
          "Microsoft.Extensions.ObjectPool": "2.2.0",
          "Microsoft.Extensions.Options": "2.2.0",
          "Microsoft.Net.Http.Headers": "2.2.0"
        }
      },
      "Microsoft.Azure.Functions.Worker": {
        "type": "Direct",
        "requested": "[1.17.0, )",
        "resolved": "1.17.0",
        "contentHash": "sWL5WN6CyhMayM/zAF5KA7XB/phZd8SeC4hWkkOV+qXB1KS1kwD9o/SBh3VFJspj0kqT2h5/JETKxilIf+VQrw==",
        "dependencies": {
          "Azure.Core": "1.10.0",
          "Microsoft.Azure.Functions.Worker.Core": "1.13.0",
          "Microsoft.Azure.Functions.Worker.Grpc": "1.12.0",
          "Microsoft.Extensions.Hosting": "5.0.0",
          "Microsoft.Extensions.Hosting.Abstractions": "5.0.0"
        }
      },
      "Microsoft.Azure.Functions.Worker.Extensions.Http": {
        "type": "Direct",
        "requested": "[3.0.13, )",
        "resolved": "3.0.13",
        "contentHash": "GX41psGbjLSPKuFnBcGGB7PAAdhfLsgxvGVsyGq/jQwgGwjAVRRx2UbSl35+imKwCPZdT5vGjq6YV1rgXIeEvA==",
        "dependencies": {
          "Microsoft.Azure.Functions.Worker.Extensions.Abstractions": "1.0.0"
        }
      },
      "Microsoft.Azure.Functions.Worker.Extensions.Storage.Queues": {
        "type": "Direct",
        "requested": "[5.1.2, )",
        "resolved": "5.1.2",
        "contentHash": "qUXnZFRuVSaXXt9XqaB1N3EaE3mpUiniN0s2kuCAV79GQ8E/lvXvmcKj+CgkGxeAzVDC6rADyUzDN4RCqHEvpw==",
        "dependencies": {
          "Microsoft.Azure.Functions.Worker.Extensions.Abstractions": "1.2.0"
        }
      },
      "Microsoft.Azure.Functions.Worker.Extensions.Timer": {
        "type": "Direct",
        "requested": "[4.2.0, )",
        "resolved": "4.2.0",
        "contentHash": "SjZUbN+VD6OpqQOTVQ9eCKyj17dOh7mFfynSRG7jJuUvtyongQ0koZZe4ElD07x+07FTdOXLwpg0zVvmqdT+wA==",
        "dependencies": {
          "Microsoft.Azure.Functions.Worker.Extensions.Abstractions": "1.1.1"
        }
      },
      "Microsoft.Azure.Functions.Worker.Sdk": {
        "type": "Direct",
        "requested": "[1.11.0, )",
        "resolved": "1.11.0",
        "contentHash": "Gq16RgWVH0T3UcziIE8+8cZNL2VC3QXUyy+hX4SoIdj05yezltnIBlddaONd20i6lBLxCDX4idto2wAjxfokYQ==",
        "dependencies": {
          "Microsoft.Azure.Functions.Worker.Sdk.Analyzers": "1.1.2",
          "Microsoft.Azure.Functions.Worker.Sdk.Generators": "1.1.0-preview4"
        }
      },
      "Newtonsoft.Json": {
        "type": "Direct",
        "requested": "[13.0.2, )",
        "resolved": "13.0.2",
        "contentHash": "R2pZ3B0UjeyHShm9vG+Tu0EBb2lC8b0dFzV9gVn50ofHXh9Smjk6kTn7A/FdAsC8B5cKib1OnGYOXxRBz5XQDg=="
      },
      "Azure.Core": {
        "type": "Transitive",
        "resolved": "1.25.0",
        "contentHash": "X8Dd4sAggS84KScWIjEbFAdt2U1KDolQopTPoHVubG2y3CM54f9l6asVrP5Uy384NWXjsspPYaJgz5xHc+KvTA==",
        "dependencies": {
          "Microsoft.Bcl.AsyncInterfaces": "1.1.1",
          "System.Diagnostics.DiagnosticSource": "4.6.0",
          "System.Memory.Data": "1.0.2",
          "System.Numerics.Vectors": "4.5.0",
          "System.Text.Encodings.Web": "4.7.2",
          "System.Text.Json": "4.7.2",
          "System.Threading.Tasks.Extensions": "4.5.4"
        }
      },
      "Azure.Identity": {
        "type": "Transitive",
        "resolved": "1.7.0",
        "contentHash": "eHEiCO/8+MfNc9nH5dVew/+FvxdaGrkRL4OMNwIz0W79+wtJyEoeRlXJ3SrXhoy9XR58geBYKmzMR83VO7bcAw==",
        "dependencies": {
          "Azure.Core": "1.25.0",
          "Microsoft.Identity.Client": "4.39.0",
          "Microsoft.Identity.Client.Extensions.Msal": "2.19.3",
          "System.Memory": "4.5.4",
          "System.Security.Cryptography.ProtectedData": "4.7.0",
          "System.Text.Json": "4.7.2",
          "System.Threading.Tasks.Extensions": "4.5.4"
        }
      },
      "Google.Protobuf": {
        "type": "Transitive",
        "resolved": "3.23.3",
        "contentHash": "CH/9X2w7zTYyZjGCMDlfi3ZaB1HZ3BM35XUm4WADcNWQuT5QttjE2BQ+ydSROaZ1JEJ5p7gh1LKIbf9hoWrFNA=="
      },
      "Grpc.Core.Api": {
        "type": "Transitive",
        "resolved": "2.55.0",
        "contentHash": "qtJauqAZ4jAM6A2TQyenhpZWPfJBow7/HV/KiRbxJvYHo9jVtUL7SBIs3cjvBh5DXIUaNFIFfBQ3QGyv3nLKCw==",
        "dependencies": {
          "System.Memory": "4.5.3"
        }
      },
      "Grpc.Net.ClientFactory": {
        "type": "Transitive",
        "resolved": "2.55.0",
        "contentHash": "D8yiJjFxK2mwy0LqNlT8BhZ2nyKWds+Vh44tL2Ilub8evL/98Zt2m5D/xqteO87Ml8S4vyjXrWgSVEyH00mPSw==",
        "dependencies": {
          "Grpc.Net.Client": "2.55.0",
          "Microsoft.Extensions.Http": "3.0.3"
        }
      },
      "Grpc.Net.Common": {
        "type": "Transitive",
        "resolved": "2.55.0",
        "contentHash": "s1tzY9Z3jKq+mcYGSkZSTTs8Gwi9M5zfXltSDIx7XvFIdSbh+QtfWiV/4n+vP8yDvFDQASaW+6BzkGUbHEftRA==",
        "dependencies": {
          "Grpc.Core.Api": "2.55.0"
        }
      },
      "Microsoft.AspNetCore.Http.Abstractions": {
        "type": "Transitive",
        "resolved": "2.2.0",
        "contentHash": "Nxs7Z1q3f1STfLYKJSVXCs1iBl+Ya6E8o4Oy1bCxJ/rNI44E/0f6tbsrVqAWfB7jlnJfyaAtIalBVxPKUPQb4Q==",
        "dependencies": {
          "Microsoft.AspNetCore.Http.Features": "2.2.0",
          "System.Text.Encodings.Web": "4.5.0"
        }
      },
      "Microsoft.AspNetCore.Http.Features": {
        "type": "Transitive",
        "resolved": "2.2.0",
        "contentHash": "ziFz5zH8f33En4dX81LW84I6XrYXKf9jg6aM39cM+LffN9KJahViKZ61dGMSO2gd3e+qe5yBRwsesvyqlZaSMg==",
        "dependencies": {
          "Microsoft.Extensions.Primitives": "2.2.0"
        }
      },
      "Microsoft.AspNetCore.WebUtilities": {
        "type": "Transitive",
        "resolved": "2.2.0",
        "contentHash": "9ErxAAKaDzxXASB/b5uLEkLgUWv1QbeVxyJYEHQwMaxXOeFFVkQxiq8RyfVcifLU7NR0QY0p3acqx4ZpYfhHDg==",
        "dependencies": {
          "Microsoft.Net.Http.Headers": "2.2.0",
          "System.Text.Encodings.Web": "4.5.0"
        }
      },
      "Microsoft.Azure.Functions.Worker.Core": {
        "type": "Transitive",
        "resolved": "1.13.0",
        "contentHash": "/5FK46KQ7V0abMsqyWg6Jsa5sLIHNhlXAgle/N7eOp3zdMrGTTizTXbaQOItW12DuVT2vPmAmE9tm7hCBQyEIA==",
        "dependencies": {
          "Azure.Core": "1.10.0",
          "Microsoft.Extensions.Hosting": "5.0.0",
          "Microsoft.Extensions.Hosting.Abstractions": "5.0.0",
          "System.Collections.Immutable": "5.0.0",
          "System.Diagnostics.DiagnosticSource": "7.0.0"
        }
      },
      "Microsoft.Azure.Functions.Worker.Grpc": {
        "type": "Transitive",
        "resolved": "1.12.0",
        "contentHash": "B/K2z0hfjs0wsmxsMX8UWS6a3+3JlGEMyah2qo5NYf1fSGQEZFXefb/n7xfurW5NeSX2EXtEc1VIfu1GyjmKjQ==",
        "dependencies": {
          "Azure.Core": "1.10.0",
          "Google.Protobuf": "3.23.3",
          "Grpc.Net.Client": "2.55.0",
          "Grpc.Net.ClientFactory": "2.55.0",
          "Microsoft.Azure.Functions.Worker.Core": "1.13.0",
          "Microsoft.Extensions.Hosting": "5.0.0",
          "Microsoft.Extensions.Hosting.Abstractions": "5.0.0"
        }
      },
      "Microsoft.Azure.Functions.Worker.Sdk.Analyzers": {
        "type": "Transitive",
        "resolved": "1.1.2",
        "contentHash": "e/7MOc5Tf40eiJgOBkg3O2LVtZZlqbh07Mldf/QKtNJ3JkFHHZNq8sMy5M/Ji6JOCOemSNpOwVtfSue7rJTp6Q=="
      },
      "Microsoft.Azure.Functions.Worker.Sdk.Generators": {
        "type": "Transitive",
        "resolved": "1.1.0-preview4",
        "contentHash": "e+3kJtttoeojYFa69r9+eXMmhPaB3qyEOOBitxg0NI5kP1DQToSXwGFhnOSwFQuusS+qyVQDiXKvr7lEKbZ8vw=="
      },
      "Microsoft.Bcl.AsyncInterfaces": {
        "type": "Transitive",
        "resolved": "1.1.1",
        "contentHash": "yuvf07qFWFqtK3P/MRkEKLhn5r2UbSpVueRziSqj0yJQIKFwG1pq9mOayK3zE5qZCTs0CbrwL9M6R8VwqyGy2w=="
      },
      "Microsoft.CSharp": {
        "type": "Transitive",
        "resolved": "4.5.0",
        "contentHash": "kaj6Wb4qoMuH3HySFJhxwQfe8R/sJsNJnANrvv8WdFPMoNbKY5htfNscv+LHCu5ipz+49m2e+WQXpLXr9XYemQ=="
      },
      "Microsoft.Data.SqlClient.SNI.runtime": {
        "type": "Transitive",
        "resolved": "5.1.0",
        "contentHash": "jVsElisM5sfBzaaV9kdq2NXZLwIbytetnsOIlJ0cQGgQP4zFNBmkfHBnpwtmKrtBJBEV9+9PVQPVrcCVhDgcIg=="
      },
      "Microsoft.Extensions.Configuration": {
        "type": "Transitive",
        "resolved": "5.0.0",
        "contentHash": "LN322qEKHjuVEhhXueTUe7RNePooZmS8aGid5aK2woX3NPjSnONFyKUc6+JknOS6ce6h2tCLfKPTBXE3mN/6Ag==",
        "dependencies": {
          "Microsoft.Extensions.Configuration.Abstractions": "5.0.0",
          "Microsoft.Extensions.Primitives": "5.0.0"
        }
      },
      "Microsoft.Extensions.Configuration.Abstractions": {
        "type": "Transitive",
        "resolved": "5.0.0",
        "contentHash": "ETjSBHMp3OAZ4HxGQYpwyGsD8Sw5FegQXphi0rpoGMT74S4+I2mm7XJEswwn59XAaKOzC15oDSOWEE8SzDCd6Q==",
        "dependencies": {
          "Microsoft.Extensions.Primitives": "5.0.0"
        }
      },
      "Microsoft.Extensions.Configuration.Binder": {
        "type": "Transitive",
        "resolved": "5.0.0",
        "contentHash": "Of1Irt1+NzWO+yEYkuDh5TpT4On7LKl98Q9iLqCdOZps6XXEWDj3AKtmyvzJPVXZe4apmkJJIiDL7rR1yC+hjQ==",
        "dependencies": {
          "Microsoft.Extensions.Configuration.Abstractions": "5.0.0"
        }
      },
      "Microsoft.Extensions.Configuration.CommandLine": {
        "type": "Transitive",
        "resolved": "5.0.0",
        "contentHash": "OelM+VQdhZ0XMXsEQBq/bt3kFzD+EBGqR4TAgFDRAye0JfvHAaRi+3BxCRcwqUAwDhV0U0HieljBGHlTgYseRA==",
        "dependencies": {
          "Microsoft.Extensions.Configuration": "5.0.0",
          "Microsoft.Extensions.Configuration.Abstractions": "5.0.0"
        }
      },
      "Microsoft.Extensions.Configuration.EnvironmentVariables": {
        "type": "Transitive",
        "resolved": "5.0.0",
        "contentHash": "fqh6y6hAi0Z0fRsb4B/mP9OkKkSlifh5osa+N/YSQ+/S2a//+zYApZMUC1XeP9fdjlgZoPQoZ72Q2eLHyKLddQ==",
        "dependencies": {
          "Microsoft.Extensions.Configuration": "5.0.0",
          "Microsoft.Extensions.Configuration.Abstractions": "5.0.0"
        }
      },
      "Microsoft.Extensions.Configuration.FileExtensions": {
        "type": "Transitive",
        "resolved": "5.0.0",
        "contentHash": "rRdspYKA18ViPOISwAihhCMbusHsARCOtDMwa23f+BGEdIjpKPlhs3LLjmKlxfhpGXBjIsS0JpXcChjRUN+PAw==",
        "dependencies": {
          "Microsoft.Extensions.Configuration": "5.0.0",
          "Microsoft.Extensions.Configuration.Abstractions": "5.0.0",
          "Microsoft.Extensions.FileProviders.Abstractions": "5.0.0",
          "Microsoft.Extensions.FileProviders.Physical": "5.0.0",
          "Microsoft.Extensions.Primitives": "5.0.0"
        }
      },
      "Microsoft.Extensions.Configuration.Json": {
        "type": "Transitive",
        "resolved": "5.0.0",
        "contentHash": "Pak8ymSUfdzPfBTLHxeOwcR32YDbuVfhnH2hkfOLnJNQd19ItlBdpMjIDY9C5O/nS2Sn9bzDMai0ZrvF7KyY/Q==",
        "dependencies": {
          "Microsoft.Extensions.Configuration": "5.0.0",
          "Microsoft.Extensions.Configuration.Abstractions": "5.0.0",
          "Microsoft.Extensions.Configuration.FileExtensions": "5.0.0",
          "Microsoft.Extensions.FileProviders.Abstractions": "5.0.0"
        }
      },
      "Microsoft.Extensions.Configuration.UserSecrets": {
        "type": "Transitive",
        "resolved": "5.0.0",
        "contentHash": "+tK3seG68106lN277YWQvqmfyI/89w0uTu/5Gz5VYSUu5TI4mqwsaWLlSmT9Bl1yW/i1Nr06gHJxqaqB5NU9Tw==",
        "dependencies": {
          "Microsoft.Extensions.Configuration.Abstractions": "5.0.0",
          "Microsoft.Extensions.Configuration.Json": "5.0.0",
          "Microsoft.Extensions.FileProviders.Abstractions": "5.0.0",
          "Microsoft.Extensions.FileProviders.Physical": "5.0.0"
        }
      },
      "Microsoft.Extensions.DependencyInjection.Abstractions": {
        "type": "Transitive",
        "resolved": "5.0.0",
        "contentHash": "ORj7Zh81gC69TyvmcUm9tSzytcy8AVousi+IVRAI8nLieQjOFryRusSFh7+aLk16FN9pQNqJAiMd7BTKINK0kA=="
      },
      "Microsoft.Extensions.FileProviders.Abstractions": {
        "type": "Transitive",
        "resolved": "5.0.0",
        "contentHash": "iuZIiZ3mteEb+nsUqpGXKx2cGF+cv6gWPd5jqQI4hzqdiJ6I94ddLjKhQOuRW1lueHwocIw30xbSHGhQj0zjdQ==",
        "dependencies": {
          "Microsoft.Extensions.Primitives": "5.0.0"
        }
      },
      "Microsoft.Extensions.FileProviders.Physical": {
        "type": "Transitive",
        "resolved": "5.0.0",
        "contentHash": "1rkd8UO2qf21biwO7X0hL9uHP7vtfmdv/NLvKgCRHkdz1XnW8zVQJXyEYiN68WYpExgtVWn55QF0qBzgfh1mGg==",
        "dependencies": {
          "Microsoft.Extensions.FileProviders.Abstractions": "5.0.0",
          "Microsoft.Extensions.FileSystemGlobbing": "5.0.0",
          "Microsoft.Extensions.Primitives": "5.0.0"
        }
      },
      "Microsoft.Extensions.FileSystemGlobbing": {
        "type": "Transitive",
        "resolved": "5.0.0",
        "contentHash": "ArliS8lGk8sWRtrWpqI8yUVYJpRruPjCDT+EIjrgkA/AAPRctlAkRISVZ334chAKktTLzD1+PK8F5IZpGedSqA=="
      },
      "Microsoft.Extensions.Hosting": {
        "type": "Transitive",
        "resolved": "5.0.0",
        "contentHash": "hiokSU1TOVfcqpQAnpiOzP2rE9p+niq92g5yeAnwlbSrUlIdIS6M8emCknZvhdOagQA9x5YWNwe1n0kFUwE0NQ==",
        "dependencies": {
          "Microsoft.Extensions.Configuration": "5.0.0",
          "Microsoft.Extensions.Configuration.Abstractions": "5.0.0",
          "Microsoft.Extensions.Configuration.Binder": "5.0.0",
          "Microsoft.Extensions.Configuration.CommandLine": "5.0.0",
          "Microsoft.Extensions.Configuration.EnvironmentVariables": "5.0.0",
          "Microsoft.Extensions.Configuration.FileExtensions": "5.0.0",
          "Microsoft.Extensions.Configuration.Json": "5.0.0",
          "Microsoft.Extensions.Configuration.UserSecrets": "5.0.0",
          "Microsoft.Extensions.DependencyInjection": "5.0.0",
          "Microsoft.Extensions.DependencyInjection.Abstractions": "5.0.0",
          "Microsoft.Extensions.FileProviders.Abstractions": "5.0.0",
          "Microsoft.Extensions.FileProviders.Physical": "5.0.0",
          "Microsoft.Extensions.Hosting.Abstractions": "5.0.0",
          "Microsoft.Extensions.Logging": "5.0.0",
          "Microsoft.Extensions.Logging.Abstractions": "5.0.0",
          "Microsoft.Extensions.Logging.Configuration": "5.0.0",
          "Microsoft.Extensions.Logging.Console": "5.0.0",
          "Microsoft.Extensions.Logging.Debug": "5.0.0",
          "Microsoft.Extensions.Logging.EventLog": "5.0.0",
          "Microsoft.Extensions.Logging.EventSource": "5.0.0",
          "Microsoft.Extensions.Options": "5.0.0"
        }
      },
      "Microsoft.Extensions.Hosting.Abstractions": {
        "type": "Transitive",
        "resolved": "5.0.0",
        "contentHash": "cbUOCePYBl1UhM+N2zmDSUyJ6cODulbtUd9gEzMFIK3RQDtP/gJsE08oLcBSXH3Q1RAQ0ex7OAB3HeTKB9bXpg==",
        "dependencies": {
          "Microsoft.Extensions.Configuration.Abstractions": "5.0.0",
          "Microsoft.Extensions.DependencyInjection.Abstractions": "5.0.0",
          "Microsoft.Extensions.FileProviders.Abstractions": "5.0.0"
        }
      },
      "Microsoft.Extensions.Http": {
        "type": "Transitive",
        "resolved": "3.0.3",
        "contentHash": "dcyB8szIcSynjVZRuFgqkZpPgTc5zeRSj1HMXSmNqWbHYKiPYJl8ZQgBHz6wmZNSUUNGpCs5uxUg8DZHHDC1Ew==",
        "dependencies": {
          "Microsoft.Extensions.DependencyInjection.Abstractions": "3.0.3",
          "Microsoft.Extensions.Logging": "3.0.3",
          "Microsoft.Extensions.Options": "3.0.3"
        }
      },
      "Microsoft.Extensions.Logging": {
        "type": "Transitive",
        "resolved": "5.0.0",
        "contentHash": "MgOwK6tPzB6YNH21wssJcw/2MKwee8b2gI7SllYfn6rvTpIrVvVS5HAjSU2vqSku1fwqRvWP0MdIi14qjd93Aw==",
        "dependencies": {
          "Microsoft.Extensions.DependencyInjection": "5.0.0",
          "Microsoft.Extensions.DependencyInjection.Abstractions": "5.0.0",
          "Microsoft.Extensions.Logging.Abstractions": "5.0.0",
          "Microsoft.Extensions.Options": "5.0.0"
        }
      },
      "Microsoft.Extensions.Logging.Abstractions": {
        "type": "Transitive",
        "resolved": "5.0.0",
        "contentHash": "NxP6ahFcBnnSfwNBi2KH2Oz8Xl5Sm2krjId/jRR3I7teFphwiUoUeZPwTNA21EX+5PtjqmyAvKaOeBXcJjcH/w=="
      },
      "Microsoft.Extensions.Logging.Configuration": {
        "type": "Transitive",
        "resolved": "5.0.0",
        "contentHash": "N3/d0HeMRnBekadbZlmbp+In8EvNNkQHSdbtRzjrGVckdZWpYs5GNrAfaYqVplDFW0WUedSaFJ3khB50BWYGsw==",
        "dependencies": {
          "Microsoft.Extensions.Configuration": "5.0.0",
          "Microsoft.Extensions.Configuration.Abstractions": "5.0.0",
          "Microsoft.Extensions.Configuration.Binder": "5.0.0",
          "Microsoft.Extensions.DependencyInjection.Abstractions": "5.0.0",
          "Microsoft.Extensions.Logging": "5.0.0",
          "Microsoft.Extensions.Logging.Abstractions": "5.0.0",
          "Microsoft.Extensions.Options": "5.0.0",
          "Microsoft.Extensions.Options.ConfigurationExtensions": "5.0.0"
        }
      },
      "Microsoft.Extensions.Logging.Console": {
        "type": "Transitive",
        "resolved": "5.0.0",
        "contentHash": "jH0wbWhfvXjOVmCkbra4vbiovDtTUIWLQjCeJ7Xun3h4AHvwfzm7V7wlsXKs3tNnPrsCxZ9oaV0vUAgGY1JxOA==",
        "dependencies": {
          "Microsoft.Extensions.Configuration.Abstractions": "5.0.0",
          "Microsoft.Extensions.DependencyInjection.Abstractions": "5.0.0",
          "Microsoft.Extensions.Logging": "5.0.0",
          "Microsoft.Extensions.Logging.Abstractions": "5.0.0",
          "Microsoft.Extensions.Logging.Configuration": "5.0.0",
          "Microsoft.Extensions.Options": "5.0.0",
          "Microsoft.Extensions.Options.ConfigurationExtensions": "5.0.0"
        }
      },
      "Microsoft.Extensions.Logging.Debug": {
        "type": "Transitive",
        "resolved": "5.0.0",
        "contentHash": "9dvt0xqRrClvhaPNpfyS39WxnW9G55l5lrV5ZX7IrEgwo4VwtmJKtoPiKVYKbhAuOBGUI5WY3hWLvF+PSbJp5A==",
        "dependencies": {
          "Microsoft.Extensions.DependencyInjection.Abstractions": "5.0.0",
          "Microsoft.Extensions.Logging": "5.0.0",
          "Microsoft.Extensions.Logging.Abstractions": "5.0.0"
        }
      },
      "Microsoft.Extensions.Logging.EventLog": {
        "type": "Transitive",
        "resolved": "5.0.0",
        "contentHash": "CYzsgF2lqgahGl/HuErsIDaZZ9ueN+MBjGfO/0jVDLPaXLaywxlGKFpDgXMaB053DRYZwD1H2Lb1I60mTXS3jg==",
        "dependencies": {
          "Microsoft.Extensions.DependencyInjection.Abstractions": "5.0.0",
          "Microsoft.Extensions.Logging": "5.0.0",
          "Microsoft.Extensions.Logging.Abstractions": "5.0.0",
          "Microsoft.Extensions.Options": "5.0.0",
          "System.Diagnostics.EventLog": "5.0.0"
        }
      },
      "Microsoft.Extensions.Logging.EventSource": {
        "type": "Transitive",
        "resolved": "5.0.0",
        "contentHash": "hF+D6PJkrM0qXcSEGs1BwZwgP8c0BRkj26P/5wmYTcHKOp52GRey/Z/YKRmRIHIrXxj9tz/JgIjU9oWmiJ5HMw==",
        "dependencies": {
          "Microsoft.Extensions.DependencyInjection.Abstractions": "5.0.0",
          "Microsoft.Extensions.Logging": "5.0.0",
          "Microsoft.Extensions.Logging.Abstractions": "5.0.0",
          "Microsoft.Extensions.Options": "5.0.0",
          "Microsoft.Extensions.Primitives": "5.0.0"
        }
      },
      "Microsoft.Extensions.ObjectPool": {
        "type": "Transitive",
        "resolved": "2.2.0",
        "contentHash": "gA8H7uQOnM5gb+L0uTNjViHYr+hRDqCdfugheGo/MxQnuHzmhhzCBTIPm19qL1z1Xe0NEMabfcOBGv9QghlZ8g=="
      },
      "Microsoft.Extensions.Options": {
        "type": "Transitive",
        "resolved": "5.0.0",
        "contentHash": "CBvR92TCJ5uBIdd9/HzDSrxYak+0W/3+yxrNg8Qm6Bmrkh5L+nu6m3WeazQehcZ5q1/6dDA7J5YdQjim0165zg==",
        "dependencies": {
          "Microsoft.Extensions.DependencyInjection.Abstractions": "5.0.0",
          "Microsoft.Extensions.Primitives": "5.0.0"
        }
      },
      "Microsoft.Extensions.Options.ConfigurationExtensions": {
        "type": "Transitive",
        "resolved": "5.0.0",
        "contentHash": "280RxNJqOeQqq47aJLy5D9LN61CAWeuRA83gPToQ8B9jl9SNdQ5EXjlfvF66zQI5AXMl+C/3hGnbtIEN+X3mqA==",
        "dependencies": {
          "Microsoft.Extensions.Configuration.Abstractions": "5.0.0",
          "Microsoft.Extensions.Configuration.Binder": "5.0.0",
          "Microsoft.Extensions.DependencyInjection.Abstractions": "5.0.0",
          "Microsoft.Extensions.Options": "5.0.0",
          "Microsoft.Extensions.Primitives": "5.0.0"
        }
      },
      "Microsoft.Extensions.Primitives": {
        "type": "Transitive",
        "resolved": "5.0.0",
        "contentHash": "cI/VWn9G1fghXrNDagX9nYaaB/nokkZn0HYAawGaELQrl8InSezfe9OnfPZLcJq3esXxygh3hkq2c3qoV3SDyQ=="
      },
      "Microsoft.Identity.Client": {
        "type": "Transitive",
        "resolved": "4.47.2",
        "contentHash": "SPgesZRbXoDxg8Vv7k5Ou0ee7uupVw0E8ZCc4GKw25HANRLz1d5OSr0fvTVQRnEswo5Obk8qD4LOapYB+n5kzQ==",
        "dependencies": {
          "Microsoft.IdentityModel.Abstractions": "6.22.0"
        }
      },
      "Microsoft.Identity.Client.Extensions.Msal": {
        "type": "Transitive",
        "resolved": "2.19.3",
        "contentHash": "zVVZjn8aW7W79rC1crioDgdOwaFTQorsSO6RgVlDDjc7MvbEGz071wSNrjVhzR0CdQn6Sefx7Abf1o7vasmrLg==",
        "dependencies": {
          "Microsoft.Identity.Client": "4.38.0",
          "System.Security.Cryptography.ProtectedData": "4.5.0"
        }
      },
      "Microsoft.IdentityModel.Abstractions": {
        "type": "Transitive",
        "resolved": "6.24.0",
        "contentHash": "X6aBK56Ot15qKyG7X37KsPnrwah+Ka55NJWPppWVTDi8xWq7CJgeNw2XyaeHgE1o/mW4THwoabZkBbeG2TPBiw=="
      },
      "Microsoft.IdentityModel.JsonWebTokens": {
        "type": "Transitive",
        "resolved": "6.24.0",
        "contentHash": "XDWrkThcxfuWp79AvAtg5f+uRS1BxkIbJnsG/e8VPzOWkYYuDg33emLjp5EWcwXYYIDsHnVZD/00kM/PYFQc/g==",
        "dependencies": {
          "Microsoft.IdentityModel.Tokens": "6.24.0",
          "System.Text.Encoding": "4.3.0",
          "System.Text.Json": "4.7.2"
        }
      },
      "Microsoft.IdentityModel.Logging": {
        "type": "Transitive",
        "resolved": "6.24.0",
        "contentHash": "qLYWDOowM/zghmYKXw1yfYKlHOdS41i8t4hVXr9bSI90zHqhyhQh9GwVy8pENzs5wHeytU23DymluC9NtgYv7w==",
        "dependencies": {
          "Microsoft.IdentityModel.Abstractions": "6.24.0"
        }
      },
      "Microsoft.IdentityModel.Protocols": {
        "type": "Transitive",
        "resolved": "6.24.0",
        "contentHash": "+NzKCkvsQ8X1r/Ff74V7CFr9OsdMRaB6DsV+qpH7NNLdYJ8O4qHbmTnNEsjFcDmk/gVNDwhoL2gN5pkPVq0lwQ==",
        "dependencies": {
          "Microsoft.IdentityModel.Logging": "6.24.0",
          "Microsoft.IdentityModel.Tokens": "6.24.0"
        }
      },
      "Microsoft.IdentityModel.Protocols.OpenIdConnect": {
        "type": "Transitive",
        "resolved": "6.24.0",
        "contentHash": "a/2RRrc8C9qaw8qdD9hv1ES9YKFgxaqr/SnwMSLbwQZJSUQDd4qx1K4EYgWaQWs73R+VXLyKSxN0f/uE9CsBiQ==",
        "dependencies": {
          "Microsoft.IdentityModel.Protocols": "6.24.0",
          "System.IdentityModel.Tokens.Jwt": "6.24.0"
        }
      },
      "Microsoft.IdentityModel.Tokens": {
        "type": "Transitive",
        "resolved": "6.24.0",
        "contentHash": "ZPqHi86UYuqJXJ7bLnlEctHKkPKT4lGUFbotoCNiXNCSL02emYlcxzGYsRGWWmbFEcYDMi2dcTLLYNzHqWOTsw==",
        "dependencies": {
          "Microsoft.CSharp": "4.5.0",
          "Microsoft.IdentityModel.Logging": "6.24.0",
          "System.Security.Cryptography.Cng": "4.5.0"
        }
      },
      "Microsoft.Net.Http.Headers": {
        "type": "Transitive",
        "resolved": "2.2.0",
        "contentHash": "iZNkjYqlo8sIOI0bQfpsSoMTmB/kyvmV2h225ihyZT33aTp48ZpF6qYnXxzSXmHt8DpBAwBTX+1s1UFLbYfZKg==",
        "dependencies": {
          "Microsoft.Extensions.Primitives": "2.2.0",
          "System.Buffers": "4.5.0"
        }
      },
      "Microsoft.NETCore.Platforms": {
        "type": "Transitive",
        "resolved": "5.0.0",
        "contentHash": "VyPlqzH2wavqquTcYpkIIAQ6WdenuKoFN0BdYBbCWsclXacSOHNQn66Gt4z5NBqEYW0FAPm5rlvki9ZiCij5xQ=="
      },
      "Microsoft.NETCore.Targets": {
        "type": "Transitive",
        "resolved": "1.1.0",
        "contentHash": "aOZA3BWfz9RXjpzt0sRJJMjAscAUm3Hoa4UWAfceV9UTYxgwZ1lZt5nO2myFf+/jetYQo4uTP7zS8sJY67BBxg=="
      },
      "Microsoft.SqlServer.Server": {
        "type": "Transitive",
        "resolved": "1.0.0",
        "contentHash": "N4KeF3cpcm1PUHym1RmakkzfkEv3GRMyofVv40uXsQhCQeglr2OHNcUk2WOG51AKpGO8ynGpo9M/kFXSzghwug=="
      },
      "Microsoft.Win32.Registry": {
        "type": "Transitive",
        "resolved": "5.0.0",
        "contentHash": "dDoKi0PnDz31yAyETfRntsLArTlVAVzUzCIvvEDsDsucrl33Dl8pIJG06ePTJTI3tGpeyHS9Cq7Foc/s4EeKcg==",
        "dependencies": {
          "System.Security.AccessControl": "5.0.0",
          "System.Security.Principal.Windows": "5.0.0"
        }
      },
      "Microsoft.Win32.SystemEvents": {
        "type": "Transitive",
        "resolved": "7.0.0",
        "contentHash": "2nXPrhdAyAzir0gLl8Yy8S5Mnm/uBSQQA7jEsILOS1MTyS7DbmV1NgViMtvV1sfCD1ebITpNwb1NIinKeJgUVQ=="
      },
      "System.Buffers": {
        "type": "Transitive",
        "resolved": "4.5.0",
        "contentHash": "pL2ChpaRRWI/p4LXyy4RgeWlYF2sgfj/pnVMvBqwNFr5cXg7CXNnWZWxrOONLg8VGdFB8oB+EG2Qw4MLgTOe+A=="
      },
      "System.Collections.Immutable": {
        "type": "Transitive",
        "resolved": "5.0.0",
        "contentHash": "FXkLXiK0sVVewcso0imKQoOxjoPAj42R8HtjjbSjVPAzwDfzoyoznWxgA3c38LDbN9SJux1xXoXYAhz98j7r2g=="
      },
      "System.Configuration.ConfigurationManager": {
        "type": "Transitive",
        "resolved": "6.0.1",
        "contentHash": "jXw9MlUu/kRfEU0WyTptAVueupqIeE3/rl0EZDMlf8pcvJnitQ8HeVEp69rZdaStXwTV72boi/Bhw8lOeO+U2w==",
        "dependencies": {
          "System.Security.Cryptography.ProtectedData": "6.0.0",
          "System.Security.Permissions": "6.0.0"
        }
      },
      "System.Diagnostics.DiagnosticSource": {
        "type": "Transitive",
        "resolved": "7.0.0",
        "contentHash": "9W0ewWDuAyDqS2PigdTxk6jDKonfgscY/hP8hm7VpxYhNHZHKvZTdRckberlFk3VnCmr3xBUyMBut12Q+T2aOw==",
        "dependencies": {
          "System.Runtime.CompilerServices.Unsafe": "6.0.0"
        }
      },
      "System.Diagnostics.EventLog": {
        "type": "Transitive",
        "resolved": "5.0.0",
        "contentHash": "FHkCwUfsTs+/5tsK+c0egLfacUgbhvcwi3wUFWSEEArSXao343mYqcpOVVFMlcCkdNtjU4YwAWaKYwal6f02og==",
        "dependencies": {
          "Microsoft.NETCore.Platforms": "5.0.0",
          "Microsoft.Win32.Registry": "5.0.0",
          "System.Security.Principal.Windows": "5.0.0"
        }
      },
      "System.Formats.Asn1": {
        "type": "Transitive",
        "resolved": "5.0.0",
        "contentHash": "MTvUIktmemNB+El0Fgw9egyqT9AYSIk6DTJeoDSpc3GIHxHCMo8COqkWT1mptX5tZ1SlQ6HJZ0OsSvMth1c12w=="
      },
      "System.IdentityModel.Tokens.Jwt": {
        "type": "Transitive",
        "resolved": "6.24.0",
        "contentHash": "Qibsj9MPWq8S/C0FgvmsLfIlHLE7ay0MJIaAmK94ivN3VyDdglqReed5qMvdQhSL0BzK6v0Z1wB/sD88zVu6Jw==",
        "dependencies": {
          "Microsoft.IdentityModel.JsonWebTokens": "6.24.0",
          "Microsoft.IdentityModel.Tokens": "6.24.0"
        }
      },
      "System.Memory": {
        "type": "Transitive",
        "resolved": "4.5.4",
        "contentHash": "1MbJTHS1lZ4bS4FmsJjnuGJOu88ZzTT2rLvrhW7Ygic+pC0NWA+3hgAen0HRdsocuQXCkUTdFn9yHJJhsijDXw=="
      },
      "System.Memory.Data": {
        "type": "Transitive",
        "resolved": "1.0.2",
        "contentHash": "JGkzeqgBsiZwKJZ1IxPNsDFZDhUvuEdX8L8BDC8N3KOj+6zMcNU28CNN59TpZE/VJYy9cP+5M+sbxtWJx3/xtw==",
        "dependencies": {
          "System.Text.Encodings.Web": "4.7.2",
          "System.Text.Json": "4.6.0"
        }
      },
      "System.Numerics.Vectors": {
        "type": "Transitive",
        "resolved": "4.5.0",
        "contentHash": "QQTlPTl06J/iiDbJCiepZ4H//BVraReU4O4EoRw1U02H5TLUIT7xn3GnDp9AXPSlJUDyFs4uWjWafNX6WrAojQ=="
      },
      "System.Runtime": {
        "type": "Transitive",
        "resolved": "4.3.0",
        "contentHash": "JufQi0vPQ0xGnAczR13AUFglDyVYt4Kqnz1AZaiKZ5+GICq0/1MH/mO/eAJHt/mHW1zjKBJd7kV26SrxddAhiw==",
        "dependencies": {
          "Microsoft.NETCore.Platforms": "1.1.0",
          "Microsoft.NETCore.Targets": "1.1.0"
        }
      },
      "System.Runtime.CompilerServices.Unsafe": {
        "type": "Transitive",
        "resolved": "6.0.0",
        "contentHash": "/iUeP3tq1S0XdNNoMz5C9twLSrM/TH+qElHkXWaPvuNOt+99G75NrV0OS2EqHx5wMN7popYjpc8oTjC1y16DLg=="
      },
      "System.Security.AccessControl": {
        "type": "Transitive",
        "resolved": "6.0.0",
        "contentHash": "AUADIc0LIEQe7MzC+I0cl0rAT8RrTAKFHl53yHjEUzNVIaUlhFY11vc2ebiVJzVBuOzun6F7FBA+8KAbGTTedQ=="
      },
      "System.Security.Cryptography.Cng": {
        "type": "Transitive",
        "resolved": "5.0.0",
        "contentHash": "jIMXsKn94T9JY7PvPq/tMfqa6GAaHpElRDpmG+SuL+D3+sTw2M8VhnibKnN8Tq+4JqbPJ/f+BwtLeDMEnzAvRg==",
        "dependencies": {
          "System.Formats.Asn1": "5.0.0"
        }
      },
      "System.Security.Cryptography.ProtectedData": {
        "type": "Transitive",
        "resolved": "6.0.0",
        "contentHash": "rp1gMNEZpvx9vP0JW0oHLxlf8oSiQgtno77Y4PLUBjSiDYoD77Y8uXHr1Ea5XG4/pIKhqAdxZ8v8OTUtqo9PeQ=="
      },
      "System.Security.Permissions": {
        "type": "Transitive",
        "resolved": "6.0.0",
        "contentHash": "T/uuc7AklkDoxmcJ7LGkyX1CcSviZuLCa4jg3PekfJ7SU0niF0IVTXwUiNVP9DSpzou2PpxJ+eNY2IfDM90ZCg==",
        "dependencies": {
          "System.Security.AccessControl": "6.0.0",
          "System.Windows.Extensions": "6.0.0"
        }
      },
      "System.Security.Principal.Windows": {
        "type": "Transitive",
        "resolved": "5.0.0",
        "contentHash": "t0MGLukB5WAVU9bO3MGzvlGnyJPgUlcwerXn1kzBRjwLKixT96XV0Uza41W49gVd8zEMFu9vQEFlv0IOrytICA=="
      },
      "System.Text.Encoding": {
        "type": "Transitive",
        "resolved": "4.3.0",
        "contentHash": "BiIg+KWaSDOITze6jGQynxg64naAPtqGHBwDrLaCtixsa5bKiR8dpPOHA7ge3C0JJQizJE+sfkz1wV+BAKAYZw==",
        "dependencies": {
          "Microsoft.NETCore.Platforms": "1.1.0",
          "Microsoft.NETCore.Targets": "1.1.0",
          "System.Runtime": "4.3.0"
        }
      },
      "System.Text.Encoding.CodePages": {
        "type": "Transitive",
        "resolved": "6.0.0",
        "contentHash": "ZFCILZuOvtKPauZ/j/swhvw68ZRi9ATCfvGbk1QfydmcXBkIWecWKn/250UH7rahZ5OoDBaiAudJtPvLwzw85A==",
        "dependencies": {
          "System.Runtime.CompilerServices.Unsafe": "6.0.0"
        }
      },
      "System.Text.Encodings.Web": {
        "type": "Transitive",
        "resolved": "6.0.0",
        "contentHash": "Vg8eB5Tawm1IFqj4TVK1czJX89rhFxJo9ELqc/Eiq0eXy13RK00eubyU6TJE6y+GQXjyV5gSfiewDUZjQgSE0w==",
        "dependencies": {
          "System.Runtime.CompilerServices.Unsafe": "6.0.0"
        }
      },
      "System.Text.Json": {
        "type": "Transitive",
        "resolved": "4.7.2",
        "contentHash": "TcMd95wcrubm9nHvJEQs70rC0H/8omiSGGpU4FQ/ZA1URIqD4pjmFJh2Mfv1yH1eHgJDWTi2hMDXwTET+zOOyg=="
      },
      "System.Threading.Tasks.Extensions": {
        "type": "Transitive",
        "resolved": "4.5.4",
        "contentHash": "zteT+G8xuGu6mS+mzDzYXbzS7rd3K6Fjb9RiZlYlJPam2/hU7JCBZBVEcywNuR+oZ1ncTvc/cq0faRr3P01OVg=="
      },
      "System.Windows.Extensions": {
        "type": "Transitive",
        "resolved": "6.0.0",
        "contentHash": "IXoJOXIqc39AIe+CIR7koBtRGMiCt/LPM3lI+PELtDIy9XdyeSrwXFdWV9dzJ2Awl0paLWUaknLxFQ5HpHZUog==",
        "dependencies": {
          "System.Drawing.Common": "6.0.0"
        }
      },
      "microsoft.azure.functions.worker.extensions.sql": {
        "type": "Project",
        "dependencies": {
<<<<<<< HEAD
          "Microsoft.Azure.Functions.Worker.Extensions.Abstractions": "1.1.0",
          "Microsoft.Data.SqlClient": "5.0.1",
          "System.Drawing.Common": "5.0.3"
=======
          "Microsoft.Azure.Functions.Worker.Extensions.Abstractions": "[1.2.0, )",
          "Microsoft.Data.SqlClient": "[5.1.1, )",
          "System.Drawing.Common": "[7.0.0, )"
>>>>>>> 5109410e
        }
      },
      "Microsoft.Azure.Functions.Worker.Extensions.Abstractions": {
        "type": "CentralTransitive",
        "requested": "[1.2.0, )",
        "resolved": "1.2.0",
        "contentHash": "7ANdnQrJcYCIcdhjfvll2jOZpCPz9JAuOcYam81SlZPpDSgeaHI9X1btTqtn7YyaGoyx5eu2QTvoDy2KDmLoTQ=="
      },
      "Microsoft.Data.SqlClient": {
        "type": "CentralTransitive",
        "requested": "[5.1.1, )",
        "resolved": "5.1.1",
        "contentHash": "MW5E9HFvCaV069o8b6YpuRDPBux8s96qDnOJ+4N9QNUCs7c5W3KxwQ+ftpAjbMUlImL+c9WR+l+f5hzjkqhu2g==",
        "dependencies": {
          "Azure.Identity": "1.7.0",
          "Microsoft.Data.SqlClient.SNI.runtime": "5.1.0",
          "Microsoft.Identity.Client": "4.47.2",
          "Microsoft.IdentityModel.JsonWebTokens": "6.24.0",
          "Microsoft.IdentityModel.Protocols.OpenIdConnect": "6.24.0",
          "Microsoft.SqlServer.Server": "1.0.0",
          "System.Configuration.ConfigurationManager": "6.0.1",
          "System.Diagnostics.DiagnosticSource": "6.0.0",
          "System.Runtime.Caching": "6.0.0",
          "System.Security.Cryptography.Cng": "5.0.0",
          "System.Security.Principal.Windows": "5.0.0",
          "System.Text.Encoding.CodePages": "6.0.0",
          "System.Text.Encodings.Web": "6.0.0"
        }
      },
      "Microsoft.Extensions.DependencyInjection": {
        "type": "CentralTransitive",
        "requested": "[7.0.0, )",
        "resolved": "5.0.0",
        "contentHash": "Rc2kb/p3Ze6cP6rhFC3PJRdWGbLvSHZc0ev7YlyeU6FmHciDMLrhoVoTUEzKPhN5ZjFgKF1Cf5fOz8mCMIkvpA==",
        "dependencies": {
          "Microsoft.Extensions.DependencyInjection.Abstractions": "5.0.0"
        }
      },
      "System.Drawing.Common": {
        "type": "CentralTransitive",
        "requested": "[7.0.0, )",
        "resolved": "7.0.0",
        "contentHash": "KIX+oBU38pxkKPxvLcLfIkOV5Ien8ReN78wro7OF5/erwcmortzeFx+iBswlh2Vz6gVne0khocQudGwaO1Ey6A==",
        "dependencies": {
          "Microsoft.Win32.SystemEvents": "7.0.0"
        }
      },
      "System.Runtime.Caching": {
        "type": "CentralTransitive",
        "requested": "[7.0.0, )",
        "resolved": "6.0.0",
        "contentHash": "E0e03kUp5X2k+UAoVl6efmI7uU7JRBWi5EIdlQ7cr0NpBGjHG4fWII35PgsBY9T4fJQ8E4QPsL0rKksU9gcL5A==",
        "dependencies": {
          "System.Configuration.ConfigurationManager": "6.0.0"
        }
      }
    }
  }
}<|MERGE_RESOLUTION|>--- conflicted
+++ resolved
@@ -748,15 +748,9 @@
       "microsoft.azure.functions.worker.extensions.sql": {
         "type": "Project",
         "dependencies": {
-<<<<<<< HEAD
-          "Microsoft.Azure.Functions.Worker.Extensions.Abstractions": "1.1.0",
-          "Microsoft.Data.SqlClient": "5.0.1",
-          "System.Drawing.Common": "5.0.3"
-=======
           "Microsoft.Azure.Functions.Worker.Extensions.Abstractions": "[1.2.0, )",
           "Microsoft.Data.SqlClient": "[5.1.1, )",
           "System.Drawing.Common": "[7.0.0, )"
->>>>>>> 5109410e
         }
       },
       "Microsoft.Azure.Functions.Worker.Extensions.Abstractions": {
