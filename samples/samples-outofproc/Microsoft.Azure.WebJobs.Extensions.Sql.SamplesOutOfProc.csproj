<Project Sdk="Microsoft.NET.Sdk">
  <PropertyGroup>
    <TargetFramework>net6</TargetFramework>
    <AzureFunctionsVersion>v4</AzureFunctionsVersion>
    <OutputType>Exe</OutputType>
  </PropertyGroup>
  <ItemGroup>
    <PackageReference Include="Microsoft.Azure.Functions.Worker" />
    <PackageReference Include="Microsoft.Azure.Functions.Worker.Sdk" />
    <PackageReference Include="Microsoft.Azure.Functions.Worker.Extensions.Http" />
    <PackageReference Include="Microsoft.Azure.Functions.Worker.Extensions.Timer" />
    <PackageReference Include="Microsoft.Azure.Functions.Worker.Extensions.Storage.Queues" />
    <PackageReference Include="Microsoft.AspNetCore.Http" />
<<<<<<< HEAD
=======
    <PackageReference Include="Newtonsoft.Json" />
>>>>>>> 88714548
    <PackageReference Include="Grpc.Net.Client" />
  </ItemGroup>
  <ItemGroup>
    <ProjectReference
      Include="..\..\Worker.Extensions.Sql\src\Microsoft.Azure.Functions.Worker.Extensions.Sql.csproj" />
    <!-- We want to build the extension project first since this project references the package
    produced by building that. But we don't want it as an actual runtime depdendency -->
    <ProjectReference Include="..\..\src\Microsoft.Azure.WebJobs.Extensions.Sql.csproj"
      ReferenceOutputAssembly="false" />
  </ItemGroup>
  <ItemGroup>
    <None Update="host.json">
      <CopyToOutputDirectory>PreserveNewest</CopyToOutputDirectory>
    </None>
    <None Update="local.settings.json">
      <CopyToOutputDirectory>PreserveNewest</CopyToOutputDirectory>
      <CopyToPublishDirectory>Never</CopyToPublishDirectory>
    </None>
  </ItemGroup>
  <ItemGroup>
    <Folder Include="Properties\" />
  </ItemGroup>
</Project><|MERGE_RESOLUTION|>--- conflicted
+++ resolved
@@ -11,10 +11,7 @@
     <PackageReference Include="Microsoft.Azure.Functions.Worker.Extensions.Timer" />
     <PackageReference Include="Microsoft.Azure.Functions.Worker.Extensions.Storage.Queues" />
     <PackageReference Include="Microsoft.AspNetCore.Http" />
-<<<<<<< HEAD
-=======
     <PackageReference Include="Newtonsoft.Json" />
->>>>>>> 88714548
     <PackageReference Include="Grpc.Net.Client" />
   </ItemGroup>
   <ItemGroup>
