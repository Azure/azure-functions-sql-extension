# Azure SQL bindings for Azure Functions - Overview

## Table of Contents

- [Azure SQL bindings for Azure Functions - Overview](#azure-sql-bindings-for-azure-functions---overview)
  - [Table of Contents](#table-of-contents)
  - [Input Binding](#input-binding)
    - [Retry support for Input Bindings](#retry-support-for-input-bindings)
  - [Output Binding](#output-binding)
    - [Output Binding columns](#output-binding-columns)
    - [Primary Key Special Cases](#primary-key-special-cases)
      - [Identity Columns](#identity-columns)
      - [Columns with Default Values](#columns-with-default-values)
    - [Retry support for Output Bindings](#retry-support-for-output-bindings)
  - [Trigger Binding](#trigger-binding)
    - [Change Tracking Setup](#change-tracking-setup)
    - [Configuration for Trigger Bindings](#configuration-for-trigger-bindings)
      - [Sql\_Trigger\_MaxBatchSize](#sql_trigger_maxbatchsize)
      - [Sql\_Trigger\_PollingIntervalMs](#sql_trigger_pollingintervalms)
      - [Sql\_Trigger\_MaxChangesPerWorker](#sql_trigger_maxchangesperworker)
    - [Scaling for Trigger Bindings](#scaling-for-trigger-bindings)
    - [Retry support for Trigger Bindings](#retry-support-for-trigger-bindings)
      - [Startup retries](#startup-retries)
      - [Broken connection retries](#broken-connection-retries)
      - [Function exception retries](#function-exception-retries)
      - [Lease Tables clean up](#lease-tables-clean-up)
  - [Troubleshooting](#troubleshooting)

## Input Binding

Azure SQL Input bindings take a SQL query or stored procedure to run and returns the output to the function.

### Retry support for Input Bindings

There currently is no retry support for errors that occur for input bindings. If an exception occurs when an input binding is executed then the function code will not be executed. This may result in an error code being returned, for example an HTTP trigger will return a response with a status of 500 to indicate an error occurred.

## Output Binding

Azure SQL Output bindings take a list of rows and upserts them to the user table. Upserting means that if the primary key values of the row already exists in the table, the row is interpreted as an update, meaning that the values of the other columns in the table for that row are updated. If the primary key values do not exist in the table, the row values are inserted as new values. The upserting of the rows is batched by the output binding code.

  > **NOTE:** By default the Output binding uses the T-SQL [MERGE](https://docs.microsoft.com/sql/t-sql/statements/merge-transact-sql) statement which requires [SELECT](https://docs.microsoft.com/sql/t-sql/statements/merge-transact-sql#permissions) permissions on the target database.

### Output Binding columns

When generating the queries used to upsert values into the database, the binding will first generate a list of columns to insert from the input data. For in-proc .NET Functions this is the POCO object used in the binding attribute. For all other languages this list is generated by looking at the first item of the input data and using the columns specified there.

The result is that the binding expects all objects to have every column defined - even optional columns. If this is not the case then it will likely result in some column values being ignored if they aren't included in the first item in the row. Optional columns should pass a null value (or the language equivalent) in rows that don't have a value for that column.

<<<<<<< HEAD
Failure to do this may result in unexpected behavior, such as columns in requests being ignored or Exceptions being thrown.

=======
>>>>>>> 3eb2ca43
### Primary Key Special Cases

Typically Output Bindings require two things :

1. The table being upserted to contains a Primary Key constraint (composed of one or more columns)
2. Each of those columns must be present in the column list generated for the function

Normally either of these are false then an error will be thrown. Below are the situations in which this is not the case :

#### Identity Columns

In the case where one of the primary key columns is an identity column, there are two options based on how the function defines the output object:

1. If the identity column isn't included in the output object then a straight insert is always performed with the other column values. See [AddProductWithIdentityColumn](../samples/samples-csharp/OutputBindingSamples/AddProductWithIdentityColumn.cs) for an example.
2. If the identity column is included (even if it's an optional nullable value) then a merge is performed similar to what happens when no identity column is present. This merge will either insert a new row or update an existing row based on the existence of a row that matches the primary keys (including the identity column). See [AddProductWithIdentityColumnIncluded](../samples/samples-csharp/OutputBindingSamples/AddProductWithIdentityColumnIncluded.cs) for an example.

#### Columns with Default Values

In the case where one of the primary key columns has a default value, there are also two options based on how the function defines the output object:

1. If the column with a default value is not included in the output object, then a straight insert is always performed with the other values. See [AddProductWithDefaultPK](../samples/samples-csharp/OutputBindingSamples/AddProductWithDefaultPK.cs) for an example.
2. If the column with a default value is included then a merge is performed similar to what happens when no default column is present. If there is a nullable column with a default value, then the provided column value in the output object will be upserted even if it is null.

### Retry support for Output Bindings

There currently is no built-in support for errors that occur while executing output bindings. If an exception occurs when an output binding is executed then the function execution will stop. This may result in an error code being returned, for example an HTTP trigger will return a response with a status of 500 to indicate an error occurred.

If using a .NET Function then `IAsyncCollector` can be used, and the function code can handle exceptions thrown by the call to `FlushAsync()`.

See <https://github.com/Azure/Azure-Functions/issues/891> for further information.

## Trigger Binding

Azure SQL Trigger bindings monitor the user table for changes (i.e., row inserts, updates, and deletes) and invokes the function with updated rows.

For an in-depth explanation of how the trigger functions see the [Trigger Binding](./TriggerBinding.md) documentation.

### Change Tracking Setup

Azure SQL Trigger bindings utilize SQL [change tracking](https://docs.microsoft.com/sql/relational-databases/track-changes/about-change-tracking-sql-server) functionality to monitor the user table for changes. As such, it is necessary to enable change tracking on the SQL database and the SQL table before using the trigger support. The change tracking can be enabled through the following two queries.

1. Enabling change tracking on the SQL database:

    ```sql
    ALTER DATABASE ['your database name']
    SET CHANGE_TRACKING = ON
    (CHANGE_RETENTION = 2 DAYS, AUTO_CLEANUP = ON);
    ```

    The `CHANGE_RETENTION` option specifies the duration for which the changes are retained in the change tracking table. This may affect the trigger functionality. For example, if the user application is turned off for several days and then resumed, the database will contain the changes that occurred in past two days in the above setup example. Hence, please update the value of `CHANGE_RETENTION` to suit your requirements.

    The `AUTO_CLEANUP` option is used to enable or disable the clean-up task that removes the stale data. Please refer to SQL Server documentation [here](https://docs.microsoft.com/sql/relational-databases/track-changes/enable-and-disable-change-tracking-sql-server#enable-change-tracking-for-a-database) for more information.

1. Enabling change tracking on the SQL table:

    ```sql
    ALTER TABLE dbo.Employees
    ENABLE CHANGE_TRACKING;
    ```

    For more information, please refer to the documentation [here](https://docs.microsoft.com/sql/relational-databases/track-changes/enable-and-disable-change-tracking-sql-server#enable-change-tracking-for-a-table). The trigger needs to have read access on the table being monitored for changes as well as to the change tracking system tables. It also needs write access to an `az_func` schema within the database, where it will create additional leases tables to store the trigger states and leases. Each function trigger has an associated change tracking table and leases table.

    > **NOTE:** The leases table contains all columns corresponding to the primary key from the user table and three additional columns named `_az_func_ChangeVersion`, `_az_func_AttemptCount` and `_az_func_LeaseExpirationTime`. If any of the primary key columns happen to have the same name, that will result in an error message listing any conflicts. In this case, the listed primary key columns must be renamed for the trigger to work.

### Configuration for Trigger Bindings

This section goes over some of the configuration values you can use to customize SQL trigger bindings. See [How to Use Azure Function App Settings](https://learn.microsoft.com/azure/azure-functions/functions-how-to-use-azure-function-app-settings) to learn more.

#### Sql_Trigger_MaxBatchSize

The maximum number of changes sent to the function during each iteration of the change processing loop.

#### Sql_Trigger_PollingIntervalMs

The delay in milliseconds between processing each batch of changes.

#### Sql_Trigger_MaxChangesPerWorker

The upper limit on the number of pending changes in the user table that are allowed per application-worker. If the count of changes exceeds this limit, it may result in a scale out. The setting only applies for Azure Function Apps with runtime driven scaling enabled. See the [Scaling](#scaling-for-trigger-bindings) section for more information.

### Scaling for Trigger Bindings

If your application containing functions with SQL trigger bindings is running as an Azure function app, it will be scaled automatically based on the amount of changes that are pending to be processed in the user table. As of today, we only support scaling of function apps running in Elastic Premium plan with 'Runtime Scale Monitoring' enabled. To enable scaling, you will need to go the function app resource's page on Azure Portal, then to Configuration > 'Function runtime settings' and turn on 'Runtime Scale Monitoring'.

There are two types of scaling available:

- Incremental scaling - This scales the application serially, increasing or decreasing the workers by 1. There are a couple of checks made to decide on whether the host application needs to be scaled in or out. The rationale behind these checks is to ensure that the count of pending changes per application-worker stays below a certain maximum limit, controlled by [Sql_Trigger_MaxChangesPerWorker](#sql_trigger_maxchangesperworker), while also ensuring that the number of workers running stays minimal. The scaling decision is made based on the latest count of the pending changes and whether the last 5 samples we took were continually increasing or decreasing.

- Target Based Scaling - This type of scaling depends on the pending change count and the value of [dynamic concurrency](https://learn.microsoft.com/azure/azure-functions/functions-concurrency#dynamic-concurrency) which if not enabled is defaulted to [Sql_Trigger_MaxChangesPerWorker](#sql_trigger_maxchangesperworker). The target worker count is decided by dividing the pending changes by the concurrency value. The application scales out to the number of instances specified by the target worker count.

For more information, check documentation on [Runtime Scaling](https://learn.microsoft.com/azure/azure-functions/event-driven-scaling#runtime-scaling). You can configure scaling parameters by going to 'Scale out (App Service plan)' setting on the function app's page. To understand various scale settings, please check the respective sections in [Azure Functions Premium plan](https://learn.microsoft.com/azure/azure-functions/functions-premium-plan?tabs=portal#eliminate-cold-starts)'s documentation.

### Retry support for Trigger Bindings

#### Startup retries

If an exception occurs during startup then the host runtime will automatically attempt to restart the trigger listener with an exponential backoff strategy. These retries will continue until either the listener is successfully started or the startup is cancelled.

#### Broken connection retries

If the function successfully starts but then an error causes the connection to break (such as the server going offline) then the function will continue to try and reopen the connection until the function is either stopped or the connection succeeds. If the connection is successfully re-established then it will pick up processing changes where it left off.

Note that these retries are outside the built in idle connection retry logic that SqlClient has which can be configured with the [ConnectRetryCount](https://learn.microsoft.com/dotnet/api/system.data.sqlclient.sqlconnectionstringbuilder.connectretrycount) and [ConnectRetryInterval](https://learn.microsoft.com/dotnet/api/system.data.sqlclient.sqlconnectionstringbuilder.connectretryinterval) connection string options. The built-in idle connection retries will be attempted first and if those fail to reconnect then the trigger binding will attempt to re-establish the connection itself.

#### Function exception retries

If an exception occurs in the user function when processing changes then the batch of rows currently being processed will be retried again in 60 seconds. Other changes will be processed as normal during this time, but the rows in the batch that caused the exception will be ignored until the timeout period has elapsed.

If the function execution fails 5 times in a row for a given row then that row is completely ignored for all future changes. Because the rows in a batch are not deterministic, rows in a failed batch may end up in different batches in subsequent invocations. This means that not all rows in the failed batch will necessarily be ignored. If other rows in the batch were the ones causing the exception, the "good" rows may end up in a different batch that doesn't fail in future invocations.

You can run this query to see what rows have failed 5 times and are currently ignored, see [Leases table](./TriggerBinding.md#az_funcleasestablename) documentation for how to get the correct Leases table to query for your function.

```sql
SELECT * FROM [az_func].[Leases_<FunctionId>_<TableId>] WHERE _az_func_AttemptCount = 5
```

To reset a row and enable functions to try processing it again set the `_az_func_AttemptCount` value to 0.

e.g.

```sql
UPDATE [Products].[az_func].[Leases_<FunctionId>_<TableId>] SET _az_func_AttemptCount = 0 WHERE _az_func_AttemptCount = 5
```

> Note: This will reset ALL ignored rows. To reset only a specific row change the WHERE clause to select only the row you want to update.

e.g.

```sql
UPDATE [Products].[az_func].[Leases_<FunctionId>_<TableId>] SET _az_func_AttemptCount = 0 WHERE ProductId = 123
```

#### Lease Tables clean up

Before clean up, please see [Leases table](./TriggerBinding.md#az_funcleasestablename) documentation for understanding how they are created and used.

Why clean up?
1. You renamed your function/class/method name, which causes a new lease table to be created and the old one to be obsolete.
2. You created a trigger function that you no longer need and wish to clean up its associated data.
3. You want to reset your environment.
The Azure SQL Trigger does not currently handle automatically cleaning up any leftover objects, and so we have provided the below scripts to help guide you through doing that.

- Delete all the lease tables that haven't been accessed in `@CleanupAgeDays` days:

```sql
-- Deletes all the lease tables that haven't been accessed in @CleanupAgeDays days (set below)
-- and removes them from the GlobalState table.
USE [<Insert DATABASE name here>]
GO
DECLARE @TableName NVARCHAR(MAX);
DECLARE @UserFunctionId char(16);
DECLARE @UserTableId int;
DECLARE @CleanupAgeDays int = <Insert desired cleanup age in days here>;
DECLARE LeaseTable_Cursor CURSOR FOR

SELECT 'az_func.Leases_'+UserFunctionId+'_'+convert(varchar(100),UserTableID) as TABLE_NAME, UserFunctionID, UserTableID
FROM az_func.GlobalState
WHERE DATEDIFF(day, LastAccessTime, GETDATE()) > @CleanupAgeDays

OPEN LeaseTable_Cursor;

FETCH NEXT FROM LeaseTable_Cursor INTO @TableName, @UserFunctionId, @UserTableId;

WHILE @@FETCH_STATUS = 0
BEGIN
    PRINT N'Dropping table ' + @TableName;
    EXEC ('DROP TABLE IF EXISTS ' + @TableName);
    PRINT 'Removing row from GlobalState for UserFunctionID = ' + RTRIM(CAST(@UserFunctionId AS NVARCHAR(30))) + ' and UserTableID = ' + RTRIM(CAST(@UserTableId AS NVARCHAR(30)));
    DELETE FROM az_func.GlobalState WHERE UserFunctionID = @UserFunctionId and UserTableID = @UserTableId
    FETCH NEXT FROM LeaseTable_Cursor INTO @TableName, @UserFunctionId, @UserTableId;
END;

CLOSE LeaseTable_Cursor;

DEALLOCATE LeaseTable_Cursor;
```

- Clean up a specific lease table:

To find the name of the lease table associated with your function, look in the log output for a line such as this which is emitted when the trigger is started.

`SQL trigger Leases table: [az_func].[Leases_84d975fca0f7441a_901578250]`

This log message is at the `Information` level, so make sure your log level is set correctly.

```sql
-- Deletes the specified lease table and removes it from GlobalState table.
USE [<Insert DATABASE name here>]
GO
DECLARE @TableName NVARCHAR(MAX) = <Insert lease table name here>; -- e.g. '[az_func].[Leases_84d975fca0f7441a_901578250]
DECLARE @UserFunctionId char(16) = <Insert function ID here>; -- e.g. '84d975fca0f7441a' the first section of the lease table name [Leases_84d975fca0f7441a_901578250].
DECLARE @UserTableId int = <Insert table ID here>; -- e.g. '901578250' the second section of the lease table name [Leases_84d975fca0f7441a_901578250].
PRINT N'Dropping table ' + @TableName;
EXEC ('DROP TABLE IF EXISTS ' + @TableName);
PRINT 'Removing row from GlobalState for UserFunctionID = ' + RTRIM(CAST(@UserFunctionId AS NVARCHAR(30))) + ' and UserTableID = ' + RTRIM(CAST(@UserTableId AS NVARCHAR(30)));
DELETE FROM az_func.GlobalState WHERE UserFunctionID = @UserFunctionId and UserTableID = @UserTableId
```

- Clear all trigger related data for a reset:

```sql
-- Deletes all the lease tables and clears them from the GlobalState table.
USE [<Insert DATABASE name here>]
GO
DECLARE @TableName NVARCHAR(MAX);
DECLARE @UserFunctionId char(16);
DECLARE @UserTableId int;
DECLARE LeaseTable_Cursor CURSOR FOR

SELECT 'az_func.Leases_'+UserFunctionId+'_'+convert(varchar(100),UserTableID) as TABLE_NAME, UserFunctionID, UserTableID
FROM az_func.GlobalState

OPEN LeaseTable_Cursor;

FETCH NEXT FROM LeaseTable_Cursor INTO @TableName, @UserFunctionId, @UserTableId;

WHILE @@FETCH_STATUS = 0
BEGIN
    PRINT N'Dropping table ' + @TableName;
    EXEC ('DROP TABLE IF EXISTS ' + @TableName);
    PRINT 'Removing row from GlobalState for UserFunctionID = ' + RTRIM(CAST(@UserFunctionId AS NVARCHAR(30))) + ' and UserTableID = ' + RTRIM(CAST(@UserTableId AS NVARCHAR(30)));
    DELETE FROM az_func.GlobalState WHERE UserFunctionID = @UserFunctionId and UserTableID = @UserTableId
    FETCH NEXT FROM LeaseTable_Cursor INTO @TableName, @UserFunctionId, @UserTableId;
END;

CLOSE LeaseTable_Cursor;

DEALLOCATE LeaseTable_Cursor;
```

## Troubleshooting

- When you’re running a function app, you want to be prepared for any issues that may arise, from 4xx errors to trigger failures. Azure Functions diagnostics is an intelligent and interactive experience to help you troubleshoot your function app with no configuration or extra cost. Follow the link for information on how to enable and use these [diagnostic capabilities](https://learn.microsoft.com/azure/azure-functions/functions-diagnostics).

- If you run into any performance related issues on your SQL Server, you can use the steps described in [Troubleshooting high CPU usage issues](https://learn.microsoft.com/troubleshoot/sql/database-engine/performance/troubleshoot-high-cpu-usage-issues) to troubleshoot.<|MERGE_RESOLUTION|>--- conflicted
+++ resolved
@@ -46,11 +46,8 @@
 
 The result is that the binding expects all objects to have every column defined - even optional columns. If this is not the case then it will likely result in some column values being ignored if they aren't included in the first item in the row. Optional columns should pass a null value (or the language equivalent) in rows that don't have a value for that column.
 
-<<<<<<< HEAD
 Failure to do this may result in unexpected behavior, such as columns in requests being ignored or Exceptions being thrown.
 
-=======
->>>>>>> 3eb2ca43
 ### Primary Key Special Cases
 
 Typically Output Bindings require two things :
