--- conflicted
+++ resolved
@@ -66,13 +66,8 @@
 
     ```csharp
     [Function("GetEmployees")]
-<<<<<<< HEAD
     public static IEnumerable<Employee> Run(
         [HttpTrigger(AuthorizationLevel.Anonymous, "get", "post", Route = "employees")] HttpRequest req,
-=======
-    public static async IEnumerable<Employee> Run(
-        [HttpTrigger(AuthorizationLevel.Anonymous, "get", "post", Route = "employees")] HttpRequestData req,
->>>>>>> bbeecbdb
         ILogger log,
         [SqlInput("select * from Employees",
         CommandType = System.Data.CommandType.Text,
