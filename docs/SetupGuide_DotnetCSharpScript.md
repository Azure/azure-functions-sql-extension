# Azure SQL bindings for Azure Functions - .NET (CSharp Script)

## Table of Contents

- [Azure SQL bindings for Azure Functions - .NET (CSharp Script)](#azure-sql-bindings-for-azure-functions---net-csharp-script)
  - [Table of Contents](#table-of-contents)
  - [CSharp Scripting](#csharp-scripting)
  - [Setup Function Project](#setup-function-project)
  - [Input Binding](#input-binding)
    - [function.json Properties for Input Bindings](#functionjson-properties-for-input-bindings)
    - [Setup for Input Bindings](#setup-for-input-bindings)
    - [Samples for Input Bindings](#samples-for-input-bindings)
      - [Query String](#query-string)
      - [Empty Parameter Value](#empty-parameter-value)
      - [Null Parameter Value](#null-parameter-value)
      - [Stored Procedure](#stored-procedure)
  - [Output Binding](#output-binding)
    - [function.json Properties for Output Bindings](#functionjson-properties-for-output-bindings)
    - [Setup for Output Bindings](#setup-for-output-bindings)
    - [Samples for Output Bindings](#samples-for-output-bindings)
      - [Array](#array)
      - [Single Row](#single-row)
    - [Sample with multiple Bindings](#sample-with-multiple-bindings)
  - [Trigger Binding](#trigger-binding)
    - [function.json Properties for Trigger Bindings](#functionjson-properties-for-trigger-bindings)
    - [Setup for Trigger Bindings](#setup-for-trigger-bindings)

## CSharp Scripting

See [How .csx works](https://learn.microsoft.com/azure/azure-functions/functions-reference-csharp?tabs=functionsv2#how-csx-works) for general information and how Azure Functions lets you develop functions using C# script (.csx).

## Setup Function Project

These instructions will guide you through creating your Function Project and adding the SQL binding extension. This only needs to be done once for every function project you create. If you have one created already you can skip this step.

1. Install [Azure Functions Core Tools](https://docs.microsoft.com/azure/azure-functions/functions-run-local)

2. Create a function project for .NET:

    ```bash
    mkdir MyApp
    cd MyApp
    func init --worker-runtime dotnet
    ```

3. Initialize a new csx function inside your **MyApp** folder by running below.

    ```bash
    func new --csx
    ```
   Once you execute func new --csx, it will prompt you to select a template using the up/down arrow keys, Please select **HTTP trigger** which prompts for function name, enter your function name **MyCSXFunction** on which it will create a csharp script function scaffolding under **MyApp/MyCSXFunction/**.

4. Enable SQL bindings on the csx function created above. More information can be found in the [Azure SQL bindings for Azure Functions docs](https://aka.ms/sqlbindings).

    Update the `host.json` file inside **MyApp/MyCSXFunction/** to the preview extension bundle.

    ```json
    "extensionBundle": {
        "id": "Microsoft.Azure.Functions.ExtensionBundle.Preview",
        "version": "[4.*, 5.0.0)"
    }
    ```
    Once you have these set up, your project folder should resemble [Folder Structure](https://learn.microsoft.com/azure/azure-functions/functions-reference-csharp?tabs=functionsv2#folder-structure)

## Input Binding

See [Input Binding Overview](./BindingsOverview.md#input-binding) for general information about the Azure SQL Input binding.

### function.json Properties for Input Bindings

The following table explains the binding configuration properties that you set in the *function.json* file.

|function.json property | Description|
|---------|----------------------|
|**type** |  Required. Must be set to `sql`. |
|**direction** | Required. Must be set to `in`. |
|**name** |  Required. The name of the variable that represents the query results in function code. |
| **commandText** | Required. The Transact-SQL query command or name of the stored procedure executed by the binding.  |
| **connectionStringSetting** | Required. The name of an app setting that contains the connection string for the database against which the query or stored procedure is being executed. This value isn't the actual connection string and must instead resolve to an environment variable name.  Optional keywords in the connection string value are [available to refine SQL bindings connectivity](https://aka.ms/sqlbindings#sql-connection-string). |
| **commandType** | Required. A [CommandType](https://learn.microsoft.com/dotnet/api/system.data.commandtype) value, which is [Text](https://learn.microsoft.com/dotnet/api/system.data.commandtype#fields) for a query and [StoredProcedure](https://learn.microsoft.com/dotnet/api/system.data.commandtype#fields) for a stored procedure. |
| **parameters** | Optional. Zero or more parameter values passed to the command during execution as a single string. Must follow the format `@param1=param1,@param2=param2`. Neither the parameter name nor the parameter value can contain a comma (`,`) or an equals sign (`=`). |

### Setup for Input Bindings

Note: This tutorial requires that a SQL database is setup as shown in [Create a SQL Server](./GeneralSetup.md#create-a-sql-server).

- Open your project that you created in [Create a Function Project](./GeneralSetup.md#create-a-function-project) in VS Code
- Press 'F1' and search for 'Azure Functions: Create Function'
- Choose HttpTrigger -> (Provide a function name) -> anonymous
- In the folder that is created with the provided function name, open the file (`run.csx`), replace its contents block with the below code.

    ```csharp
    #load "employee.csx"
    #r "Newtonsoft.Json"

    using System.Net;
    using Microsoft.AspNetCore.Mvc;
    using Microsoft.Extensions.Primitives;
    using Newtonsoft.Json;
    using System.Collections.Generic;

    public static IActionResult Run(HttpRequest req, ILogger log, IEnumerable<Employee> employees)
    {
        log.LogInformation("CSX HTTP trigger function processed a request.");
        return new OkObjectResult(employees);
    }
    ```

- We also need to add the SQL input binding for the `employees` parameter. Open the function.json file.
- Paste the below in the file as an additional entry to the "bindings": [] array.

    ```json
    {
      "name": "employees",
      "type": "sql",
      "direction": "in",
      "commandText": "select * from Employees",
      "commandType": "Text",
      "connectionStringSetting": "SqlConnectionString"
    }
    ```

    *In the above, `select * from Employees` is the SQL script run by the input binding. The CommandType on the line below specifies whether the first line is a query or a stored procedure. On the next line, the ConnectionStringSetting specifies that the app setting that contains the SQL connection string used to connect to the database is "SqlConnectionString." For more information on this, see the [function.json Properties for Input Bindings](#functionjson-properties-for-input-bindings) section*

- Open the local.settings.json file, and in the brackets for "Values," verify there is a 'SqlConnectionString.' If not, add it.
- Hit 'F5' to run your code. This will start up the Functions Host with a local HTTP Trigger and SQL Input Binding.
- Click the link that appears in your terminal.
- You should see your database output in the browser window.
- Congratulations! You have successfully created your first SQL input binding!

### Samples for Input Bindings
The database scripts used for the following samples can be found [here](https://github.com/Azure/azure-functions-sql-extension/tree/main/samples/Database).

#### Query String

See the [GetProducts](https://github.com/Azure/azure-functions-sql-extension/blob/main/samples/samples-csx/GetProducts) sample

#### Empty Parameter Value

See the [GetProductsNameEmpty](https://github.com/Azure/azure-functions-sql-extension/tree/main/samples/samples-csx/GetProductsNameEmpty) sample

#### Null Parameter Value

See the [GetProductsNameNull](https://github.com/Azure/azure-functions-sql-extension/tree/main/samples/samples-csx/GetProductsNameNull) sample

#### Stored Procedure

See the [GetProductsStoredProcedure](https://github.com/Azure/azure-functions-sql-extension/tree/main/samples/samples-csx/GetProductsStoredProcedure) sample

## Output Binding

See [Output Binding Overview](./BindingsOverview.md#output-binding) for general information about the Azure SQL Output binding.

### function.json Properties for Output Bindings

The following table explains the binding configuration properties that you set in the *function.json* file.

|function.json property | Description|
|---------|----------------------|
|**type** | Required. Must be set to `sql`.|
|**direction** | Required. Must be set to `out`. |
|**name** | Required. The name of the variable that represents the entity in function code. |
| **commandText** | Required. The name of the table being written to by the binding.  |
| **connectionStringSetting** | Required. The name of an app setting that contains the connection string for the database to which data is being written. This isn't the actual connection string and must instead resolve to an environment variable. Optional keywords in the connection string value are [available to refine SQL bindings connectivity](https://aka.ms/sqlbindings#sql-connection-string). |

### Setup for Output Bindings

Note: This tutorial requires that a SQL database is setup as shown in [Create a SQL Server](./GeneralSetup.md#create-a-sql-server).

- Open your app in VS Code
- Press 'F1' and search for 'Azure Functions: Create Function'
- Choose HttpTrigger ->  (Provide a function name) -> anonymous
- In the folder that is created with the provided function name, open the file (`run.csx`), replace its contents block with the below code. Note that the casing of the Object field names and the table column names must match.

    ```csharp
    #load "employee.csx"
    #r "Newtonsoft.Json"

    using System.Net;
    using Microsoft.AspNetCore.Mvc;
    using Microsoft.Extensions.Primitives;
    using Newtonsoft.Json;

    public static Product Run(HttpRequest req, ILogger log, out Employee employee)
    {
        log.LogInformation("CSX HTTP trigger function processed a request.");


        string requestBody = new StreamReader(req.Body).ReadToEnd();
        employee = JsonConvert.DeserializeObject<Employee>(requestBody);

        string responseMessage = string.IsNullOrEmpty(employee.Name)
            ? "This HTTP triggered function executed successfully. Pass a name in the query string or in the request body for a personalized response."
                    : $"Hello, {employee.Name}. This HTTP triggered function executed successfully.";

        return employee;
    }
    ```

- We also need to add the SQL output binding for the `bindings.employee` property. Open the function.json file.
- Paste the below in the file as an additional entry to the "bindings": [] array.

    ```json
    {
      "name": "employee",
      "type": "sql",
      "direction": "out",
      "commandText": "dbo.Employees",
      "connectionStringSetting": "SqlConnectionString"
    }
    ```

    *In the above, "dbo.Employees" is the name of the table our output binding is upserting into. The line below is similar to the input binding and specifies where our SqlConnectionString is. For more information on this, see the [function.json Properties for Output Bindings](#functionjson-properties-for-output-bindings) section*

- Open the local.settings.json file, and in the brackets for "Values," verify there is a 'SqlConnectionString.' If not, add it.
- Hit 'F5' to run your code. Click the link to upsert the output array values in your SQL table. Your upserted values should launch in the browser.
- Congratulations! You have successfully created your first SQL output binding!

### Samples for Output Bindings

#### Array

See the [AddProductsArray](https://github.com/Azure/azure-functions-sql-extension/tree/main/samples/samples-csx/AddProductsArray) sample

#### Single Row

See the [AddProduct](https://github.com/Azure/azure-functions-sql-extension/tree/main/samples/samples-csx/AddProduct) sample

### Sample with multiple Bindings

<<<<<<< HEAD
See the [GetAndAddProducts](https://github.com/Azure/azure-functions-sql-extension/tree/main/samples/samples-csx/GetAndAddProducts) sample


## Trigger Binding

See [Trigger Binding Overview](./BindingsOverview.md#trigger-binding) for general information about the Azure SQL Trigger binding.

### function.json Properties for Trigger Bindings

The following table explains the binding configuration properties that you set in the *function.json* file.

|function.json property | Description|
|---------|----------------------|
|**type** | Required. Must be set to `sqlTrigger`.|
|**direction** | Required. Must be set to `in`. |
|**name** | Required. The name of the variable that represents the set of changes that triggered the function code. Must be set to `changes`. |
| **tableName** | Required. The name of the table to be monitored for changes.  |
| **connectionStringSetting** | Required. The name of an app setting that contains the SQL connection string used to connect to a database. The connection string must follow the format specified [here](https://docs.microsoft.com/dotnet/api/microsoft.data.sqlclient.sqlconnection.connectionstring?view=sqlclient-dotnet-core-2.0). |

### Setup for Trigger Bindings

Note: This tutorial requires that a SQL database is setup as shown in [Create a SQL Server](./GeneralSetup.md#create-a-sql-server).

- Open your app in VS Code
- Press 'F1' and search for 'Azure Functions: Create Function'
- Choose HttpTrigger ->  (Provide a function name) -> anonymous
- In the folder that is created with the provided function name, open the file (`run.csx`), replace its contents block with the below code. Note that the casing of the Object field names and the table column names must match.

    ```csharp
    #load "Product.csx"
    #r "Newtonsoft.Json"
    #r "Microsoft.Azure.WebJobs.Extensions.Sql"

    using System.Net;
    using Microsoft.AspNetCore.Mvc;
    using Microsoft.Extensions.Primitives;
    using Newtonsoft.Json;
    using Microsoft.Azure.WebJobs.Extensions.Sql;

    public static void Run(IReadOnlyList<SqlChange<Product>> changes, ILogger log)
    {
        log.LogInformation("SQL Changes: " + JsonConvert.SerializeObject(changes));
    }
    ```

- We also need to add the SQL trigger binding for the Products table by defining `bindings.changes` property. Open the function.json file.
- Paste the below in the file as an additional entry to the "bindings": [] array.

    ```json
    {
      "name": "changes",
      "type": "sqlTrigger",
      "direction": "in",
      "tableName": "dbo.Products",
      "connectionStringSetting": "SqlConnectionString"
    }
    ```

    *In the above, "dbo.Products" is the name of the table our trigger binding is triggered on. The line below is similar to the input binding and specifies where our SqlConnectionString is. For more information on this, see the [function.json Properties for Trigger Bindings](#functionjson-properties-for-trigger-bindings) section*

- Open the local.settings.json file, and in the brackets for "Values," verify there is a 'SqlConnectionString.' If not, add it.
- Hit 'F5' to run your code.
- Update, insert, or delete rows in your SQL table while the function app is running and observe the function logs.
- You should see the new log messages in the Visual Studio Code terminal containing the values of row-columns after the update operation.
- Congratulations! You have successfully created your first SQL trigger binding!
=======
See the [GetAndAddProducts](https://github.com/Azure/azure-functions-sql-extension/tree/main/samples/samples-csx/GetAndAddProducts) sample
>>>>>>> cba5bd17
<|MERGE_RESOLUTION|>--- conflicted
+++ resolved
@@ -228,9 +228,7 @@
 
 ### Sample with multiple Bindings
 
-<<<<<<< HEAD
 See the [GetAndAddProducts](https://github.com/Azure/azure-functions-sql-extension/tree/main/samples/samples-csx/GetAndAddProducts) sample
-
 
 ## Trigger Binding
 
@@ -293,7 +291,4 @@
 - Hit 'F5' to run your code.
 - Update, insert, or delete rows in your SQL table while the function app is running and observe the function logs.
 - You should see the new log messages in the Visual Studio Code terminal containing the values of row-columns after the update operation.
-- Congratulations! You have successfully created your first SQL trigger binding!
-=======
-See the [GetAndAddProducts](https://github.com/Azure/azure-functions-sql-extension/tree/main/samples/samples-csx/GetAndAddProducts) sample
->>>>>>> cba5bd17
+- Congratulations! You have successfully created your first SQL trigger binding!