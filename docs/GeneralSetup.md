# Quick Start

This document contains all the initial setup instructions needed to make your own Azure Function with SQL Bindings.

## Create a SQL Server

First, you'll need a SQL server for the bindings to connect to. If you already have your own set up then you can skip this step, otherwise pick from one of the below options.

### Docker container

SQL Server on Docker makes it easy to set up and connect to a locally hosted instance of SQL Server. Instructions for getting started can be found [here](https://docs.microsoft.com/sql/linux/sql-server-linux-docker-container-deployment).

### Azure SQL Database

Azure SQL Database is a fully managed platform as a service (PaaS) database engine that runs the latest stable version of the Microsoft SQL Server database engine. Instructions for getting started can be found [here](https://docs.microsoft.com/azure/azure-sql/database/single-database-create-quickstart).

## SQL Setup

Next, you'll configure your SQL Server database for use with Azure SQL binding for Azure Functions.

This will require connecting to and running queries - you can use [Azure Data Studio](https://docs.microsoft.com/sql/azure-data-studio/download-azure-data-studio) or the [MSSQL for VS Code Extension](https://docs.microsoft.com/sql/tools/visual-studio-code/sql-server-develop-use-vscode) to do this.

1. First, you'll need a table to run queries against. If you already have one you'd like to use then you can skip this step.

    Otherwise connect to your database and run the following query to create a simple table to start with.

```sql
CREATE TABLE Employees (
        EmployeeId int,
        FirstName varchar(255),
        LastName varchar(255),
        Company varchar(255),
        Team varchar(255)
);
```

1. Next a primary key must be set in your SQL table before using the bindings. To do this, run the queries below, replacing the placeholder values for your table and column.

```sql
ALTER TABLE ['{table_name}'] ALTER COLUMN ['{primary_key_column_name}'] int NOT NULL

ALTER TABLE ['{table_name}'] ADD CONSTRAINT PKey PRIMARY KEY CLUSTERED (['{primary_key_column_name}']);
```

## Create Login and User

SQL bindings connect to the target database by using a Connection String configured in the app settings. This will require a login be created that the function will use to access the server.

For local testing and development using a SQL (username/password) or Azure Active Directory Login is typically the easiest, but for deployed function apps it is recommended to use [Azure Active Directory Managed Authentication](https://learn.microsoft.com/azure/azure-functions/functions-identity-access-azure-sql-with-managed-identity).

## Assign Permissions

The login used by the function will need to have the following permissions assigned to the user it's mapped to in order for it to successfully interact with the database. The permissions required for each type of binding is listed below.

### Input Binding Permissions

The permissions required by input bindings depend on the query being executed.

#### Text Query Input Binding Permissions

For text query input bindings you will need the permissions required to execute the statement, which will usually be `SELECT` on the object you're retrieving rows from.

```sql
USE <DatabaseName>
GRANT SELECT ON <ObjectName> TO <UserName>
```

#### Stored Procedure Input Binding Permissions

For stored procedure input bindings you will need `EXECUTE` permissions on the stored procedure.

```sql
USE <DatabaseName>
GRANT EXECUTE ON <StoredProcedureName> TO <UserName>
```

### Output Binding Permissions

- `SELECT`, `INSERT`, and `UPDATE` permissions on the table

These are required to retrieve metadata and update the rows in the table.

```sql
USE <DatabaseName>
GRANT SELECT, INSERT, UPDATE ON <TableName> TO <UserName>
```

**NOTE**: In some scenarios, the presence of table components such as a  SQL DML trigger may require additional permissions for the output binding to successfully complete the operation.

## Create a Function Project

Now you will need a Function Project to add the binding to. If you have one created already you can skip this step.

These steps can be done in the Terminal/CLI or with PowerShell.

1. Install [Azure Functions Core Tools](https://docs.microsoft.com/azure/azure-functions/functions-run-local)

2. Create a function project for .NET, JavaScript, TypeScript, Python, Java, or PowerShell.

    **.NET**

    ```bash
    mkdir MyApp
    cd MyApp
    func init --worker-runtime dotnet
    ```

    **JavaScript (NodeJS)**

    ```bash
    mkdir MyApp
    cd MyApp
    func init --worker-runtime node --language javascript
    ```

    **TypeScript (NodeJS)**

    ```bash
    mkdir MyApp
    cd MyApp
    func init --worker-runtime node --language typescript
    ```

    **Python**

    ```bash
    mkdir MyApp
    cd MyApp
    func init --worker-runtime python
    ```

    **Java**

    ```bash
    mkdir MyApp
    cd MyApp
    func init --worker-runtime java
    ```

    **PowerShell**

    ```bash
    mkdir MyApp
    cd MyApp
    func init --worker-runtime powershell
    ```

3. Enable SQL bindings on the function project. More information can be found in the [Azure SQL bindings for Azure Functions docs](https://aka.ms/sqlbindings).

    **.NET:** Install the extension.

    ```powershell
    dotnet add package Microsoft.Azure.WebJobs.Extensions.Sql --prerelease
    ```

<<<<<<< HEAD
    **JavaScript, TypeScript, Python, Powershell:** Update the `host.json` file to the v4 version of the extension bundle.
=======
    **JavaScript, TypeScript, Python, PowerShell:** Update the `host.json` file to the preview extension bundle.
>>>>>>> 3621af7a

    ```json
    "extensionBundle": {
        "id": "Microsoft.Azure.Functions.ExtensionBundle",
        "version": "[4.*, 5.0.0)"
    }
    ```

    **Java:**
    Update the `host.json` file to the v4 version of the extension bundle.

    ```json
    "extensionBundle": {
        "id": "Microsoft.Azure.Functions.ExtensionBundle",
        "version": "[4.*, 5.0.0)"
    }
    ```

    Add the `azure-functions-java-library-sql` dependency to the pom.xml file.

    ```xml
    <dependency>
        <groupId>com.microsoft.azure.functions</groupId>
        <artifactId>azure-functions-java-library-sql</artifactId>
        <version>0.1.0</version>
    </dependency>
    ```

## Configure Function Project

Once you have your Function Project you need to configure it for use with Azure SQL bindings for Azure Functions.

1. Ensure you have Azure Storage Emulator running. This is specific to the sample functions in this repository with a non-HTTP trigger. For information on the Azure Storage Emulator, refer to the docs on its use in [functions local development](https://docs.microsoft.com/azure/azure-functions/functions-app-settings#azurewebjobsstorage) and [installation](https://docs.microsoft.com/azure/storage/common/storage-use-emulator#get-the-storage-emulator).

2. Get your SQL connection string

   <details>
   <summary>Local SQL Server</summary>
   - Use this connection string, replacing the placeholder values for the database and password.</br>
    </br>
    <code>Server=localhost;Initial Catalog={db_name};Persist Security Info=False;User ID=sa;Password={your_password};</code>
   </details>

   <details>
   <summary>Azure SQL Server</summary>
   - Browse to the SQL Database resource in the <a href="https://ms.portal.azure.com/">Azure portal</a></br>
   - In the left blade click on the <b>Connection Strings</b> tab</br>
   - Copy the <b>SQL Authentication</b> connection string</br>
    </br>
    (<i>Note: when pasting in the connection string, you will need to replace part of the connection string where it says '{your_password}' with your Azure SQL Server password</i>)
   </details>

3. Open the generated `local.settings.json` file and in the `Values` section verify you have the below. If not, add the below and replace `{connection_string}` with your connection string from the previous step:

    ```json
    "AzureWebJobsStorage": "UseDevelopmentStorage=true",
    "AzureWebJobsDashboard": "UseDevelopmentStorage=true",
    "SqlConnectionString": "{connection_string}"
    ```

You have setup your local environment and are now ready to create your first Azure Function with SQL bindings! Continue to the language specific guides for the next steps in creating and configuration your function!

- [.NET](./SetupGuide_Dotnet.md)
- [Java](./SetupGuide_Java.md)
- [JavaScript](./SetupGuide_Javascript.md)
- [Python](./SetupGuide_Python.md)
- [PowerShell](./SetupGuide_PowerShell.md)<|MERGE_RESOLUTION|>--- conflicted
+++ resolved
@@ -153,11 +153,7 @@
     dotnet add package Microsoft.Azure.WebJobs.Extensions.Sql --prerelease
     ```
 
-<<<<<<< HEAD
-    **JavaScript, TypeScript, Python, Powershell:** Update the `host.json` file to the v4 version of the extension bundle.
-=======
-    **JavaScript, TypeScript, Python, PowerShell:** Update the `host.json` file to the preview extension bundle.
->>>>>>> 3621af7a
+    **JavaScript, Javascript, Python, Powershell:** Update the `host.json` file to the v4 version of the extension bundle.
 
     ```json
     "extensionBundle": {
