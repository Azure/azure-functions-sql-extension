﻿<?xml version="1.0" encoding="utf-8"?>
<configuration>
  <packageSources>
    <clear />
    <add key="nuget.org" value="https://api.nuget.org/v3/index.json" protocolVersion="3" />
    <add key="nuget.local" value="./local-packages" />
  </packageSources>
<<<<<<< HEAD
</configuration>
=======

  <!-- Define mappings by adding package patterns beneath the target source. -->
  <!-- Microsoft.Azure.WebJobs.Extensions.Sql package should be from nuget.local, everything else from
  nuget.org. -->
  <packageSourceMapping>
    <!-- key value for <packageSource> should match key values from <packageSources> element -->
    <packageSource key="nuget.local">
      <package pattern="Microsoft.Azure.WebJobs.Extensions.Sql" />
    </packageSource>
    <packageSource key="nuget.org">
      <package pattern="*" />
    </packageSource>
  </packageSourceMapping>

</configuration>
>>>>>>> 1b43f58d
<|MERGE_RESOLUTION|>--- conflicted
+++ resolved
@@ -5,9 +5,6 @@
     <add key="nuget.org" value="https://api.nuget.org/v3/index.json" protocolVersion="3" />
     <add key="nuget.local" value="./local-packages" />
   </packageSources>
-<<<<<<< HEAD
-</configuration>
-=======
 
   <!-- Define mappings by adding package patterns beneath the target source. -->
   <!-- Microsoft.Azure.WebJobs.Extensions.Sql package should be from nuget.local, everything else from
@@ -22,5 +19,4 @@
     </packageSource>
   </packageSourceMapping>
 
-</configuration>
->>>>>>> 1b43f58d
+</configuration>