<Project>
  <ItemGroup>
    <PackageVersion Include="Azure.Identity" Version="1.10.2"/>
    <PackageVersion Include="Microsoft.Azure.Functions.Extensions" Version="1.1.0" />
    <PackageVersion Include="Microsoft.Azure.WebJobs.Extensions.Storage" Version="5.1.3" />
    <PackageVersion Include="Microsoft.NET.Sdk.Functions" Version="4.2.0" />
    <PackageVersion Include="Microsoft.Azure.Functions.Worker.Extensions.Abstractions" Version="1.2.0" />
<<<<<<< HEAD
    <PackageVersion Include="Microsoft.ApplicationInsights" Version="2.22.0" />
    <PackageVersion Include="Microsoft.Azure.WebJobs" Version="3.0.37" />
=======
    <PackageVersion Include="Microsoft.ApplicationInsights" Version="2.21.0" />
    <PackageVersion Include="Microsoft.Azure.WebJobs" Version="3.0.39" />
>>>>>>> aca865b4
    <!-- Be careful when updating this, previously failures occurred on .NET7, more info available here -> https://github.com/Azure/azure-functions-sql-extension/issues/920 -->
    <PackageVersion Include="Microsoft.Data.SqlClient" Version="5.1.3" />
    <PackageVersion Include="Microsoft.SourceLink.GitHub" Version="1.1.1" />
    <PackageVersion Include="morelinq" Version="3.4.2" />
    <PackageVersion Include="System.Drawing.Common" Version="6.0.0" />
    <PackageVersion Include="System.Runtime.Caching" Version="6.0.0" />
    <PackageVersion Include="Microsoft.NET.Test.Sdk" Version="17.6.3" />
    <PackageVersion Include="Moq" Version="4.18.4" />
    <PackageVersion Include="xunit" Version="2.6.5" />
    <PackageVersion Include="xunit.runner.visualstudio" Version="2.5.6" />
    <PackageVersion Include="xRetry" Version="1.9.0" />
    <PackageVersion Include="Microsoft.Azure.WebJobs.Script.ExtensionsMetadataGenerator" Version="4.0.1" />
    <PackageVersion Include="Newtonsoft.Json" Version="13.0.3" />
    <PackageVersion Include="Microsoft.AspNetCore.Http" Version="2.2.2" />
    <PackageVersion Include="BenchmarkDotNet" Version="0.13.12" />
    <PackageVersion Include="Microsoft.Azure.Functions.Worker" Version="1.17.0" />
    <PackageVersion Include="Microsoft.Azure.Functions.Worker.Sdk" Version="1.11.0" />
    <PackageVersion Include="System.Net.NameResolution" Version="4.3.0" />
    <PackageVersion Include="Microsoft.Azure.Functions.Worker.Extensions.Http" Version="3.0.13" />
    <PackageVersion Include="Microsoft.Azure.Functions.Worker.Extensions.Timer" Version="4.2.0" />
    <PackageVersion Include="Microsoft.Azure.Functions.Worker.Extensions.Storage.Queues" Version="5.1.2" />
    <PackageVersion Include="Microsoft.AspNetCore.Mvc.Core" Version="2.2.5" />
    <PackageVersion Include="Microsoft.Extensions.DependencyInjection" Version="6.0.1" />
    <PackageVersion Include="Microsoft.SqlServer.TransactSql.ScriptDom" Version="161.8901.0" />
    <PackageVersion Include="Grpc.Net.Client" Version="2.55.0"/>
  </ItemGroup>
</Project><|MERGE_RESOLUTION|>--- conflicted
+++ resolved
@@ -5,13 +5,8 @@
     <PackageVersion Include="Microsoft.Azure.WebJobs.Extensions.Storage" Version="5.1.3" />
     <PackageVersion Include="Microsoft.NET.Sdk.Functions" Version="4.2.0" />
     <PackageVersion Include="Microsoft.Azure.Functions.Worker.Extensions.Abstractions" Version="1.2.0" />
-<<<<<<< HEAD
     <PackageVersion Include="Microsoft.ApplicationInsights" Version="2.22.0" />
-    <PackageVersion Include="Microsoft.Azure.WebJobs" Version="3.0.37" />
-=======
-    <PackageVersion Include="Microsoft.ApplicationInsights" Version="2.21.0" />
     <PackageVersion Include="Microsoft.Azure.WebJobs" Version="3.0.39" />
->>>>>>> aca865b4
     <!-- Be careful when updating this, previously failures occurred on .NET7, more info available here -> https://github.com/Azure/azure-functions-sql-extension/issues/920 -->
     <PackageVersion Include="Microsoft.Data.SqlClient" Version="5.1.3" />
     <PackageVersion Include="Microsoft.SourceLink.GitHub" Version="1.1.1" />
