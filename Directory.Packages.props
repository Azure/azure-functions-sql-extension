--- conflicted
+++ resolved
@@ -10,13 +10,8 @@
     <PackageVersion Include="System.Runtime.Caching" Version="6.0.0" />
     <PackageVersion Include="System.Net.NameResolution" Version="4.3.0" />
     <PackageVersion Include="Microsoft.NET.Test.Sdk" Version="17.11.0" />
-<<<<<<< HEAD
-    <PackageVersion Include="Moq" Version="4.20.70" />
+    <PackageVersion Include="Moq" Version="4.20.72" />
     <PackageVersion Include="xunit" Version="2.9.2" />
-=======
-    <PackageVersion Include="Moq" Version="4.20.72" />
-    <PackageVersion Include="xunit" Version="2.9.1" />
->>>>>>> bad06350
     <PackageVersion Include="xunit.runner.visualstudio" Version="2.8.2" />
     <PackageVersion Include="xRetry" Version="1.9.0" />
     <PackageVersion Include="Newtonsoft.Json" Version="13.0.3" />
