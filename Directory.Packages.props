--- conflicted
+++ resolved
@@ -3,13 +3,8 @@
     <PackageVersion Include="Microsoft.Azure.WebJobs.Extensions.Storage" Version="5.0.1" />
     <PackageVersion Include="Microsoft.NET.Sdk.Functions" Version="4.1.3" />
     <PackageVersion Include="Microsoft.Azure.Functions.Worker.Extensions.Abstractions" Version="1.1.0" />
-<<<<<<< HEAD
-    <PackageVersion Include="Microsoft.ApplicationInsights" Version="2.17.0" />
     <PackageVersion Include="Microsoft.Azure.WebJobs" Version="3.0.36" />
-=======
     <PackageVersion Include="Microsoft.ApplicationInsights" Version="2.21.0" />
-    <PackageVersion Include="Microsoft.Azure.WebJobs" Version="3.0.33" />
->>>>>>> 1b43f58d
     <PackageVersion Include="Microsoft.Data.SqlClient" Version="5.0.1" />
     <PackageVersion Include="Microsoft.SourceLink.GitHub" Version="1.1.1" />
     <PackageVersion Include="morelinq" Version="3.3.2" />
