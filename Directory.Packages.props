<Project>
  <ItemGroup>
    <PackageVersion Include="Microsoft.Azure.Functions.Extensions" Version="1.1.0" />
<<<<<<< HEAD
    <PackageVersion Include="Microsoft.Azure.WebJobs.Extensions.Storage" Version="5.0.1" />
    <PackageVersion Include="Microsoft.NET.Sdk.Functions" Version="4.1.3" />
    <PackageVersion Include="Microsoft.Azure.Functions.Worker.Extensions.Abstractions" Version="1.1.0" />
    <PackageVersion Include="Microsoft.Azure.WebJobs" Version="3.0.36" />
    <PackageVersion Include="Microsoft.ApplicationInsights" Version="2.21.0" />
    <PackageVersion Include="Microsoft.Data.SqlClient" Version="5.0.1" />
    <PackageVersion Include="Microsoft.SourceLink.GitHub" Version="1.1.1" />
    <PackageVersion Include="morelinq" Version="3.3.2" />
    <PackageVersion Include="System.Drawing.Common" Version="5.0.3" />
    <PackageVersion Include="System.Runtime.Caching" Version="5.0.0" />
    <PackageVersion Include="Microsoft.NET.Test.Sdk" Version="17.4.0" />
    <PackageVersion Include="Moq" Version="4.18.2" />
    <PackageVersion Include="xunit" Version="2.4.2" />
    <PackageVersion Include="xunit.runner.visualstudio" Version="2.4.5" />
    <PackageVersion Include="xRetry" Version="1.9.0" />
=======
    <PackageVersion Include="Microsoft.Azure.WebJobs.Extensions.Storage" Version="5.1.3" />
    <PackageVersion Include="Microsoft.NET.Sdk.Functions" Version="4.2.0" />
    <PackageVersion Include="Microsoft.Azure.Functions.Worker.Extensions.Abstractions" Version="1.2.0" />
    <PackageVersion Include="Microsoft.ApplicationInsights" Version="2.21.0" />
    <PackageVersion Include="Microsoft.Azure.WebJobs" Version="3.0.37" />
    <PackageVersion Include="Microsoft.Data.SqlClient" Version="5.1.1" />
    <PackageVersion Include="Microsoft.SourceLink.GitHub" Version="1.1.1" />
    <PackageVersion Include="morelinq" Version="3.4.2" />
    <PackageVersion Include="System.Drawing.Common" Version="7.0.0" />
    <PackageVersion Include="System.Runtime.Caching" Version="7.0.0" />
    <PackageVersion Include="Microsoft.NET.Test.Sdk" Version="17.6.3" />
    <PackageVersion Include="Moq" Version="4.18.4" />
    <PackageVersion Include="xunit" Version="2.5.0" />
    <PackageVersion Include="xunit.runner.visualstudio" Version="2.5.0" />
>>>>>>> 88a9db1e
    <PackageVersion Include="Microsoft.Azure.WebJobs.Script.ExtensionsMetadataGenerator" Version="4.0.1" />
    <PackageVersion Include="Newtonsoft.Json" Version="13.0.3" />
    <PackageVersion Include="Microsoft.AspNetCore.Http" Version="2.2.2" />
    <PackageVersion Include="BenchmarkDotNet" Version="0.13.5" />
    <PackageVersion Include="Microsoft.Azure.Functions.Worker" Version="1.17.0" />
    <PackageVersion Include="Microsoft.Azure.Functions.Worker.Sdk" Version="1.11.0" />
    <PackageVersion Include="System.Net.NameResolution" Version="4.3.0" />
    <PackageVersion Include="Microsoft.Azure.Functions.Worker.Extensions.Http" Version="3.0.13" />
    <PackageVersion Include="Microsoft.Azure.Functions.Worker.Extensions.Timer" Version="4.2.0" />
    <PackageVersion Include="Microsoft.Azure.Functions.Worker.Extensions.Storage.Queues" Version="5.1.2" />
    <PackageVersion Include="Microsoft.AspNetCore.Mvc.Core" Version="2.2.5" />
<<<<<<< HEAD
    <PackageVersion Include="Microsoft.Extensions.DependencyInjection" Version="6.0.1" />
    <PackageVersion Include="Microsoft.SqlServer.TransactSql.ScriptDom" Version="161.8817.2" />
=======
    <PackageVersion Include="Microsoft.Extensions.DependencyInjection" Version="7.0.0" />
    <PackageVersion Include="Microsoft.SqlServer.TransactSql.ScriptDom" Version="161.8901.0" />
>>>>>>> 88a9db1e
    <PackageVersion Include="Grpc.Net.Client" Version="2.55.0"/>
  </ItemGroup>
</Project><|MERGE_RESOLUTION|>--- conflicted
+++ resolved
@@ -1,23 +1,6 @@
 <Project>
   <ItemGroup>
     <PackageVersion Include="Microsoft.Azure.Functions.Extensions" Version="1.1.0" />
-<<<<<<< HEAD
-    <PackageVersion Include="Microsoft.Azure.WebJobs.Extensions.Storage" Version="5.0.1" />
-    <PackageVersion Include="Microsoft.NET.Sdk.Functions" Version="4.1.3" />
-    <PackageVersion Include="Microsoft.Azure.Functions.Worker.Extensions.Abstractions" Version="1.1.0" />
-    <PackageVersion Include="Microsoft.Azure.WebJobs" Version="3.0.36" />
-    <PackageVersion Include="Microsoft.ApplicationInsights" Version="2.21.0" />
-    <PackageVersion Include="Microsoft.Data.SqlClient" Version="5.0.1" />
-    <PackageVersion Include="Microsoft.SourceLink.GitHub" Version="1.1.1" />
-    <PackageVersion Include="morelinq" Version="3.3.2" />
-    <PackageVersion Include="System.Drawing.Common" Version="5.0.3" />
-    <PackageVersion Include="System.Runtime.Caching" Version="5.0.0" />
-    <PackageVersion Include="Microsoft.NET.Test.Sdk" Version="17.4.0" />
-    <PackageVersion Include="Moq" Version="4.18.2" />
-    <PackageVersion Include="xunit" Version="2.4.2" />
-    <PackageVersion Include="xunit.runner.visualstudio" Version="2.4.5" />
-    <PackageVersion Include="xRetry" Version="1.9.0" />
-=======
     <PackageVersion Include="Microsoft.Azure.WebJobs.Extensions.Storage" Version="5.1.3" />
     <PackageVersion Include="Microsoft.NET.Sdk.Functions" Version="4.2.0" />
     <PackageVersion Include="Microsoft.Azure.Functions.Worker.Extensions.Abstractions" Version="1.2.0" />
@@ -32,7 +15,6 @@
     <PackageVersion Include="Moq" Version="4.18.4" />
     <PackageVersion Include="xunit" Version="2.5.0" />
     <PackageVersion Include="xunit.runner.visualstudio" Version="2.5.0" />
->>>>>>> 88a9db1e
     <PackageVersion Include="Microsoft.Azure.WebJobs.Script.ExtensionsMetadataGenerator" Version="4.0.1" />
     <PackageVersion Include="Newtonsoft.Json" Version="13.0.3" />
     <PackageVersion Include="Microsoft.AspNetCore.Http" Version="2.2.2" />
@@ -44,13 +26,8 @@
     <PackageVersion Include="Microsoft.Azure.Functions.Worker.Extensions.Timer" Version="4.2.0" />
     <PackageVersion Include="Microsoft.Azure.Functions.Worker.Extensions.Storage.Queues" Version="5.1.2" />
     <PackageVersion Include="Microsoft.AspNetCore.Mvc.Core" Version="2.2.5" />
-<<<<<<< HEAD
-    <PackageVersion Include="Microsoft.Extensions.DependencyInjection" Version="6.0.1" />
-    <PackageVersion Include="Microsoft.SqlServer.TransactSql.ScriptDom" Version="161.8817.2" />
-=======
     <PackageVersion Include="Microsoft.Extensions.DependencyInjection" Version="7.0.0" />
     <PackageVersion Include="Microsoft.SqlServer.TransactSql.ScriptDom" Version="161.8901.0" />
->>>>>>> 88a9db1e
     <PackageVersion Include="Grpc.Net.Client" Version="2.55.0"/>
   </ItemGroup>
 </Project>