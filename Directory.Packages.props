<Project>
  <ItemGroup>
    <PackageVersion Include="Microsoft.NET.Sdk.Functions" Version="4.4.0" />
    <PackageVersion Include="Microsoft.ApplicationInsights" Version="2.22.0" />
    <!-- Be careful when updating this, previously failures occurred on .NET7, more info available here -> https://github.com/Azure/azure-functions-sql-extension/issues/920 -->
    <PackageVersion Include="Microsoft.Data.SqlClient" Version="5.1.3" />
    <PackageVersion Include="Microsoft.SourceLink.GitHub" Version="1.1.1" />
    <PackageVersion Include="morelinq" Version="3.4.2" />
    <PackageVersion Include="System.Drawing.Common" Version="6.0.0" />
    <PackageVersion Include="System.Runtime.Caching" Version="6.0.0" />
    <PackageVersion Include="System.Net.NameResolution" Version="4.3.0" />
    <PackageVersion Include="Microsoft.NET.Test.Sdk" Version="17.10.0" />
    <PackageVersion Include="Moq" Version="4.20.70" />
    <PackageVersion Include="xunit" Version="2.8.1" />
    <PackageVersion Include="xunit.runner.visualstudio" Version="2.8.1" />
    <PackageVersion Include="xRetry" Version="1.9.0" />
    <PackageVersion Include="Newtonsoft.Json" Version="13.0.3" />
    <PackageVersion Include="Microsoft.AspNetCore.Http" Version="2.2.2" />
    <PackageVersion Include="BenchmarkDotNet" Version="0.13.12" />
    <PackageVersion Include="Microsoft.Azure.Functions.Extensions" Version="1.1.0" />
    <PackageVersion Include="Microsoft.Azure.Functions.Worker" Version="1.22.0" />
    <PackageVersion Include="Microsoft.Azure.Functions.Worker.Sdk" Version="1.17.2" />
    <PackageVersion Include="Microsoft.Azure.Functions.Worker.Extensions.Abstractions" Version="1.3.0" />
    <PackageVersion Include="Microsoft.Azure.Functions.Worker.Extensions.Http" Version="3.2.0" />
    <PackageVersion Include="Microsoft.Azure.Functions.Worker.Extensions.Timer" Version="4.3.1" />
    <PackageVersion Include="Microsoft.Azure.Functions.Worker.Extensions.Storage.Queues" Version="5.4.0" />
    <PackageVersion Include="Microsoft.Azure.WebJobs" Version="3.0.39" />
    <PackageVersion Include="Microsoft.Azure.WebJobs.Script.ExtensionsMetadataGenerator" Version="4.0.1" />
    <PackageVersion Include="Microsoft.AspNetCore.Mvc.Core" Version="2.2.5" />
    <PackageVersion Include="Microsoft.Extensions.DependencyInjection" Version="6.0.1" />
<<<<<<< HEAD
    <PackageVersion Include="Microsoft.Extensions.Configuration.Json" Version="5.0.0"/>
    <PackageVersion Include="Microsoft.SqlServer.TransactSql.ScriptDom" Version="161.9118.2" />
=======
    <PackageVersion Include="Microsoft.SqlServer.TransactSql.ScriptDom" Version="161.9123.0" />
>>>>>>> 8627cba4
    <PackageVersion Include="Grpc.Net.Client" Version="2.63.0"/>

    <!-- Packages below this line result in a major version bump of dependencies, which can cause conflicts with the host.
         Any such updates should only happen with a major version bump of the SQL extension, or by :
            1. Verifying with the core Azure Functions host team that there will not be any issues
            2. Running the bundle dependency test and verifying it passes
     -->

    <PackageVersion Include="Azure.Identity" Version="1.10.2"/>
    <PackageVersion Include="Microsoft.Azure.WebJobs.Extensions.Storage" Version="5.1.3" />
    <PackageVersion Include="Microsoft.Azure.WebJobs.Host.Storage" Version="5.0.0" />
  </ItemGroup>
</Project><|MERGE_RESOLUTION|>--- conflicted
+++ resolved
@@ -28,12 +28,8 @@
     <PackageVersion Include="Microsoft.Azure.WebJobs.Script.ExtensionsMetadataGenerator" Version="4.0.1" />
     <PackageVersion Include="Microsoft.AspNetCore.Mvc.Core" Version="2.2.5" />
     <PackageVersion Include="Microsoft.Extensions.DependencyInjection" Version="6.0.1" />
-<<<<<<< HEAD
     <PackageVersion Include="Microsoft.Extensions.Configuration.Json" Version="5.0.0"/>
-    <PackageVersion Include="Microsoft.SqlServer.TransactSql.ScriptDom" Version="161.9118.2" />
-=======
     <PackageVersion Include="Microsoft.SqlServer.TransactSql.ScriptDom" Version="161.9123.0" />
->>>>>>> 8627cba4
     <PackageVersion Include="Grpc.Net.Client" Version="2.63.0"/>
 
     <!-- Packages below this line result in a major version bump of dependencies, which can cause conflicts with the host.
