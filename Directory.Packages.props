<Project>
  <ItemGroup>
    <PackageVersion Include="Microsoft.Azure.Functions.Extensions" Version="1.1.0" />
    <PackageVersion Include="Microsoft.Azure.WebJobs.Extensions.Storage" Version="5.1.3" />
    <PackageVersion Include="Microsoft.NET.Sdk.Functions" Version="4.2.0" />
    <PackageVersion Include="Microsoft.Azure.Functions.Worker.Extensions.Abstractions" Version="1.2.0" />
    <PackageVersion Include="Microsoft.ApplicationInsights" Version="2.21.0" />
    <PackageVersion Include="Microsoft.Azure.WebJobs" Version="3.0.37" />
    <PackageVersion Include="Microsoft.Data.SqlClient" Version="5.1.1" />
    <PackageVersion Include="Microsoft.SourceLink.GitHub" Version="1.1.1" />
    <PackageVersion Include="morelinq" Version="3.4.2" />
    <PackageVersion Include="System.Drawing.Common" Version="7.0.0" />
    <PackageVersion Include="System.Runtime.Caching" Version="7.0.0" />
    <PackageVersion Include="Microsoft.NET.Test.Sdk" Version="17.6.3" />
    <PackageVersion Include="Moq" Version="4.18.4" />
    <PackageVersion Include="xunit" Version="2.5.0" />
    <PackageVersion Include="xunit.runner.visualstudio" Version="2.5.0" />
<<<<<<< HEAD
=======
    <PackageVersion Include="xRetry" Version="1.9.0" />
>>>>>>> 88714548
    <PackageVersion Include="Microsoft.Azure.WebJobs.Script.ExtensionsMetadataGenerator" Version="4.0.1" />
    <PackageVersion Include="Newtonsoft.Json" Version="13.0.3" />
    <PackageVersion Include="Microsoft.AspNetCore.Http" Version="2.2.2" />
    <PackageVersion Include="BenchmarkDotNet" Version="0.13.5" />
    <PackageVersion Include="Microsoft.Azure.Functions.Worker" Version="1.17.0" />
    <PackageVersion Include="Microsoft.Azure.Functions.Worker.Sdk" Version="1.11.0" />
    <PackageVersion Include="System.Net.NameResolution" Version="4.3.0" />
    <PackageVersion Include="Microsoft.Azure.Functions.Worker.Extensions.Http" Version="3.0.13" />
    <PackageVersion Include="Microsoft.Azure.Functions.Worker.Extensions.Timer" Version="4.2.0" />
    <PackageVersion Include="Microsoft.Azure.Functions.Worker.Extensions.Storage.Queues" Version="5.1.2" />
    <PackageVersion Include="Microsoft.AspNetCore.Mvc.Core" Version="2.2.5" />
    <PackageVersion Include="Microsoft.Extensions.DependencyInjection" Version="7.0.0" />
    <PackageVersion Include="Microsoft.SqlServer.TransactSql.ScriptDom" Version="161.8901.0" />
    <PackageVersion Include="Grpc.Net.Client" Version="2.55.0"/>
  </ItemGroup>
</Project><|MERGE_RESOLUTION|>--- conflicted
+++ resolved
@@ -15,10 +15,7 @@
     <PackageVersion Include="Moq" Version="4.18.4" />
     <PackageVersion Include="xunit" Version="2.5.0" />
     <PackageVersion Include="xunit.runner.visualstudio" Version="2.5.0" />
-<<<<<<< HEAD
-=======
     <PackageVersion Include="xRetry" Version="1.9.0" />
->>>>>>> 88714548
     <PackageVersion Include="Microsoft.Azure.WebJobs.Script.ExtensionsMetadataGenerator" Version="4.0.1" />
     <PackageVersion Include="Newtonsoft.Json" Version="13.0.3" />
     <PackageVersion Include="Microsoft.AspNetCore.Http" Version="2.2.2" />
