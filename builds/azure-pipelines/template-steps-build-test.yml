--- conflicted
+++ resolved
@@ -217,7 +217,6 @@
   displayName: 'Stop and Remove SQL Server Image'
   condition: and(succeeded(), eq(variables['Agent.OS'], 'linux'))
 
-<<<<<<< HEAD
 - task: DotNetCoreCLI@2
   displayName: .NET Build for Release
   inputs:
@@ -227,17 +226,6 @@
 
 - task: EsrpCodeSigning@3
   displayName: 'ESRP CodeSigning - Binaries'
-=======
-# 5.0 isn't supported on Mac yet
-- task: UseDotNet@2
-  displayName: 'Install .NET Core 2.1.x SDK for CodeSigning on Mac'
-  inputs:
-    version: '2.1.x'
-  condition: and(succeeded(), eq(variables['Agent.OS'], 'Darwin'))
-
-- task: EsrpCodeSigning@1
-  displayName: 'ESRP CodeSigning - Binaries (Extension)'
->>>>>>> 7121df81
   inputs:
     ConnectedServiceName: 'Code Signing'
     FolderPath: '$(Build.SourcesDirectory)/src/bin/${{ parameters.configuration }}'
