parameters:
  configuration: ''
  solution: ''
  nugetVersion: ''
  testFilter: ''
  testServer: ''

steps:
- task: UseDotNet@2
  displayName: 'Install .NET SDK'
  inputs:
    useGlobalJson: true

- script: npm install -g azure-functions-core-tools
  displayName: 'Install Azure Functions Core Tools'

- script: npm install -g azurite
  displayName: 'Install Azurite Local Storage Emulator'

# This step is necessary because npm installs to a non-traditional location on Windows hosted agents
# This sets the path to npm global installations as a variable which then gets passed to .NET test task
- bash: echo "##vso[task.setvariable variable=nodeModulesPath]$(npm root -g)"
  displayName: 'Set npm installation path for Windows'
  condition: eq(variables['Agent.OS'], 'Windows_NT')

- task: DockerInstaller@0
  displayName: Docker Installer
  inputs:
    dockerVersion: 17.09.0-ce
    releaseType: stable
  condition: eq(variables['Agent.OS'], 'linux')

- script: docker pull mcr.microsoft.com/mssql/server:2019-latest
  displayName: Pull MSSQL Docker Image
  condition: eq(variables['Agent.OS'], 'linux')

- bash: echo "##vso[task.setvariable variable=serverPassword]Test-$(Build.BuildNumber)-$(Get-Date -format yyyyMMdd-Hmmss)"
  displayName: Generate password for test server
  condition: eq(variables['Agent.OS'], 'linux')

- script: 'docker run -e "ACCEPT_EULA=Y" -e "SA_PASSWORD=$(serverPassword)" -e "MSSQL_PID=Express"
   -p 1433:1433 --name sql1 -h sql1
   -d mcr.microsoft.com/mssql/server:2019-latest'
  displayName: Start Server in Docker Container
  condition: eq(variables['Agent.OS'], 'linux')

- task: DotNetCoreCLI@2
  displayName: '.NET Restore'
  inputs:
    command: restore
    projects: '${{ parameters.solution }}'

  # Don't generate package so we can sign it before packaging
- task: DotNetCoreCLI@2
  displayName: '.NET Build'
  inputs:
    command: build
    projects: '${{ parameters.solution }}'
    arguments: '--configuration ${{ parameters.configuration }} -p:GeneratePackageOnBuild=false'

- task: securedevelopmentteam.vss-secure-development-tools.build-task-binskim.BinSkim@4
  inputs:
    InputType: 'CommandLine'
    arguments: 'analyze $(Build.SourcesDirectory)\src\bin\${{ parameters.configuration }}\* --recurse --verbose'
  condition: eq(variables['Agent.OS'], 'Windows_NT')

- task: securedevelopmentteam.vss-secure-development-tools.build-task-roslynanalyzers.RoslynAnalyzers@3
  inputs:
    userProvideBuildInfo: 'autoMsBuildInfo'
  env:
    SYSTEM_ACCESSTOKEN: $(System.AccessToken)
  condition: eq(variables['Agent.OS'], 'Windows_NT')

<<<<<<< HEAD
- task: securedevelopmentteam.vss-secure-development-tools.build-task-report.SdtReport@2
  displayName: 'Create Security Analysis Report'
  inputs:
    GdnExportTsvFile: true
    GdnExportHtmlFile: true
    GdnExportOutputBaselineFile: myBaseline
    GdnExportOutputBaseline: myBaselinedResults
    GdnExportOutputSuppressionFile: mySuppressions
    GdnExportOutputSuppressionSet: mySuppressionSet
    GdnExportPolicyMinSev: Warning
    GdnExportGdnToolApiScanSeverity: Warning
    GdnExportGdnToolArmorySeverity: Warning
    GdnExportGdnToolBanditSeverity: Warning
    GdnExportGdnToolBinSkimSeverity: Warning
    GdnExportGdnToolCodesignValidationSeverity: Warning
    GdnExportGdnToolCredScanSeverity: Warning
    GdnExportGdnToolESLintSeverity: Warning
    GdnExportGdnToolFlawfinderSeverity: Warning
    GdnExportGdnToolFortifyScaSeverity: Warning
    GdnExportGdnToolFxCopSeverity: Warning
    GdnExportGdnToolGosecSeverity: Warning
    GdnExportGdnToolModernCopSeverity: Warning
    GdnExportGdnToolPoliCheckSeverity: Warning
    GdnExportGdnToolRoslynAnalyzersSeverity: Warning
    GdnExportGdnToolSDLNativeRulesSeverity: Warning
    GdnExportGdnToolSemmleSeverity: Warning
    GdnExportGdnToolSpotBugsSeverity: Warning
    GdnExportGdnToolTSLintSeverity: Warning
  condition: eq(variables['Agent.OS'], 'Windows_NT')

- task: securedevelopmentteam.vss-secure-development-tools.build-task-publishsecurityanalysislogs.PublishSecurityAnalysisLogs@3
  displayName: 'Publish Security Analysis Logs'
  condition: eq(variables['Agent.OS'], 'Windows_NT')

- task: securedevelopmentteam.vss-secure-development-tools.build-task-uploadtotsa.TSAUpload@2
  displayName: 'TSA upload to Codebase: Sql Bindings Stamp: TSA'
  inputs:
    GdnPublishTsaOnboard: true
    GdnPublishTsaConfigFile: '$(Build.SourcesDirectory)\builds\TSAConfig.gdntsa'
=======
- task: BinSkim@4
  inputs:
    InputType: 'CommandLine'
    arguments: 'analyze $(Build.SourcesDirectory)\src\bin\${{ parameters.configuration }}\* --recurse --verbose'
>>>>>>> 7d1a6727
  condition: eq(variables['Agent.OS'], 'Windows_NT')

# 5.0 isn't supported on Mac yet
- task: UseDotNet@2
  displayName: 'Install .NET Core 2.1.x SDK for CodeSigning on Mac'
  inputs:
    version: '2.1.x'
  condition: eq(variables['Agent.OS'], 'Darwin')

- task: EsrpCodeSigning@1
  displayName: 'ESRP CodeSigning - Binaries'
  inputs:
    ConnectedServiceName: 'Code Signing'
    FolderPath: '$(Build.SourcesDirectory)/src/bin/${{ parameters.configuration }}'
    Pattern: 'Microsoft.Azure.WebJobs.Extensions.Sql.dll'
    signConfigType: inlineSignParams
    inlineOperation: |
     [
       {
         "keyCode": "CP-230012",
         "operationSetCode": "SigntoolSign",
         "parameters": [
         {
           "parameterName": "OpusName",
           "parameterValue": "Azure Functions SQL Extension"
         },
         {
           "parameterName": "OpusInfo",
           "parameterValue": "https://github.com/Azure/azure-functions-sql-extension"
         },
         {
           "parameterName": "PageHash",
           "parameterValue": "/NPH"
         },
         {
           "parameterName": "FileDigest",
           "parameterValue": "/fd sha256"
         },
         {
           "parameterName": "TimeStamp",
           "parameterValue": "/tr \"http://rfc3161.gtm.corp.microsoft.com/TSS/HttpTspServer\" /td sha256"
         }
         ],
         "toolName": "signtool.exe",
         "toolVersion": "6.2.9304.0"
       },
       {
         "keyCode": "CP-230012",
         "operationSetCode": "SigntoolVerify",
         "parameters": [
         {
           "parameterName": "VerifyAll",
           "parameterValue": "/all"
         }
             ],
         "toolName": "signtool.exe",
         "toolVersion": "6.2.9304.0"
       }
     ]
    SessionTimeout: 600
    MaxConcurrency: 5

  # Extra parameter GeneratePackageOnBuild=false is needed for issue https://github.com/dotnet/sdk/pull/3473#issuecomment-516612070
- task: DotNetCoreCLI@2
  displayName: '.NET Pack Nuget'
  inputs:
    command: custom
    custom: pack
    projects: '${{ parameters.solution }}'
    arguments: '--configuration ${{ parameters.configuration }} --output $(Build.ArtifactStagingDirectory) --no-build -p:PackageVersion="${{ parameters.nugetVersion }}" -p:GeneratePackageOnBuild=false'

- task: DotNetCoreCLI@2
  displayName: '.NET Test'
  env:
    TEST_SERVER: '$(testServer)'
    NODE_MODULES_PATH: '$(nodeModulesPath)'
  inputs:
    command: test
    projects: '${{ parameters.solution }}'
    arguments: '--configuration ${{ parameters.configuration }} ${{ parameters.testFilter }} --collect "Code Coverage" -s $(Build.SourcesDirectory)/test/coverage.runsettings'
  condition: ne(variables['Agent.OS'], 'linux')

- task: DotNetCoreCLI@2
  displayName: '.NET Test on Linux'
  env:
    SA_PASSWORD: '$(serverPassword)'
  inputs:
    command: test
    projects: '${{ parameters.solution }}'
    arguments: '--configuration ${{ parameters.configuration }} ${{ parameters.testFilter }} --collect "Code Coverage" -s $(Build.SourcesDirectory)/test/coverage.runsettings'
  condition: eq(variables['Agent.OS'], 'linux')

- script: |
    docker stop sql1
    docker rm sql1
  displayName: 'Stop and Remove SQL Server Image'
  condition: eq(variables['Agent.OS'], 'linux')<|MERGE_RESOLUTION|>--- conflicted
+++ resolved
@@ -71,7 +71,6 @@
     SYSTEM_ACCESSTOKEN: $(System.AccessToken)
   condition: eq(variables['Agent.OS'], 'Windows_NT')
 
-<<<<<<< HEAD
 - task: securedevelopmentteam.vss-secure-development-tools.build-task-report.SdtReport@2
   displayName: 'Create Security Analysis Report'
   inputs:
@@ -111,12 +110,6 @@
   inputs:
     GdnPublishTsaOnboard: true
     GdnPublishTsaConfigFile: '$(Build.SourcesDirectory)\builds\TSAConfig.gdntsa'
-=======
-- task: BinSkim@4
-  inputs:
-    InputType: 'CommandLine'
-    arguments: 'analyze $(Build.SourcesDirectory)\src\bin\${{ parameters.configuration }}\* --recurse --verbose'
->>>>>>> 7d1a6727
   condition: eq(variables['Agent.OS'], 'Windows_NT')
 
 # 5.0 isn't supported on Mac yet
