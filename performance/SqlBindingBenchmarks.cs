// Copyright (c) Microsoft Corporation. All rights reserved.
// Licensed under the MIT License. See License.txt in the project root for license information.

using System.Linq;
using BenchmarkDotNet.Running;
using Microsoft.Azure.WebJobs.Extensions.Sql.Tests.Integration;

namespace Microsoft.Azure.WebJobs.Extensions.Sql.Performance
{
    public class SqlBindingPerformance
    {
        public static void Main(string[] args)
        {
            bool runAll = args.Length == 0;

            using var testFixture = new IntegrationTestFixture();

            // **IMPORTANT** If changing these make sure to update template-steps-performance.yml as well
            if (runAll || args.Contains("input"))
            {
                BenchmarkRunner.Run<SqlInputBindingPerformance>();
            }
            if (runAll || args.Contains("output"))
            {
                BenchmarkRunner.Run<SqlOutputBindingPerformance>();
            }
            if (runAll || args.Contains("trigger"))
            {
                BenchmarkRunner.Run<SqlTriggerBindingPerformance>();
            }
            if (runAll || args.Contains("trigger_batch"))
            {
                BenchmarkRunner.Run<SqlTriggerBindingPerformance_BatchOverride>();
            }
            if (runAll || args.Contains("trigger_poll"))
            {
                BenchmarkRunner.Run<SqlTriggerBindingPerformance_PollingIntervalOverride>();
            }
            if (runAll || args.Contains("trigger_overrides"))
            {
                BenchmarkRunner.Run<SqlTriggerPerformance_Overrides>();
            }
            if (runAll || args.Contains("trigger_parallel"))
            {
                BenchmarkRunner.Run<SqlTriggerBindingPerformance_Parallelization>();
            }
<<<<<<< HEAD
=======
            if (runAll || args.Contains("trigger_changerate"))
            {
                BenchmarkRunner.Run<SqlTriggerBindingPerformance_ChangeRate>();
            }
>>>>>>> d6fbe29c
        }
    }
}<|MERGE_RESOLUTION|>--- conflicted
+++ resolved
@@ -44,13 +44,10 @@
             {
                 BenchmarkRunner.Run<SqlTriggerBindingPerformance_Parallelization>();
             }
-<<<<<<< HEAD
-=======
             if (runAll || args.Contains("trigger_changerate"))
             {
                 BenchmarkRunner.Run<SqlTriggerBindingPerformance_ChangeRate>();
             }
->>>>>>> d6fbe29c
         }
     }
 }