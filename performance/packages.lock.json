--- conflicted
+++ resolved
@@ -1893,10 +1893,7 @@
           "Microsoft.NET.Test.Sdk": "[17.6.3, )",
           "Moq": "[4.18.4, )",
           "Newtonsoft.Json": "[13.0.3, )",
-<<<<<<< HEAD
-=======
           "xRetry": "[1.9.0, )",
->>>>>>> 3eb2ca43
           "xunit": "[2.5.0, )",
           "xunit.runner.visualstudio": "[2.5.0, )"
         }
@@ -2090,10 +2087,6 @@
         "requested": "[7.0.0, )",
         "resolved": "7.0.0",
         "contentHash": "M0riW7Zgxca3Elp1iZVhzH7PWWT5bPSrdMFGCAGoH1n9YLuXOYE78ryui051Icf3swWWa8feBRoSxOCYwgMy8w==",
-<<<<<<< HEAD
-        "dependencies": {
-          "System.Configuration.ConfigurationManager": "7.0.0"
-=======
         "dependencies": {
           "System.Configuration.ConfigurationManager": "7.0.0"
         }
@@ -2105,7 +2098,6 @@
         "contentHash": "NeIbJrwpc5EUPagx/mdd/7KzpR36BO8IWrsbgtvOVjxD2xtmNfUHieZ24PeZ4oCYiLBcTviCy+og/bE/OvPchw==",
         "dependencies": {
           "xunit.core": "[2.4.0, 3.0.0)"
->>>>>>> 3eb2ca43
         }
       },
       "xunit": {
