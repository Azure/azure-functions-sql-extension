--- conflicted
+++ resolved
@@ -280,13 +280,8 @@
       },
       "Microsoft.Azure.WebJobs.Core": {
         "type": "Transitive",
-<<<<<<< HEAD
-        "resolved": "3.0.36",
-        "contentHash": "4ht/u677qxDL5rviXafYI5K9qtxee8peXQd8JDqG5KBRr5VXct2pgpEs5SnNu+gDO8dAVp+83N1IRiGG2Fl7Nw==",
-=======
         "resolved": "3.0.37",
         "contentHash": "nKlnoQyKmC5HsUIWLXu3a9VYhLKAAriZQ8v3PLldWKjV1vIQMiHKGK68FbLjRtvZsxCnIYS44gLlQjuOua//dg==",
->>>>>>> 5109410e
         "dependencies": {
           "System.ComponentModel.Annotations": "4.4.0",
           "System.Diagnostics.TraceSource": "4.3.0",
@@ -1866,16 +1861,6 @@
       "microsoft.azure.webjobs.extensions.sql": {
         "type": "Project",
         "dependencies": {
-<<<<<<< HEAD
-          "Microsoft.ApplicationInsights": "2.21.0",
-          "Microsoft.AspNetCore.Http": "2.2.2",
-          "Microsoft.Azure.WebJobs": "3.0.36",
-          "Microsoft.Data.SqlClient": "5.0.1",
-          "Microsoft.SqlServer.TransactSql.ScriptDom": "161.8817.2",
-          "Newtonsoft.Json": "13.0.2",
-          "System.Runtime.Caching": "5.0.0",
-          "morelinq": "3.3.2"
-=======
           "Microsoft.ApplicationInsights": "[2.21.0, )",
           "Microsoft.AspNetCore.Http": "[2.2.2, )",
           "Microsoft.Azure.WebJobs": "[3.0.37, )",
@@ -1884,44 +1869,21 @@
           "Newtonsoft.Json": "[13.0.3, )",
           "System.Runtime.Caching": "[7.0.0, )",
           "morelinq": "[3.4.2, )"
->>>>>>> 5109410e
         }
       },
       "microsoft.azure.webjobs.extensions.sql.samples": {
         "type": "Project",
         "dependencies": {
-<<<<<<< HEAD
-          "Microsoft.AspNetCore.Http": "2.2.2",
-          "Microsoft.Azure.WebJobs.Extensions.Sql": "99.99.99",
-          "Microsoft.Azure.WebJobs.Extensions.Storage": "5.0.1",
-          "Microsoft.NET.Sdk.Functions": "4.1.3",
-          "Newtonsoft.Json": "13.0.2"
-=======
           "Microsoft.AspNetCore.Http": "[2.2.2, )",
           "Microsoft.Azure.WebJobs.Extensions.Sql": "[99.99.99, )",
           "Microsoft.Azure.WebJobs.Extensions.Storage": "[5.1.3, )",
           "Microsoft.NET.Sdk.Functions": "[4.2.0, )",
           "Newtonsoft.Json": "[13.0.3, )"
->>>>>>> 5109410e
         }
       },
       "microsoft.azure.webjobs.extensions.sql.tests": {
         "type": "Project",
         "dependencies": {
-<<<<<<< HEAD
-          "Microsoft.AspNetCore.Http": "2.2.2",
-          "Microsoft.Azure.Functions.Extensions": "1.1.0",
-          "Microsoft.Azure.WebJobs.Extensions.Sql": "99.99.99",
-          "Microsoft.Azure.WebJobs.Extensions.Sql.Samples": "1.0.0",
-          "Microsoft.Extensions.DependencyInjection": "6.0.1",
-          "Microsoft.NET.Sdk.Functions": "4.1.3",
-          "Microsoft.NET.Test.Sdk": "17.4.0",
-          "Moq": "4.18.2",
-          "Newtonsoft.Json": "13.0.2",
-          "xRetry": "1.9.0",
-          "xunit": "2.4.2",
-          "xunit.runner.visualstudio": "2.4.5"
-=======
           "Microsoft.AspNetCore.Http": "[2.2.2, )",
           "Microsoft.Azure.Functions.Extensions": "[1.1.0, )",
           "Microsoft.Azure.WebJobs.Extensions.Sql": "[99.99.99, )",
@@ -1933,7 +1895,6 @@
           "Newtonsoft.Json": "[13.0.3, )",
           "xunit": "[2.5.0, )",
           "xunit.runner.visualstudio": "[2.5.0, )"
->>>>>>> 5109410e
         }
       },
       "Microsoft.ApplicationInsights": {
@@ -1993,19 +1954,11 @@
       },
       "Microsoft.Azure.WebJobs": {
         "type": "CentralTransitive",
-<<<<<<< HEAD
-        "requested": "[3.0.36, )",
-        "resolved": "3.0.36",
-        "contentHash": "S5wppmL8sUfanGmo/zDzpoWrcM+IOvGNFjpkD5XJFCFzrBqktZTEX6MpP/vF3RN6VZm2sFKegZYyce+RNhgE4Q==",
-        "dependencies": {
-          "Microsoft.Azure.WebJobs.Core": "3.0.36",
-=======
         "requested": "[3.0.37, )",
         "resolved": "3.0.37",
         "contentHash": "cB8ExO360UeFprY4GAuumLhg35krY56LriAAE8kNkckxFQlEIZwQ5lMsOFU0cRwUcvFajLMdALllKF2PgYJRkA==",
         "dependencies": {
           "Microsoft.Azure.WebJobs.Core": "3.0.37",
->>>>>>> 5109410e
           "Microsoft.Extensions.Configuration": "2.1.1",
           "Microsoft.Extensions.Configuration.Abstractions": "2.1.1",
           "Microsoft.Extensions.Configuration.EnvironmentVariables": "2.1.0",
