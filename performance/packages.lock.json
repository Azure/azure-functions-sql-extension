--- conflicted
+++ resolved
@@ -224,8 +224,6 @@
           "Microsoft.Net.Http.Headers": "2.2.0"
         }
       },
-<<<<<<< HEAD
-=======
       "Microsoft.AspNetCore.Mvc.Core": {
         "type": "Transitive",
         "resolved": "2.2.0",
@@ -248,7 +246,6 @@
           "System.Threading.Tasks.Extensions": "4.5.1"
         }
       },
->>>>>>> dafca844
       "Microsoft.AspNetCore.Mvc.Formatters.Json": {
         "type": "Transitive",
         "resolved": "2.2.0",
@@ -2115,53 +2112,31 @@
         "type": "Project",
         "dependencies": {
           "Microsoft.ApplicationInsights": "[2.17.0, )",
-<<<<<<< HEAD
-          "Microsoft.AspNetCore.Http": "[2.1.22, )",
-          "Microsoft.Azure.WebJobs": "[3.0.31, )",
-          "Microsoft.Data.SqlClient": "[3.0.1, )",
-          "Newtonsoft.Json": "[13.0.1, )",
-          "System.Runtime.Caching": "[4.7.0, )",
-=======
           "Microsoft.AspNetCore.Http": "[2.2.2, )",
           "Microsoft.Azure.WebJobs": "[3.0.32, )",
           "Microsoft.Data.SqlClient": "[5.0.1, )",
           "Newtonsoft.Json": "[13.0.1, )",
           "System.Runtime.Caching": "[5.0.0, )",
->>>>>>> dafca844
           "morelinq": "[3.3.2, )"
         }
       },
       "microsoft.azure.webjobs.extensions.sql.samples": {
         "type": "Project",
         "dependencies": {
-<<<<<<< HEAD
-          "Microsoft.AspNetCore.Http": "[2.1.22, )",
-          "Microsoft.Azure.WebJobs.Extensions.Sql": "[99.99.99, )",
-          "Microsoft.Azure.WebJobs.Extensions.Storage": "[5.0.0, )",
-          "Microsoft.NET.Sdk.Functions": "[3.1.1, )",
-=======
           "Microsoft.AspNetCore.Http": "[2.2.2, )",
           "Microsoft.Azure.WebJobs.Extensions.Sql": "[99.99.99, )",
           "Microsoft.Azure.WebJobs.Extensions.Storage": "[5.0.0, )",
           "Microsoft.NET.Sdk.Functions": "[4.1.3, )",
->>>>>>> dafca844
           "Newtonsoft.Json": "[13.0.1, )"
         }
       },
       "microsoft.azure.webjobs.extensions.sql.tests": {
         "type": "Project",
         "dependencies": {
-<<<<<<< HEAD
-          "Microsoft.AspNetCore.Http": "[2.1.22, )",
-          "Microsoft.Azure.WebJobs.Extensions.Sql": "[99.99.99, )",
-          "Microsoft.Azure.WebJobs.Extensions.Sql.Samples": "[1.0.0, )",
-          "Microsoft.NET.Sdk.Functions": "[3.1.1, )",
-=======
           "Microsoft.AspNetCore.Http": "[2.2.2, )",
           "Microsoft.Azure.WebJobs.Extensions.Sql": "[99.99.99, )",
           "Microsoft.Azure.WebJobs.Extensions.Sql.Samples": "[1.0.0, )",
           "Microsoft.NET.Sdk.Functions": "[4.1.3, )",
->>>>>>> dafca844
           "Microsoft.NET.Test.Sdk": "[17.0.0, )",
           "Moq": "[4.14.3, )",
           "Newtonsoft.Json": "[13.0.1, )",
@@ -2189,28 +2164,6 @@
           "Microsoft.Extensions.ObjectPool": "2.2.0",
           "Microsoft.Extensions.Options": "2.2.0",
           "Microsoft.Net.Http.Headers": "2.2.0"
-        }
-      },
-      "Microsoft.AspNetCore.Mvc.Core": {
-        "type": "CentralTransitive",
-        "requested": "[2.0.0, )",
-        "resolved": "2.1.0",
-        "contentHash": "AtNtFLtFgZglupwiRK/9ksFg1xAXyZ1otmKtsNSFn9lIwHCQd1xZHIph7GTZiXVWn51jmauIUTUMSWdpaJ+f+A==",
-        "dependencies": {
-          "Microsoft.AspNetCore.Authentication.Core": "2.1.0",
-          "Microsoft.AspNetCore.Authorization.Policy": "2.1.0",
-          "Microsoft.AspNetCore.Hosting.Abstractions": "2.1.0",
-          "Microsoft.AspNetCore.Http": "2.1.0",
-          "Microsoft.AspNetCore.Http.Extensions": "2.1.0",
-          "Microsoft.AspNetCore.Mvc.Abstractions": "2.1.0",
-          "Microsoft.AspNetCore.ResponseCaching.Abstractions": "2.1.0",
-          "Microsoft.AspNetCore.Routing": "2.1.0",
-          "Microsoft.Extensions.DependencyInjection": "2.1.0",
-          "Microsoft.Extensions.DependencyModel": "2.1.0",
-          "Microsoft.Extensions.FileProviders.Abstractions": "2.1.0",
-          "Microsoft.Extensions.Logging.Abstractions": "2.1.0",
-          "System.Diagnostics.DiagnosticSource": "4.5.0",
-          "System.Threading.Tasks.Extensions": "4.5.0"
         }
       },
       "Microsoft.Azure.WebJobs": {
