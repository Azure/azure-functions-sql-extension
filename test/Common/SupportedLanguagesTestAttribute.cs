// Copyright (c) Microsoft Corporation. All rights reserved.
// Licensed under the MIT License. See License.txt in the project root for license information.
using System;
using System.Collections.Generic;
using Xunit.Sdk;
using System.Reflection;

namespace Microsoft.Azure.WebJobs.Extensions.Sql.Tests.Common
{
    /// <summary>
    /// SqlInlineData attribute class for adding language parameter data to tests. This allows
    /// tests to be run against all the supported languages list that are specified in the SupportedLanguages
    /// list of this class (ex: CSharp, JavaScript)
    /// </summary>
    public class SqlInlineDataAttribute : DataAttribute
    {
        private readonly List<object[]> testData = new();

        /// <summary>
        /// Adds a language parameter to the test data which will contain the language
        /// that the test is currently running against from the list of supported languages
        /// </summary>
        /// <param name="args">The test parameters to insert inline for the test</param>
        public SqlInlineDataAttribute(params object[] args)
        {
            // Add each supported language to the args and add the newly created list of args
            // with the language parameter to the testData
            // [a, b, c] -> [[a, b, c, SupportedLang1], [a, b,  c, SupportedLang2], ..]
            foreach (SupportedLanguages lang in Enum.GetValues(typeof(SupportedLanguages)))
            {
                var listOfValues = new List<object>();
                foreach (object val in args)
                {
                    listOfValues.Add(val);
                }
                listOfValues.Add(lang);
                this.testData.Add(listOfValues.ToArray());
            }
        }

        /// <inheritDoc />
        public override IEnumerable<object[]> GetData(MethodInfo testMethod)
        {
            if (testMethod == null) { throw new ArgumentNullException(nameof(testMethod)); }
            if (this.testData.Count == 0) { throw new EmptyException(nameof(testMethod)); }

            UnsupportedLanguagesAttribute unsupportedLangAttr = testMethod.GetCustomAttribute<UnsupportedLanguagesAttribute>();
            if (unsupportedLangAttr != null)
            {
                foreach (SupportedLanguages lang in unsupportedLangAttr.UnsuppportedLanguages)
                {
                    this.testData.RemoveAll(l => Array.IndexOf(l, lang) > -1);
                }
            }
            return this.testData;
        }
    }

    [AttributeUsage(AttributeTargets.Method)]
    public class UnsupportedLanguagesAttribute : Attribute
    {
        public List<SupportedLanguages> UnsuppportedLanguages { get; set; } = new List<SupportedLanguages>();
        /// <summary>
        /// Load only supported languages excluding the ones from the provided parameters.
        /// </summary>
        public UnsupportedLanguagesAttribute(params SupportedLanguages[] argsWithUnsupportedLangs)
        {
            this.UnsuppportedLanguages.AddRange(argsWithUnsupportedLangs);
        }
    }
    public enum SupportedLanguages
    {
        CSharp,
        JavaScript,
<<<<<<< HEAD
        Java
=======
        PowerShell
>>>>>>> 7eb2acf8
    };
}<|MERGE_RESOLUTION|>--- conflicted
+++ resolved
@@ -72,10 +72,7 @@
     {
         CSharp,
         JavaScript,
-<<<<<<< HEAD
+        PowerShell,
         Java
-=======
-        PowerShell
->>>>>>> 7eb2acf8
     };
 }