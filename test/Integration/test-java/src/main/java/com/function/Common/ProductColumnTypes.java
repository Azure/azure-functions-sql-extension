--- conflicted
+++ resolved
@@ -35,15 +35,9 @@
 
 
     public ProductColumnTypes(int productId, long bigInt, boolean bit, BigDecimal decimalType, BigDecimal money,
-<<<<<<< HEAD
     BigDecimal numeric, short smallInt, BigDecimal smallMoney, short tinyInt, double floatType, double real, String date,
     String datetime, String datetime2, String datetimeOffset, String smallDatetime, String time, String charType,
-    String varchar, String nchar, String nvarchar) {
-=======
-    BigDecimal numeric, short smallInt, BigDecimal smallMoney, short tinyInt, double floatType, double real, Timestamp date,
-    Timestamp datetime, Timestamp datetime2, Timestamp datetimeOffset, Timestamp smallDatetime, String time, String charType,
     String varchar, String nchar, String nvarchar, String binary, String varbinary) {
->>>>>>> ec67f500
         ProductId = productId;
         BigInt = bigInt;
         Bit = bit;
