﻿// Copyright (c) Microsoft Corporation. All rights reserved.
// Licensed under the MIT License. See License.txt in the project root for license information.

using System;
using System.Net.Http;
using Newtonsoft.Json;
using Microsoft.Azure.WebJobs.Extensions.Sql.Samples.Common;
using Microsoft.Azure.WebJobs.Extensions.Sql.Samples.InputBindingSamples;
using Xunit;
using Xunit.Abstractions;
using Microsoft.Azure.WebJobs.Extensions.Sql.Tests.Common;

namespace Microsoft.Azure.WebJobs.Extensions.Sql.Tests.Integration
{
    [Collection("IntegrationTests")]
    public class SqlInputBindingIntegrationTests : IntegrationTestBase
    {
        public SqlInputBindingIntegrationTests(ITestOutputHelper output) : base(output)
        {
        }

        [Theory]
        [SqlInlineData(0, 100)]
        [SqlInlineData(1, -500)]
        [SqlInlineData(100, 500)]
        public async void GetProductsTest(int n, int cost, SupportedLanguages lang)
        {
            this.StartFunctionHost(nameof(GetProducts), lang);

            // Generate T-SQL to insert n rows of data with cost
            Product[] products = GetProductsWithSameCost(n, cost);
            this.InsertProducts(products);

            // Run the function
            HttpResponseMessage response = await this.SendInputRequest("getproducts", cost.ToString());

            // Verify result
            string expectedResponse = JsonConvert.SerializeObject(products);
            string actualResponse = await response.Content.ReadAsStringAsync();

            Assert.Equal(expectedResponse, TestUtils.CleanJsonString(actualResponse), StringComparer.OrdinalIgnoreCase);
        }

        [Theory]
        [SqlInlineData(0, 99)]
        [SqlInlineData(1, -999)]
        [SqlInlineData(100, 999)]
        public async void GetProductsStoredProcedureTest(int n, int cost, SupportedLanguages lang)
        {
            this.StartFunctionHost(nameof(GetProductsStoredProcedure), lang);

            // Generate T-SQL to insert n rows of data with cost
            Product[] products = GetProductsWithSameCost(n, cost);
            this.InsertProducts(products);

            // Run the function
            HttpResponseMessage response = await this.SendInputRequest("getproducts-storedprocedure", cost.ToString());

            // Verify result
            string expectedResponse = JsonConvert.SerializeObject(products);
            string actualResponse = await response.Content.ReadAsStringAsync();

            Assert.Equal(expectedResponse, TestUtils.CleanJsonString(actualResponse), StringComparer.OrdinalIgnoreCase);
        }

        [Theory]
        [SqlInlineData(0, 0)]
        [SqlInlineData(1, 20)]
        [SqlInlineData(100, 1000)]
        public async void GetProductsNameEmptyTest(int n, int cost, SupportedLanguages lang)
        {
            this.StartFunctionHost(nameof(GetProductsNameEmpty), lang);

            // Add a bunch of noise data
            this.InsertProducts(GetProductsWithSameCost(n * 2, cost));

            // Now add the actual test data
            Product[] products = GetProductsWithSameCostAndName(n, cost, "", n * 2);
            this.InsertProducts(products);

            Assert.Equal(n, this.ExecuteScalar($"select count(1) from Products where name = '' and cost = {cost}"));

            // Run the function
            HttpResponseMessage response = await this.SendInputRequest("getproducts-nameempty", cost.ToString());

            // Verify result
            string expectedResponse = JsonConvert.SerializeObject(products);
            string actualResponse = await response.Content.ReadAsStringAsync();

            Assert.Equal(expectedResponse, TestUtils.CleanJsonString(actualResponse), StringComparer.OrdinalIgnoreCase);
        }

        [Theory]
        [SqlInlineData()]
        public async void GetProductsByCostTest(SupportedLanguages lang)
        {
            this.StartFunctionHost(nameof(GetProductsStoredProcedureFromAppSetting), lang);

            // Generate T-SQL to insert n rows of data with cost
            Product[] products = GetProducts(3, 100);
            this.InsertProducts(products);
            Product[] productsWithCost100 = GetProducts(1, 100);

            // Run the function
            HttpResponseMessage response = await this.SendInputRequest("getproductsbycost");

            // Verify result
            string expectedResponse = JsonConvert.SerializeObject(productsWithCost100);
            string actualResponse = await response.Content.ReadAsStringAsync();

            Assert.Equal(expectedResponse, TestUtils.CleanJsonString(actualResponse), StringComparer.OrdinalIgnoreCase);
        }

        [Theory]
        [SqlInlineData()]
        public async void GetProductNamesViewTest(SupportedLanguages lang)
        {
            this.StartFunctionHost(nameof(GetProductNamesView), lang);

            // Insert one row of data into Product table
            Product[] products = GetProductsWithSameCost(1, 100);
            this.InsertProducts(products);

            // Run the function that queries from the ProductName view
            HttpResponseMessage response = await this.SendInputRequest("getproduct-namesview");

            // Verify result
            string expectedResponse = "[{\"name\":\"test\"}]";
            string actualResponse = await response.Content.ReadAsStringAsync();

            Assert.Equal(expectedResponse, TestUtils.CleanJsonString(actualResponse), StringComparer.OrdinalIgnoreCase);
        }
<<<<<<< HEAD

        /// <summary>
        /// Verifies that serializing an item with various data types works when the language is 
        /// set to a non-enUS language.
        /// </summary>
        [Theory]
        [SqlInlineData()]
        [UnsupportedLanguages(SupportedLanguages.JavaScript)] // Javascript doesn't have the concept of a runtime language used during serialization
        public async void GetProductsColumnTypesSerializationDifferentCultureTest(SupportedLanguages lang)
        {
            this.StartFunctionHost(nameof(GetProductsColumnTypesSerializationDifferentCulture), lang, true);

            this.ExecuteNonQuery("INSERT INTO [dbo].[ProductsColumnTypes] VALUES (" +
                "999, " + // ProductId
                "GETDATE(), " + // Datetime field
                "GETDATE())"); // Datetime2 field

            await this.SendInputRequest("getproducts-columntypesserializationdifferentculture");

            // If we get here the test has succeeded - it'll throw an exception if serialization fails
        }

        /// <summary>
        /// Verifies that serializing an item with various data types works as expected
        /// </summary>
        [Theory]
        [SqlInlineData()]
        public async void GetProductsColumnTypesSerializationTest(SupportedLanguages lang)
        {
            this.StartFunctionHost(nameof(GetProductsColumnTypesSerialization), lang, true);

            this.ExecuteNonQuery("INSERT INTO [dbo].[ProductsColumnTypes] VALUES (" +
                "999, " + // ProductId
                "GETDATE(), " + // Datetime field
                "GETDATE())"); // Datetime2 field

            await this.SendInputRequest("getproducts-columntypesserialization");

            // If we get here the test has succeeded - it'll throw an exception if serialization fails
        }

        private static Product[] GetProductsWithSameCost(int n, int cost)
        {
            var result = new Product[n];
            for (int i = 0; i < n; i++)
            {
                result[i] = new Product
                {
                    ProductID = i,
                    Name = "test",
                    Cost = cost
                };
            }
            return result;
        }

        private static Product[] GetProducts(int n, int cost)
        {
            var result = new Product[n];
            for (int i = 1; i <= n; i++)
            {
                result[i - 1] = new Product
                {
                    ProductID = i,
                    Name = "test",
                    Cost = cost * i
                };
            }
            return result;
        }

        private static Product[] GetProductsWithSameCostAndName(int n, int cost, string name, int offset = 0)
        {
            var result = new Product[n];
            for (int i = 0; i < n; i++)
            {
                result[i] = new Product
                {
                    ProductID = i + offset,
                    Name = name,
                    Cost = cost
                };
            }
            return result;
        }

        private void InsertProducts(Product[] products)
        {
            if (products.Length == 0)
            {
                return;
            }

            var queryBuilder = new StringBuilder();
            foreach (Product p in products)
            {
                queryBuilder.AppendLine($"INSERT INTO dbo.Products VALUES({p.ProductID}, '{p.Name}', {p.Cost});");
            }

            this.ExecuteNonQuery(queryBuilder.ToString());
        }
=======
>>>>>>> 365efceb
    }
}<|MERGE_RESOLUTION|>--- conflicted
+++ resolved
@@ -130,10 +130,9 @@
 
             Assert.Equal(expectedResponse, TestUtils.CleanJsonString(actualResponse), StringComparer.OrdinalIgnoreCase);
         }
-<<<<<<< HEAD
 
         /// <summary>
-        /// Verifies that serializing an item with various data types works when the language is 
+        /// Verifies that serializing an item with various data types works when the language is
         /// set to a non-enUS language.
         /// </summary>
         [Theory]
@@ -171,68 +170,5 @@
 
             // If we get here the test has succeeded - it'll throw an exception if serialization fails
         }
-
-        private static Product[] GetProductsWithSameCost(int n, int cost)
-        {
-            var result = new Product[n];
-            for (int i = 0; i < n; i++)
-            {
-                result[i] = new Product
-                {
-                    ProductID = i,
-                    Name = "test",
-                    Cost = cost
-                };
-            }
-            return result;
-        }
-
-        private static Product[] GetProducts(int n, int cost)
-        {
-            var result = new Product[n];
-            for (int i = 1; i <= n; i++)
-            {
-                result[i - 1] = new Product
-                {
-                    ProductID = i,
-                    Name = "test",
-                    Cost = cost * i
-                };
-            }
-            return result;
-        }
-
-        private static Product[] GetProductsWithSameCostAndName(int n, int cost, string name, int offset = 0)
-        {
-            var result = new Product[n];
-            for (int i = 0; i < n; i++)
-            {
-                result[i] = new Product
-                {
-                    ProductID = i + offset,
-                    Name = name,
-                    Cost = cost
-                };
-            }
-            return result;
-        }
-
-        private void InsertProducts(Product[] products)
-        {
-            if (products.Length == 0)
-            {
-                return;
-            }
-
-            var queryBuilder = new StringBuilder();
-            foreach (Product p in products)
-            {
-                queryBuilder.AppendLine($"INSERT INTO dbo.Products VALUES({p.ProductID}, '{p.Name}', {p.Cost});");
-            }
-
-            this.ExecuteNonQuery(queryBuilder.ToString());
-        }
-=======
->>>>>>> 365efceb
     }
 }