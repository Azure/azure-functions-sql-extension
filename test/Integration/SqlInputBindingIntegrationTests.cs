--- conflicted
+++ resolved
@@ -136,11 +136,7 @@
         [Theory]
         [SqlInlineData("en-US")]
         [SqlInlineData("it-IT")]
-<<<<<<< HEAD
-        [UnsupportedLanguages(SupportedLanguages.JavaScript, SupportedLanguages.Java)] // IAsyncEnumerable is only available in C#
-=======
-        [UnsupportedLanguages(SupportedLanguages.JavaScript, SupportedLanguages.PowerShell)] // IAsyncEnumerable is only available in C#
->>>>>>> 7eb2acf8
+        [UnsupportedLanguages(SupportedLanguages.JavaScript, SupportedLanguages.PowerShell, SupportedLanguages.Java)] // IAsyncEnumerable is only available in C#
         public async void GetProductsColumnTypesSerializationAsyncEnumerableTest(string culture, SupportedLanguages lang)
         {
             this.StartFunctionHost(nameof(GetProductsColumnTypesSerializationAsyncEnumerable), lang, true);
