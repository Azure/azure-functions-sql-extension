﻿// Copyright (c) Microsoft Corporation. All rights reserved.
// Licensed under the MIT License. See License.txt in the project root for license information.

using System;
using System.Net.Http;
using Newtonsoft.Json;
using Microsoft.Azure.WebJobs.Extensions.Sql.Samples.Common;
using Microsoft.Azure.WebJobs.Extensions.Sql.Samples.InputBindingSamples;
using Xunit;
using Xunit.Abstractions;
using Microsoft.Azure.WebJobs.Extensions.Sql.Tests.Common;

namespace Microsoft.Azure.WebJobs.Extensions.Sql.Tests.Integration
{
    [Collection("IntegrationTests")]
    public class SqlInputBindingIntegrationTests : IntegrationTestBase
    {
        public SqlInputBindingIntegrationTests(ITestOutputHelper output) : base(output)
        {
        }
        [Theory]
        [SqlInlineData(0, 100)]
        [SqlInlineData(1, -500)]
        [SqlInlineData(100, 500)]
        public async void GetProductsTest(int n, int cost, SupportedLanguages lang)
        {
            this.StartFunctionHost(nameof(GetProducts), lang);

            // Generate T-SQL to insert n rows of data with cost
            Product[] products = GetProductsWithSameCost(n, cost);
            this.InsertProducts(products);

            // Run the function
            HttpResponseMessage response = await this.SendInputRequest("getproducts", cost.ToString());

            // Verify result
<<<<<<< HEAD
            Product[] expectedResponse = products;
            string actualResponse = await response.Content.ReadAsStringAsync();
            Product[] actualProductResponse = JsonConvert.DeserializeObject<Product[]>(actualResponse);

            Assert.Equal(expectedResponse, actualProductResponse);
=======
            string actualResponse = await response.Content.ReadAsStringAsync();
            Product[] actualProductResponse = JsonConvert.DeserializeObject<Product[]>(actualResponse);

            Assert.Equal(products, actualProductResponse);
>>>>>>> 12cf5563
        }

        [Theory]
        [SqlInlineData(0, 99)]
        [SqlInlineData(1, -999)]
        [SqlInlineData(100, 999)]
        public async void GetProductsStoredProcedureTest(int n, int cost, SupportedLanguages lang)
        {
            this.StartFunctionHost(nameof(GetProductsStoredProcedure), lang);

            // Generate T-SQL to insert n rows of data with cost
            Product[] products = GetProductsWithSameCost(n, cost);
            this.InsertProducts(products);

            // Run the function
            HttpResponseMessage response = await this.SendInputRequest("getproducts-storedprocedure", cost.ToString());

            // Verify result
<<<<<<< HEAD
            Product[] expectedResponse = products;
            string actualResponse = await response.Content.ReadAsStringAsync();
            Product[] actualProductResponse = JsonConvert.DeserializeObject<Product[]>(actualResponse);

            Assert.Equal(expectedResponse, actualProductResponse);
=======
            string actualResponse = await response.Content.ReadAsStringAsync();
            Product[] actualProductResponse = JsonConvert.DeserializeObject<Product[]>(actualResponse);

            Assert.Equal(products, actualProductResponse);
>>>>>>> 12cf5563
        }

        [Theory]
        [SqlInlineData(0, 0)]
        [SqlInlineData(1, 20)]
        [SqlInlineData(100, 1000)]
        public async void GetProductsNameEmptyTest(int n, int cost, SupportedLanguages lang)
        {
            this.StartFunctionHost(nameof(GetProductsNameEmpty), lang);

            // Add a bunch of noise data
            this.InsertProducts(GetProductsWithSameCost(n * 2, cost));

            // Now add the actual test data
            Product[] products = GetProductsWithSameCostAndName(n, cost, "", n * 2);
            this.InsertProducts(products);

            Assert.Equal(n, this.ExecuteScalar($"select count(1) from Products where name = '' and cost = {cost}"));

            // Run the function
            HttpResponseMessage response = await this.SendInputRequest("getproducts-nameempty", cost.ToString());

            // Verify result
<<<<<<< HEAD
            Product[] expectedResponse = products;
            string actualResponse = await response.Content.ReadAsStringAsync();
            Product[] actualProductResponse = JsonConvert.DeserializeObject<Product[]>(actualResponse);

            Assert.Equal(expectedResponse, actualProductResponse);
=======
            string actualResponse = await response.Content.ReadAsStringAsync();
            Product[] actualProductResponse = JsonConvert.DeserializeObject<Product[]>(actualResponse);

            Assert.Equal(products, actualProductResponse);
>>>>>>> 12cf5563
        }

        [Theory]
        [SqlInlineData()]
        public async void GetProductsByCostTest(SupportedLanguages lang)
        {
            this.StartFunctionHost(nameof(GetProductsStoredProcedureFromAppSetting), lang);

            // Generate T-SQL to insert n rows of data with cost
            Product[] products = GetProducts(3, 100);
            this.InsertProducts(products);
            Product[] productsWithCost100 = GetProducts(1, 100);

            // Run the function
            HttpResponseMessage response = await this.SendInputRequest("getproductsbycost");

            // Verify result
<<<<<<< HEAD
            Product[] expectedResponse = productsWithCost100;
            string actualResponse = await response.Content.ReadAsStringAsync();
            Product[] actualProductResponse = JsonConvert.DeserializeObject<Product[]>(actualResponse);

            Assert.Equal(expectedResponse, actualProductResponse);
=======
            string actualResponse = await response.Content.ReadAsStringAsync();
            Product[] actualProductResponse = JsonConvert.DeserializeObject<Product[]>(actualResponse);

            Assert.Equal(productsWithCost100, actualProductResponse);
>>>>>>> 12cf5563
        }

        [Theory]
        [SqlInlineData()]
        public async void GetProductNamesViewTest(SupportedLanguages lang)
        {
            this.StartFunctionHost(nameof(GetProductNamesView), lang);

            // Insert one row of data into Product table
            Product[] products = GetProductsWithSameCost(1, 100);
            this.InsertProducts(products);

            // Run the function that queries from the ProductName view
            HttpResponseMessage response = await this.SendInputRequest("getproduct-namesview");

            // Verify result
            string expectedResponse = "[{\"name\":\"test\"}]";
            string actualResponse = await response.Content.ReadAsStringAsync();

            Assert.Equal(expectedResponse, TestUtils.CleanJsonString(actualResponse), StringComparer.OrdinalIgnoreCase);
        }

        /// <summary>
        /// Verifies that serializing an item with various data types and different cultures works when using IAsyncEnumerable
        /// </summary>
        [Theory]
        [SqlInlineData("en-US")]
        [SqlInlineData("it-IT")]
        [UnsupportedLanguages(SupportedLanguages.JavaScript, SupportedLanguages.PowerShell)] // IAsyncEnumerable is only available in C#
        public async void GetProductsColumnTypesSerializationAsyncEnumerableTest(string culture, SupportedLanguages lang)
        {
            this.StartFunctionHost(nameof(GetProductsColumnTypesSerializationAsyncEnumerable), lang, true);

            string datetime = "2022-10-20 12:39:13.123";
            this.ExecuteNonQuery("INSERT INTO [dbo].[ProductsColumnTypes] VALUES (" +
                "999, " + // ProductId
                $"CONVERT(DATETIME, '{datetime}'), " + // Datetime field
                $"CONVERT(DATETIME2, '{datetime}'))"); // Datetime2 field

            HttpResponseMessage response = await this.SendInputRequest("getproducts-columntypesserializationasyncenumerable", $"?culture={culture}");
            // We expect the datetime and datetime2 fields to be returned in UTC format
            string expectedResponse = "[{\"productId\":999,\"datetime\":\"2022-10-20T12:39:13.123Z\",\"datetime2\":\"2022-10-20T12:39:13.123Z\"}]";
            string actualResponse = await response.Content.ReadAsStringAsync();

            Assert.Equal(expectedResponse, TestUtils.CleanJsonString(actualResponse), StringComparer.OrdinalIgnoreCase);
        }

        /// <summary>
        /// Verifies that serializing an item with various data types works as expected
        /// </summary>
        [Theory]
        [SqlInlineData()]
        // Currently PowerShell deseralization returns it back alphabetically (with same results) as such the assertion will fail
        // Issue link: https://github.com/Azure/azure-functions-sql-extension/issues/448
        [UnsupportedLanguages(SupportedLanguages.PowerShell)]
        public async void GetProductsColumnTypesSerializationTest(SupportedLanguages lang)
        {
            this.StartFunctionHost(nameof(GetProductsColumnTypesSerialization), lang, true);

            string datetime = "2022-10-20 12:39:13.123";
            this.ExecuteNonQuery("INSERT INTO [dbo].[ProductsColumnTypes] VALUES (" +
                "999, " + // ProductId
                $"CONVERT(DATETIME, '{datetime}'), " + // Datetime field
                $"CONVERT(DATETIME2, '{datetime}'))"); // Datetime2 field

            HttpResponseMessage response = await this.SendInputRequest("getproducts-columntypesserialization");
            // We expect the datetime and datetime2 fields to be returned in UTC format
            ProductColumnTypes[] expectedResponse = JsonConvert.DeserializeObject<ProductColumnTypes[]>("[{\"ProductId\":999,\"Datetime\":\"2022-10-20T12:39:13.123Z\",\"Datetime2\":\"2022-10-20T12:39:13.123Z\"}]");

            string actualResponse = await response.Content.ReadAsStringAsync();
            ProductColumnTypes[] actualProductResponse = JsonConvert.DeserializeObject<ProductColumnTypes[]>(actualResponse);

            Assert.Equal(expectedResponse, actualProductResponse);
        }
    }
}<|MERGE_RESOLUTION|>--- conflicted
+++ resolved
@@ -34,18 +34,10 @@
             HttpResponseMessage response = await this.SendInputRequest("getproducts", cost.ToString());
 
             // Verify result
-<<<<<<< HEAD
-            Product[] expectedResponse = products;
-            string actualResponse = await response.Content.ReadAsStringAsync();
-            Product[] actualProductResponse = JsonConvert.DeserializeObject<Product[]>(actualResponse);
-
-            Assert.Equal(expectedResponse, actualProductResponse);
-=======
             string actualResponse = await response.Content.ReadAsStringAsync();
             Product[] actualProductResponse = JsonConvert.DeserializeObject<Product[]>(actualResponse);
 
             Assert.Equal(products, actualProductResponse);
->>>>>>> 12cf5563
         }
 
         [Theory]
@@ -64,18 +56,10 @@
             HttpResponseMessage response = await this.SendInputRequest("getproducts-storedprocedure", cost.ToString());
 
             // Verify result
-<<<<<<< HEAD
-            Product[] expectedResponse = products;
-            string actualResponse = await response.Content.ReadAsStringAsync();
-            Product[] actualProductResponse = JsonConvert.DeserializeObject<Product[]>(actualResponse);
-
-            Assert.Equal(expectedResponse, actualProductResponse);
-=======
             string actualResponse = await response.Content.ReadAsStringAsync();
             Product[] actualProductResponse = JsonConvert.DeserializeObject<Product[]>(actualResponse);
 
             Assert.Equal(products, actualProductResponse);
->>>>>>> 12cf5563
         }
 
         [Theory]
@@ -99,18 +83,10 @@
             HttpResponseMessage response = await this.SendInputRequest("getproducts-nameempty", cost.ToString());
 
             // Verify result
-<<<<<<< HEAD
-            Product[] expectedResponse = products;
-            string actualResponse = await response.Content.ReadAsStringAsync();
-            Product[] actualProductResponse = JsonConvert.DeserializeObject<Product[]>(actualResponse);
-
-            Assert.Equal(expectedResponse, actualProductResponse);
-=======
             string actualResponse = await response.Content.ReadAsStringAsync();
             Product[] actualProductResponse = JsonConvert.DeserializeObject<Product[]>(actualResponse);
 
             Assert.Equal(products, actualProductResponse);
->>>>>>> 12cf5563
         }
 
         [Theory]
@@ -128,18 +104,10 @@
             HttpResponseMessage response = await this.SendInputRequest("getproductsbycost");
 
             // Verify result
-<<<<<<< HEAD
-            Product[] expectedResponse = productsWithCost100;
-            string actualResponse = await response.Content.ReadAsStringAsync();
-            Product[] actualProductResponse = JsonConvert.DeserializeObject<Product[]>(actualResponse);
-
-            Assert.Equal(expectedResponse, actualProductResponse);
-=======
             string actualResponse = await response.Content.ReadAsStringAsync();
             Product[] actualProductResponse = JsonConvert.DeserializeObject<Product[]>(actualResponse);
 
             Assert.Equal(productsWithCost100, actualProductResponse);
->>>>>>> 12cf5563
         }
 
         [Theory]
@@ -192,9 +160,6 @@
         /// </summary>
         [Theory]
         [SqlInlineData()]
-        // Currently PowerShell deseralization returns it back alphabetically (with same results) as such the assertion will fail
-        // Issue link: https://github.com/Azure/azure-functions-sql-extension/issues/448
-        [UnsupportedLanguages(SupportedLanguages.PowerShell)]
         public async void GetProductsColumnTypesSerializationTest(SupportedLanguages lang)
         {
             this.StartFunctionHost(nameof(GetProductsColumnTypesSerialization), lang, true);
@@ -208,7 +173,6 @@
             HttpResponseMessage response = await this.SendInputRequest("getproducts-columntypesserialization");
             // We expect the datetime and datetime2 fields to be returned in UTC format
             ProductColumnTypes[] expectedResponse = JsonConvert.DeserializeObject<ProductColumnTypes[]>("[{\"ProductId\":999,\"Datetime\":\"2022-10-20T12:39:13.123Z\",\"Datetime2\":\"2022-10-20T12:39:13.123Z\"}]");
-
             string actualResponse = await response.Content.ReadAsStringAsync();
             ProductColumnTypes[] actualProductResponse = JsonConvert.DeserializeObject<ProductColumnTypes[]>(actualResponse);
 
