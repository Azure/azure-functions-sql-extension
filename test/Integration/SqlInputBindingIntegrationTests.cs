--- conflicted
+++ resolved
@@ -137,11 +137,7 @@
         [Theory]
         [SqlInlineData("en-US")]
         [SqlInlineData("it-IT")]
-<<<<<<< HEAD
-        [UnsupportedLanguages(SupportedLanguages.JavaScript, SupportedLanguages.PowerShell, SupportedLanguages.OutOfProc, SupportedLanguages.Java)] // IAsyncEnumerable is only available in C#
-=======
         [UnsupportedLanguages(SupportedLanguages.JavaScript, SupportedLanguages.PowerShell, SupportedLanguages.Java, SupportedLanguages.OutOfProc)] // IAsyncEnumerable is only available in C#
->>>>>>> 4d47305d
         public async void GetProductsColumnTypesSerializationAsyncEnumerableTest(string culture, SupportedLanguages lang)
         {
             this.StartFunctionHost(nameof(GetProductsColumnTypesSerializationAsyncEnumerable), lang, true);
