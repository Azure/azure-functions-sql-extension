--- conflicted
+++ resolved
@@ -30,20 +30,6 @@
         public async Task SingleOperationTriggerTest()
         {
             this.EnableChangeTrackingForTable("Products");
-<<<<<<< HEAD
-            this.StartFunctionHost(nameof(ProductsTrigger), Common.SupportedLanguages.CSharp);
-
-            var changes = new List<SqlChange<Product>>();
-            this.MonitorProductChanges(changes, "SQL Changes: ");
-
-            // Considering the polling interval of 5 seconds and batch-size of 10, it should take around 15 seconds to
-            // process 30 insert operations. Similar reasoning is used to set delays for update and delete operations.
-            this.InsertProducts(1, 30);
-            await Task.Delay(TimeSpan.FromSeconds(20));
-            ValidateProductChanges(changes, 1, 30, SqlChangeOperation.Insert, id => $"Product {id}", id => id * 100);
-            changes.Clear();
-
-=======
             this.StartFunctionHost(nameof(ProductsTrigger), SupportedLanguages.CSharp);
 
             int firstId = 1;
@@ -59,7 +45,6 @@
 
             firstId = 1;
             lastId = 20;
->>>>>>> de73eede
             // All table columns (not just the columns that were updated) would be returned for update operation.
             await this.WaitForProductChanges(
                 firstId,
@@ -134,50 +119,6 @@
         }
 
         /// <summary>
-        /// Verifies that manually setting the batch size correctly changes the number of changes processed at once
-        /// </summary>
-        [Fact]
-        public async Task BatchSizeOverrideTriggerTest()
-        {
-            this.EnableChangeTrackingForTable("Products");
-            this.StartFunctionHost(nameof(ProductsTriggerWithValidation), Common.SupportedLanguages.CSharp, true, environmentVariables: new Dictionary<string, string>() {
-                { "TEST_EXPECTED_BATCH_SIZE", "20" },
-                { "Sql_Trigger_BatchSize", "20" }
-            });
-
-            var changes = new List<SqlChange<Product>>();
-            this.MonitorProductChanges(changes, "SQL Changes: ");
-
-            // Considering the polling interval of 5 seconds and batch-size of 20, it should take around 10 seconds to
-            // process 40 insert operations.
-            this.InsertProducts(1, 40);
-            await Task.Delay(TimeSpan.FromSeconds(12));
-            ValidateProductChanges(changes, 1, 40, SqlChangeOperation.Insert, id => $"Product {id}", id => id * 100);
-        }
-
-        /// <summary>
-        /// Verifies that manually setting the polling interval correctly changes the delay between processing each batch of changes
-        /// </summary>
-        [Fact]
-        public async Task PollingIntervalOverrideTriggerTest()
-        {
-            this.EnableChangeTrackingForTable("Products");
-            this.StartFunctionHost(nameof(ProductsTriggerWithValidation), Common.SupportedLanguages.CSharp, true, environmentVariables: new Dictionary<string, string>() {
-                { "Sql_Trigger_PollingIntervalMs", "100" }
-            });
-
-            var changes = new List<SqlChange<Product>>();
-            this.MonitorProductChanges(changes, "SQL Changes: ");
-
-            // Considering the polling interval of 100ms and batch-size of 10, it should take around .5 second to
-            // process 50 insert operations.
-            this.InsertProducts(1, 50);
-            await Task.Delay(TimeSpan.FromSeconds(1));
-            ValidateProductChanges(changes, 1, 50, SqlChangeOperation.Insert, id => $"Product {id}", id => id * 100);
-        }
-
-
-        /// <summary>
         /// Verifies that if several changes have happened to the table row since last invocation, then a single net
         /// change for that row is passed to the user function.
         /// </summary>
@@ -187,38 +128,6 @@
             int firstId = 1;
             int lastId = 5;
             this.EnableChangeTrackingForTable("Products");
-<<<<<<< HEAD
-            this.StartFunctionHost(nameof(ProductsTrigger), Common.SupportedLanguages.CSharp);
-
-            var changes = new List<SqlChange<Product>>();
-            this.MonitorProductChanges(changes, "SQL Changes: ");
-
-            // Insert + multiple updates to a row are treated as single insert with latest row values.
-            this.InsertProducts(1, 5);
-            this.UpdateProducts(1, 5);
-            this.UpdateProducts(1, 5);
-            await Task.Delay(TimeSpan.FromSeconds(6));
-            ValidateProductChanges(changes, 1, 5, SqlChangeOperation.Insert, id => $"Updated Updated Product {id}", id => id * 100);
-            changes.Clear();
-
-            // Multiple updates to a row are treated as single update with latest row values.
-            this.InsertProducts(6, 10);
-            await Task.Delay(TimeSpan.FromSeconds(6));
-            changes.Clear();
-            this.UpdateProducts(6, 10);
-            this.UpdateProducts(6, 10);
-            await Task.Delay(TimeSpan.FromSeconds(6));
-            ValidateProductChanges(changes, 6, 10, SqlChangeOperation.Update, id => $"Updated Updated Product {id}", id => id * 100);
-            changes.Clear();
-
-            // Insert + (zero or more updates) + delete to a row are treated as single delete with default values for non-primary columns.
-            this.InsertProducts(11, 20);
-            this.UpdateProducts(11, 20);
-            this.DeleteProducts(11, 20);
-            await Task.Delay(TimeSpan.FromSeconds(6));
-            ValidateProductChanges(changes, 11, 20, SqlChangeOperation.Delete, _ => null, _ => 0);
-            changes.Clear();
-=======
             this.StartFunctionHost(nameof(ProductsTrigger), SupportedLanguages.CSharp);
 
             // 1. Insert + multiple updates to a row are treated as single insert with latest row values.
@@ -414,53 +323,6 @@
             // Now that monitoring is set up make the changes and then wait for the monitoring tasks to see them and complete
             this.DeleteProducts(firstId, lastId);
             await Task.WhenAll(changes1Task, changes2Task);
->>>>>>> de73eede
-        }
-
-
-        /// <summary>
-        /// Ensures correct functionality with multiple user functions tracking the same table.
-        /// </summary>
-        [Fact]
-        public async Task MultiFunctionTriggerTest()
-        {
-            this.EnableChangeTrackingForTable("Products");
-
-            string functionList = $"{nameof(MultiFunctionTrigger.MultiFunctionTrigger1)} {nameof(MultiFunctionTrigger.MultiFunctionTrigger2)}";
-            this.StartFunctionHost(functionList, Common.SupportedLanguages.CSharp, useTestFolder: true);
-
-            var changes1 = new List<SqlChange<Product>>();
-            var changes2 = new List<SqlChange<Product>>();
-
-            this.MonitorProductChanges(changes1, "Trigger1 Changes: ");
-            this.MonitorProductChanges(changes2, "Trigger2 Changes: ");
-
-            // Considering the polling interval of 5 seconds and batch-size of 10, it should take around 15 seconds to
-            // process 30 insert operations for each trigger-listener. Similar reasoning is used to set delays for
-            // update and delete operations.
-            this.InsertProducts(1, 30);
-            await Task.Delay(TimeSpan.FromSeconds(20));
-            ValidateProductChanges(changes1, 1, 30, SqlChangeOperation.Insert, id => $"Product {id}", id => id * 100);
-            ValidateProductChanges(changes2, 1, 30, SqlChangeOperation.Insert, id => $"Product {id}", id => id * 100);
-            changes1.Clear();
-            changes2.Clear();
-
-            // All table columns (not just the columns that were updated) would be returned for update operation.
-            this.UpdateProducts(1, 20);
-            await Task.Delay(TimeSpan.FromSeconds(15));
-            ValidateProductChanges(changes1, 1, 20, SqlChangeOperation.Update, id => $"Updated Product {id}", id => id * 100);
-            ValidateProductChanges(changes2, 1, 20, SqlChangeOperation.Update, id => $"Updated Product {id}", id => id * 100);
-            changes1.Clear();
-            changes2.Clear();
-
-            // The properties corresponding to non-primary key columns would be set to the C# type's default values
-            // (null and 0) for delete operation.
-            this.DeleteProducts(11, 30);
-            await Task.Delay(TimeSpan.FromSeconds(15));
-            ValidateProductChanges(changes1, 11, 30, SqlChangeOperation.Delete, _ => null, _ => 0);
-            ValidateProductChanges(changes2, 11, 30, SqlChangeOperation.Delete, _ => null, _ => 0);
-            changes1.Clear();
-            changes2.Clear();
         }
 
         /// <summary>
@@ -659,11 +521,7 @@
             };
 
             // All trigger integration tests are only using C# functions for testing at the moment.
-<<<<<<< HEAD
-            this.StartFunctionHost(functionName, Common.SupportedLanguages.CSharp, useTestFolder, OutputHandler);
-=======
             this.StartFunctionHost(functionName, SupportedLanguages.CSharp, useTestFolder, OutputHandler);
->>>>>>> de73eede
 
             // The functions host generally logs the error message within a second after starting up.
             const int BufferTimeForErrorInSeconds = 15;
@@ -678,7 +536,7 @@
 
         /// <summary>
         /// Gets a timeout value to use when processing the given number of changes, based on the
-        /// default batch size and polling interval. 
+        /// default batch size and polling interval.
         /// </summary>
         /// <param name="firstId">The first ID in the batch to process</param>
         /// <param name="lastId">The last ID in the batch to process</param>
