// Copyright (c) Microsoft Corporation. All rights reserved.
// Licensed under the MIT License. See License.txt in the project root for license information.

using System;
using System.Collections.Generic;
using System.Diagnostics;
using System.Threading;
using System.Threading.Tasks;
using Microsoft.Azure.WebJobs.Extensions.Sql.Samples.Common;
using Microsoft.Azure.WebJobs.Extensions.Sql.Samples.TriggerBindingSamples;
using Microsoft.Azure.WebJobs.Extensions.Sql.Tests.Common;
using static Microsoft.Azure.WebJobs.Extensions.Sql.SqlTriggerConstants;
using Microsoft.Azure.WebJobs.Host.Executors;
using Microsoft.Azure.WebJobs.Host.Scale;
using Microsoft.Extensions.Configuration;
using Microsoft.Extensions.Logging;
using Moq;
using Xunit;
using Xunit.Abstractions;
using xRetry;
using Microsoft.Extensions.Hosting;
using Microsoft.Extensions.Azure;
using Microsoft.Extensions.DependencyInjection;
using Newtonsoft.Json.Linq;
using System.IO;
using System.Text;

namespace Microsoft.Azure.WebJobs.Extensions.Sql.Tests.Integration
{
    [Collection(IntegrationTestsCollection.Name)]
    public class SqlTriggerBindingIntegrationTests : SqlTriggerBindingIntegrationTestBase
    {
        public SqlTriggerBindingIntegrationTests(ITestOutputHelper output = null) : base(output)
        {
        }

        /// <summary>
        /// Ensures that the user function gets invoked for each of the insert, update and delete operation.
        /// </summary>
        [RetryTheory]
        [SqlInlineData()]
        public async Task SingleOperationTriggerTest(SupportedLanguages lang)
        {
            await this.SingleOperationTriggerTestImpl(lang);
        }

        /// <summary>
        /// Ensures that the user function gets invoked for each of the insert, update and delete operation.
        /// Sets a WEBSITE_SITE_NAME to verify functionality with that being set.
        /// </summary>
        [RetryTheory]
        [SqlInlineData()]
        public async Task SingleOperationTriggerTest_WithWebsiteSiteName(SupportedLanguages lang)
        {
            await this.SingleOperationTriggerTestImpl(lang, new Dictionary<string, string>() { { "WEBSITE_SITE_NAME", "SqlBindingsTriggerTest" } });
        }

        private async Task SingleOperationTriggerTestImpl(SupportedLanguages lang, IDictionary<string, string> environmentVariables = null)
        {
            this.SetChangeTrackingForTable("Products");
            this.StartFunctionHost(nameof(ProductsTrigger), lang, environmentVariables: environmentVariables);

            int firstId = 1;
            int lastId = 30;
            await this.WaitForProductChanges(
                firstId,
                lastId,
                SqlChangeOperation.Insert,
                () => { this.InsertProducts(firstId, lastId); return Task.CompletedTask; },
                id => $"Product {id}",
                id => id * 100,
                this.GetBatchProcessingTimeout(firstId, lastId));

            firstId = 1;
            lastId = 20;
            // All table columns (not just the columns that were updated) would be returned for update operation.
            await this.WaitForProductChanges(
                firstId,
                lastId,
                SqlChangeOperation.Update,
                () => { this.UpdateProducts(firstId, lastId); return Task.CompletedTask; },
                id => $"Updated Product {id}",
                id => id * 100,
                this.GetBatchProcessingTimeout(firstId, lastId));

            firstId = 11;
            lastId = 30;
            // The properties corresponding to non-primary key columns would be set to the C# type's default values
            // (null and 0) for delete operation.
            await this.WaitForProductChanges(
                firstId,
                lastId,
                SqlChangeOperation.Delete,
                () => { this.DeleteProducts(firstId, lastId); return Task.CompletedTask; },
                _ => null,
                _ => 0,
                this.GetBatchProcessingTimeout(firstId, lastId));
        }



        /// <summary>
        /// Verifies that manually settings of the batch size and polling interval from the app settings overrides settings from the host options
        /// </summary>
        [RetryTheory]
        [SqlInlineData()]
        public async Task ConfigOverridesHostOptionsTest(SupportedLanguages lang)
        {
            string extensionPath = "AzureWebJobs:Extensions:Sql";
            var values = new Dictionary<string, string>
            {
                { $"{extensionPath}:BatchSize", "30" },
                { $"{extensionPath}:PollingIntervalMs", "1000" },
                { $"{extensionPath}:MaxChangesPerWorker", "100" },
            };

            SqlOptions options = TestHelpers.GetConfiguredOptions<SqlOptions>(b =>
            {
                b.AddSql();
            }, values);
            // Use enough items to require 4 batches to be processed but then
            // set the max batch size to the same value so they can all be processed in one
            // batch. The test will only wait for ~1 batch worth of time so will timeout
            // if the max batch size isn't actually changed
            const int maxBatchSize = SqlOptions.DefaultMaxBatchSize * 4;
            const int pollingIntervalMs = SqlOptions.DefaultPollingIntervalMs / 2;
            const int firstId = 1;
            const int lastId = maxBatchSize;
            this.SetChangeTrackingForTable("Products");
            var taskCompletionSource = new TaskCompletionSource<bool>();
            DataReceivedEventHandler handler = TestUtils.CreateOutputReceievedHandler(
                taskCompletionSource,
                @"Starting change consumption loop. MaxBatchSize: (\d*) PollingIntervalMs: \d*",
                "MaxBatchSize",
                maxBatchSize.ToString());
            this.StartFunctionHost(
                nameof(ProductsTriggerWithValidation),
                lang,
                useTestFolder: true,
                customOutputHandler: handler,
                environmentVariables: new Dictionary<string, string>() {
                    { "TEST_EXPECTED_MAX_BATCH_SIZE", maxBatchSize.ToString() },
                    { "Sql_Trigger_BatchSize", maxBatchSize.ToString() }, // Use old BatchSize config
                    { "Sql_Trigger_PollingIntervalMs", pollingIntervalMs.ToString() }
                }
            );

            await this.WaitForProductChanges(
                firstId,
                lastId,
                SqlChangeOperation.Insert,
                () => { this.InsertProducts(firstId, lastId); return Task.CompletedTask; },
                id => $"Product {id}",
                id => id * 100,
                this.GetBatchProcessingTimeout(firstId, lastId, maxBatchSize: maxBatchSize, pollingIntervalMs: pollingIntervalMs));

            await taskCompletionSource.Task.TimeoutAfter(TimeSpan.FromSeconds(5), "Timed out waiting for MaxBatchSize and PollingInterval configuration message");
        }

        /// <summary>
        /// Verifies that manually setting the max batch size correctly changes the number of changes processed at once
        /// </summary>
        [RetryTheory]
        [SqlInlineData()]
        public async Task MaxBatchSizeOverrideTriggerTest(SupportedLanguages lang)
        {
            // Use enough items to require 4 batches to be processed but then
            // set the max batch size to the same value so they can all be processed in one
            // batch. The test will only wait for ~1 batch worth of time so will timeout
            // if the max batch size isn't actually changed
            const int maxBatchSize = SqlOptions.DefaultMaxBatchSize * 4;
            const int firstId = 1;
            const int lastId = maxBatchSize;
            this.SetChangeTrackingForTable("Products");
            var taskCompletionSource = new TaskCompletionSource<bool>();
            DataReceivedEventHandler handler = TestUtils.CreateOutputReceievedHandler(
                taskCompletionSource,
                @"Starting change consumption loop. MaxBatchSize: (\d*) PollingIntervalMs: \d*",
                "MaxBatchSize",
                maxBatchSize.ToString());
            this.StartFunctionHost(
                nameof(ProductsTriggerWithValidation),
                lang,
                useTestFolder: true,
                customOutputHandler: handler,
                environmentVariables: new Dictionary<string, string>() {
                    { "TEST_EXPECTED_MAX_BATCH_SIZE", maxBatchSize.ToString() },
                    { "Sql_Trigger_MaxBatchSize", maxBatchSize.ToString() },
                }
            );

            await this.WaitForProductChanges(
                firstId,
                lastId,
                SqlChangeOperation.Insert,
                () => { this.InsertProducts(firstId, lastId); return Task.CompletedTask; },
                id => $"Product {id}",
                id => id * 100,
                this.GetBatchProcessingTimeout(firstId, lastId, maxBatchSize: maxBatchSize));
            await taskCompletionSource.Task.TimeoutAfter(TimeSpan.FromSeconds(5), "Timed out waiting for MaxBatchSize configuration message");
        }

        /// <summary>
        /// Verifies that manually setting the polling interval correctly changes the delay between processing each batch of changes
        /// </summary>
        [RetryTheory]
        [SqlInlineData()]
        public async Task PollingIntervalOverrideTriggerTest(SupportedLanguages lang)
        {
            const int firstId = 1;
            // Use enough items to require 5 batches to be processed - the test will
            // only wait for the expected time and timeout if the default polling
            // interval isn't actually modified.
            const int lastId = SqlOptions.DefaultMaxBatchSize * 5;
            const int pollingIntervalMs = SqlOptions.DefaultPollingIntervalMs / 2;
            this.SetChangeTrackingForTable("Products");
            var taskCompletionSource = new TaskCompletionSource<bool>();
            DataReceivedEventHandler handler = TestUtils.CreateOutputReceievedHandler(
                taskCompletionSource,
                @"Starting change consumption loop. MaxBatchSize: \d* PollingIntervalMs: (\d*)",
                "PollingInterval",
                pollingIntervalMs.ToString());
            this.StartFunctionHost(
                nameof(ProductsTriggerWithValidation),
                lang,
                useTestFolder: true,
                customOutputHandler: handler,
                environmentVariables: new Dictionary<string, string>() {
                    { "Sql_Trigger_PollingIntervalMs", pollingIntervalMs.ToString() }
                }
            );

            await this.WaitForProductChanges(
                firstId,
                lastId,
                SqlChangeOperation.Insert,
                () => { this.InsertProducts(firstId, lastId); return Task.CompletedTask; },
                id => $"Product {id}",
                id => id * 100,
                this.GetBatchProcessingTimeout(firstId, lastId, pollingIntervalMs: pollingIntervalMs));
            await taskCompletionSource.Task.TimeoutAfter(TimeSpan.FromSeconds(5), "Timed out waiting for PollingInterval configuration message");
        }

        /// <summary>
        /// Verifies that if several changes have happened to the table row since last invocation, then a single net
        /// change for that row is passed to the user function.
        /// </summary>
        [RetryTheory]
        [SqlInlineData()]
        public async Task MultiOperationTriggerTest(SupportedLanguages lang)
        {
            int firstId = 1;
            int lastId = 5;
            this.SetChangeTrackingForTable("Products");
            this.StartFunctionHost(nameof(ProductsTrigger), lang);

            // 1. Insert + multiple updates to a row are treated as single insert with latest row values.
            await this.WaitForProductChanges(
                firstId,
                lastId,
                SqlChangeOperation.Insert,
                () =>
                {
                    this.InsertProducts(firstId, lastId);
                    this.UpdateProducts(firstId, lastId);
                    this.UpdateProducts(firstId, lastId);
                    return Task.CompletedTask;
                },
                id => $"Updated Updated Product {id}",
                id => id * 100,
                this.GetBatchProcessingTimeout(firstId, lastId));

            firstId = 6;
            lastId = 10;
            // 2. Multiple updates to a row are treated as single update with latest row values.
            // First insert items and wait for those changes to be sent
            await this.WaitForProductChanges(
                firstId,
                lastId,
                SqlChangeOperation.Insert,
                () =>
                {
                    this.InsertProducts(firstId, lastId);
                    return Task.CompletedTask;
                },
                id => $"Product {id}",
                id => id * 100,
                this.GetBatchProcessingTimeout(firstId, lastId));

            firstId = 6;
            lastId = 10;
            // Now do multiple updates at once and verify the updates are batched together
            await this.WaitForProductChanges(
                firstId,
                lastId,
                SqlChangeOperation.Update,
                () =>
                {
                    this.UpdateProducts(firstId, lastId);
                    this.UpdateProducts(firstId, lastId);
                    return Task.CompletedTask;
                },
                id => $"Updated Updated Product {id}",
                id => id * 100,
                this.GetBatchProcessingTimeout(firstId, lastId));

            firstId = 11;
            lastId = 20;
            // 3. Insert + (zero or more updates) + delete to a row are treated as single delete with default values for non-primary columns.
            await this.WaitForProductChanges(
                firstId,
                lastId,
                SqlChangeOperation.Delete,
                () =>
                {
                    this.InsertProducts(firstId, lastId);
                    this.UpdateProducts(firstId, lastId);
                    this.DeleteProducts(firstId, lastId);
                    return Task.CompletedTask;
                },
                _ => null,
                _ => 0,
                this.GetBatchProcessingTimeout(firstId, lastId));
        }

        /// <summary>
        /// Ensures correct functionality with multiple user functions tracking the same table.
        /// </summary>
        [RetryTheory]
        [SqlInlineData()]
        public async Task MultiFunctionTriggerTest(SupportedLanguages lang)
        {
            const string Trigger1Changes = "Trigger1 Changes: ";
            const string Trigger2Changes = "Trigger2 Changes: ";

            this.SetChangeTrackingForTable("Products");

            string functionList = $"{nameof(MultiFunctionTrigger.MultiFunctionTrigger1)} {nameof(MultiFunctionTrigger.MultiFunctionTrigger2)}";
            this.StartFunctionHost(functionList, lang, useTestFolder: true);

            // 1. INSERT
            int firstId = 1;
            int lastId = 30;
            // Set up monitoring for Trigger 1...
            Task changes1Task = this.WaitForProductChanges(
                firstId,
                lastId,
                SqlChangeOperation.Insert,
                () =>
                {
                    return Task.CompletedTask;
                },
                id => $"Product {id}",
                id => id * 100,
                this.GetBatchProcessingTimeout(firstId, lastId),
                Trigger1Changes
                );

            // Set up monitoring for Trigger 2...
            Task changes2Task = this.WaitForProductChanges(
                firstId,
                lastId,
                SqlChangeOperation.Insert,
                () =>
                {
                    return Task.CompletedTask;
                },
                id => $"Product {id}",
                id => id * 100,
                this.GetBatchProcessingTimeout(firstId, lastId),
                Trigger2Changes
                );

            // Now that monitoring is set up make the changes and then wait for the monitoring tasks to see them and complete
            this.InsertProducts(firstId, lastId);
            await Task.WhenAll(changes1Task, changes2Task);

            // 2. UPDATE
            firstId = 1;
            lastId = 20;
            // All table columns (not just the columns that were updated) would be returned for update operation.
            // Set up monitoring for Trigger 1...
            changes1Task = this.WaitForProductChanges(
                firstId,
                lastId,
                SqlChangeOperation.Update,
                () =>
                {
                    return Task.CompletedTask;
                },
                id => $"Updated Product {id}",
                id => id * 100,
                this.GetBatchProcessingTimeout(firstId, lastId),
                Trigger1Changes);

            // Set up monitoring for Trigger 2...
            changes2Task = this.WaitForProductChanges(
                firstId,
                lastId,
                SqlChangeOperation.Update,
                () =>
                {
                    return Task.CompletedTask;
                },
                id => $"Updated Product {id}",
                id => id * 100,
                this.GetBatchProcessingTimeout(firstId, lastId),
                Trigger2Changes);

            // Now that monitoring is set up make the changes and then wait for the monitoring tasks to see them and complete
            this.UpdateProducts(firstId, lastId);
            await Task.WhenAll(changes1Task, changes2Task);

            // 3. DELETE
            firstId = 11;
            lastId = 30;
            // The properties corresponding to non-primary key columns would be set to the C# type's default values
            // (null and 0) for delete operation.
            // Set up monitoring for Trigger 1...
            changes1Task = this.WaitForProductChanges(
                firstId,
                lastId,
                SqlChangeOperation.Delete,
                () =>
                {
                    return Task.CompletedTask;
                },
                _ => null,
                _ => 0,
                this.GetBatchProcessingTimeout(firstId, lastId),
                Trigger1Changes);

            // Set up monitoring for Trigger 2...
            changes2Task = this.WaitForProductChanges(
                firstId,
                lastId,
                SqlChangeOperation.Delete,
                () =>
                {
                    return Task.CompletedTask;
                },
                _ => null,
                _ => 0,
                this.GetBatchProcessingTimeout(firstId, lastId),
                Trigger2Changes);

            // Now that monitoring is set up make the changes and then wait for the monitoring tasks to see them and complete
            this.DeleteProducts(firstId, lastId);
            await Task.WhenAll(changes1Task, changes2Task);
        }

        /// <summary>
        /// Ensures correct functionality with user functions running across multiple functions host processes.
        /// </summary>
        [RetryTheory]
        [SqlInlineData()]
        public async Task MultiHostTriggerTest(SupportedLanguages lang)
        {
            this.SetChangeTrackingForTable("Products");

            // Prepare three function host processes.
            this.StartFunctionHost(nameof(ProductsTrigger), lang);
            this.StartFunctionHost(nameof(ProductsTrigger), lang);
            this.StartFunctionHost(nameof(ProductsTrigger), lang);

            int firstId = 1;
            int lastId = 90;
            await this.WaitForProductChanges(
                firstId,
                lastId,
                SqlChangeOperation.Insert,
                () => { this.InsertProducts(firstId, lastId); return Task.CompletedTask; },
                id => $"Product {id}",
                id => id * 100,
                this.GetBatchProcessingTimeout(firstId, lastId));

            firstId = 1;
            lastId = 60;
            // All table columns (not just the columns that were updated) would be returned for update operation.
            await this.WaitForProductChanges(
                firstId,
                lastId,
                SqlChangeOperation.Update,
                () => { this.UpdateProducts(firstId, lastId); return Task.CompletedTask; },
                id => $"Updated Product {id}",
                id => id * 100,
                this.GetBatchProcessingTimeout(firstId, lastId));

            firstId = 31;
            lastId = 90;
            // The properties corresponding to non-primary key columns would be set to the C# type's default values
            // (null and 0) for delete operation.
            await this.WaitForProductChanges(
                firstId,
                lastId,
                SqlChangeOperation.Delete,
                () => { this.DeleteProducts(firstId, lastId); return Task.CompletedTask; },
                _ => null,
                _ => 0,
                this.GetBatchProcessingTimeout(firstId, lastId));
        }

        /// <summary>
        /// Tests the error message when the user table is not present in the database.
        /// </summary>
        [RetryTheory]
        [SqlInlineData()]
        public void TableNotPresentTriggerTest(SupportedLanguages lang)
        {
            this.StartFunctionHostAndWaitForError(
                nameof(TableNotPresentTrigger),
                lang,
                true,
                "Could not find table: 'dbo.TableNotPresent'.");
        }

        /// <summary>
        /// Tests the error message when the user table does not contain primary key.
        /// </summary>
        [RetryTheory]
        [SqlInlineData()]
        public void PrimaryKeyNotCreatedTriggerTest(SupportedLanguages lang)
        {
            this.StartFunctionHostAndWaitForError(
                nameof(PrimaryKeyNotPresentTrigger),
                lang,
                true,
                "Could not find primary key created in table: 'dbo.ProductsWithoutPrimaryKey'.");
        }

        /// <summary>
        /// Tests the error message when the user table contains one or more primary keys with names conflicting with
        /// column names in the leases table.
        /// </summary>
        [RetryTheory]
        [SqlInlineData()]
        public void ReservedPrimaryKeyColumnNamesTriggerTest(SupportedLanguages lang)
        {
            this.StartFunctionHostAndWaitForError(
                nameof(ReservedPrimaryKeyColumnNamesTrigger),
                lang,
                true,
                "Found reserved column name(s): '_az_func_ChangeVersion', '_az_func_AttemptCount', '_az_func_LeaseExpirationTime' in table: 'dbo.ProductsWithReservedPrimaryKeyColumnNames'." +
                " Please rename them to be able to use trigger binding.");
        }

        /// <summary>
        /// Tests the error message when the user table contains columns of unsupported SQL types.
        /// </summary>
        [RetryTheory]
        [SqlInlineData()]
        public void UnsupportedColumnTypesTriggerTest(SupportedLanguages lang)
        {
            this.StartFunctionHostAndWaitForError(
                nameof(UnsupportedColumnTypesTrigger),
                lang,
                true,
                "Found column(s) with unsupported type(s): 'Location' (type: geography), 'Geometry' (type: geometry), 'Organization' (type: hierarchyid)" +
                " in table: 'dbo.ProductsWithUnsupportedColumnTypes'.");
        }

        /// <summary>
        /// Tests the error message when change tracking is not enabled on the user table.
        /// </summary>
        [RetryTheory]
        [SqlInlineData()]
        public void ChangeTrackingNotEnabledTriggerTest(SupportedLanguages lang)
        {
            this.StartFunctionHostAndWaitForError(
                nameof(ProductsTrigger),
                lang,
                false,
                "Could not find change tracking enabled for table: 'dbo.Products'.");
        }

        /// <summary>
        /// Tests that the GetMetrics call works correctly.
        /// </summary>
        /// <remarks>We call this directly since there isn't a way to test scaling locally - with this we at least verify the methods called don't throw unexpectedly.</remarks>
        [Fact]
        public async Task GetMetricsTest()
        {
            this.SetChangeTrackingForTable("Products");
            string userFunctionId = "func-id";
            IConfiguration configuration = new ConfigurationBuilder().Build();
            var listener = new SqlTriggerListener<Product>(this.DbConnectionString, "dbo.Products", "", userFunctionId, "", Mock.Of<ITriggeredFunctionExecutor>(), Mock.Of<SqlOptions>(), Mock.Of<ILogger>(), configuration);
            await listener.StartAsync(CancellationToken.None);
            // Cancel immediately so the listener doesn't start processing the changes
            await listener.StopAsync(CancellationToken.None);
            var metricsProvider = new SqlTriggerMetricsProvider(this.DbConnectionString, Mock.Of<ILogger>(), new SqlObject("dbo.Products"), userFunctionId, "");
            SqlTriggerMetrics metrics = await metricsProvider.GetMetricsAsync();
            Assert.True(metrics.UnprocessedChangeCount == 0, "There should initially be 0 unprocessed changes");
            this.InsertProducts(1, 5);
            metrics = await metricsProvider.GetMetricsAsync();
            Assert.True(metrics.UnprocessedChangeCount == 5, $"There should be 5 unprocessed changes after insertion. Actual={metrics.UnprocessedChangeCount}");
        }

        /// <summary>
        /// Tests that the Scale Controller is able to scale out the workers when required.
        /// </summary>
        [Fact]
        public async Task ScaleHostEndToEndTest()
        {
            string TestFunctionName = "TestFunction";
            string ConnectionStringName = "SqlConnectionString";
            IConfiguration configuration = new ConfigurationBuilder().Build();

            string hostJson =
            /*lang = json */
                          @"{
                ""azureWebJobs"" : {
                    ""extensions"": {
                        ""sql"": {
                            ""MaxChangesPerWorker"" :  10
                        }
                    }
                }
            }";
            string sqlTriggerJson = $@"{{
                    ""name"": ""{TestFunctionName}"",
                    ""type"": ""sqlTrigger"",
                    ""tableName"": ""[dbo].[Products]"",
                    ""connectionStringSetting"": ""{ConnectionStringName}"",
                    ""userFunctionId"" : ""testFunctionId""
                }}";
            var triggerMetadata = new TriggerMetadata(JObject.Parse(sqlTriggerJson));

            this.SetChangeTrackingForTable("Products");

<<<<<<< HEAD
=======
            // Initializing the listener is needed to create relevant lease table to get unprocessed changes.
            // We would be using the scale host methods to get the scale status so the configuration values are not needed here.
            var listener = new SqlTriggerListener<Product>(this.DbConnectionString, "dbo.Products", "", "testFunctionId", "testOldFunctionId", Mock.Of<ITriggeredFunctionExecutor>(), Mock.Of<SqlOptions>(), Mock.Of<ILogger>(), configuration);
            await listener.StartAsync(CancellationToken.None);
            // Cancel immediately so the listener doesn't start processing the changes
            await listener.StopAsync(CancellationToken.None);

>>>>>>> 207c0f3c
            IHost host = new HostBuilder().ConfigureServices(services => services.AddAzureClientsCore()).Build();
            AzureComponentFactory defaultAzureComponentFactory = host.Services.GetService<AzureComponentFactory>();

            string hostId = "test-host";
            var loggerProvider = new TestLoggerProvider();

            IHostBuilder hostBuilder = new HostBuilder();
            hostBuilder.ConfigureLogging(configure =>
            {
                configure.SetMinimumLevel(LogLevel.Debug);
                configure.AddProvider(loggerProvider);
            });
            hostBuilder.ConfigureAppConfiguration((hostBuilderContext, config) =>
            {
                // Adding host.json here
                config.AddJsonStream(new MemoryStream(Encoding.UTF8.GetBytes(hostJson)));

                var settings = new Dictionary<string, string>()
                {
                    { ConnectionStringName, this.DbConnectionString },
                    { "Microsoft.Azure.WebJobs.Extensions.Sql", "1" }
                };

                // Adding app setting
                config.AddInMemoryCollection(settings);
            })
            .ConfigureServices(services =>
            {
                services.AddAzureClientsCore();
                services.AddAzureStorageScaleServices();
            })
            .ConfigureWebJobsScale((context, builder) =>
            {
                builder.AddSql();
                builder.UseHostId(hostId);
                builder.AddSqlScaleForTrigger(triggerMetadata);
            },
            scaleOptions =>
            {
                scaleOptions.IsTargetScalingEnabled = true;
                scaleOptions.MetricsPurgeEnabled = false;
                scaleOptions.ScaleMetricsMaxAge = TimeSpan.FromMinutes(4);
                scaleOptions.IsRuntimeScalingEnabled = true;
                scaleOptions.ScaleMetricsSampleInterval = TimeSpan.FromSeconds(1);
            });

            IHost scaleHost = hostBuilder.Build();
            await scaleHost.StartAsync();

            int firstId = 1;
            int lastId = 30;
            this.InsertProducts(firstId, lastId);

            IScaleStatusProvider scaleManager = scaleHost.Services.GetService<IScaleStatusProvider>();
            AggregateScaleStatus scaleStatus = await scaleManager.GetScaleStatusAsync(new ScaleStatusContext());

            Assert.Equal(ScaleVote.ScaleOut, scaleStatus.Vote);
            Assert.Equal(3, scaleStatus.TargetWorkerCount);

            await scaleHost.StopAsync();

        }

        /// <summary>
        /// Tests that when using an unsupported database the expected error is thrown
        /// </summary>
        [RetryTheory]
        [SqlInlineData()]
        public void UnsupportedDatabaseThrows(SupportedLanguages lang)
        {
            // Change database compat level to unsupported version
            this.ExecuteNonQuery($"ALTER DATABASE {this.DatabaseName} SET COMPATIBILITY_LEVEL = 120");

            this.StartFunctionHostAndWaitForError(
                nameof(ProductsTrigger),
                lang,
                false,
                "SQL bindings require a database compatibility level of 130 or higher to function. Current compatibility level = 120");

            // Change database compat level back to supported level
            this.ExecuteNonQuery($"ALTER DATABASE {this.DatabaseName} SET COMPATIBILITY_LEVEL = 150");
        }

        /// <summary>
        /// Tests that when a user function throws an exception we'll retry executing that function once the lease timeout expires
        /// </summary>
        [RetryTheory]
        [SqlInlineData()]
        [UnsupportedLanguages(SupportedLanguages.JavaScript, SupportedLanguages.Python, SupportedLanguages.PowerShell, SupportedLanguages.Csx, SupportedLanguages.Java)] // Keeping static state for threwException across calls is only valid for C# and Java.
        public async Task FunctionExceptionsCauseRetry(SupportedLanguages lang)
        {
            this.SetChangeTrackingForTable("Products");
            this.StartFunctionHost(nameof(TriggerWithException), lang, useTestFolder: true);
            TaskCompletionSource taskCompletionSource = new();
            void TestExceptionMessageSeen(object sender, DataReceivedEventArgs e)
            {
                if (e.Data.Contains(TriggerWithException.ExceptionMessage))
                {
                    taskCompletionSource.TrySetResult();
                }
            };
            this.FunctionHost.OutputDataReceived += TestExceptionMessageSeen;
            int firstId = 1;
            int lastId = 30;
            int batchProcessingTimeout = this.GetBatchProcessingTimeout(1, 30);
            Task changesTask = this.WaitForProductChanges(
                firstId,
                lastId,
                SqlChangeOperation.Insert,
                () => { this.InsertProducts(firstId, lastId); return Task.CompletedTask; },
                id => $"Product {id}",
                id => id * 100,
                (SqlTableChangeMonitor<object>.LeaseIntervalInSeconds * 1000) + batchProcessingTimeout);

            // First wait for the exception message to show up
            await taskCompletionSource.Task.TimeoutAfter(TimeSpan.FromMilliseconds(batchProcessingTimeout), "Timed out waiting for exception message");
            // Now wait for the retry to occur and successfully pass
            await changesTask;

        }

        /// <summary>
        /// Tests that the GlobalState table has LastAccessTime column.
        /// </summary>
        /// <remarks>We call StartAsync which initializes the GlobalState and then drop the LastAccessTime column from the table and recall the StartAsync to check if the GlobalState has the column.</remarks>
        [Fact]
        public async Task LastAccessTimeColumn_Created_OnStartup()
        {

            this.SetChangeTrackingForTable("Products");
            string userFunctionId = "func-id";
            IConfiguration configuration = new ConfigurationBuilder().Build();
            var listener = new SqlTriggerListener<Product>(this.DbConnectionString, "dbo.Products", "", userFunctionId, "", Mock.Of<ITriggeredFunctionExecutor>(), Mock.Of<SqlOptions>(), Mock.Of<ILogger>(), configuration);
            await listener.StartAsync(CancellationToken.None);
            // Cancel immediately so the listener doesn't start processing the changes
            await listener.StopAsync(CancellationToken.None);
            //Check if LastAccessTime column exists in the GlobalState table
            Assert.True(1 == (int)this.ExecuteScalar($@"SELECT 1 FROM sys.columns WHERE Name = N'{LastAccessTimeColumnName}' AND Object_ID = Object_ID(N'{GlobalStateTableName}')"), $"{GlobalStateTableName} should have {LastAccessTimeColumnName} column on creation");
            // Delete default constraint(s) on LastAccessTime column before dropping it
            string deleteDefaultContraint = $@"DECLARE @sql NVARCHAR(MAX)
                                            WHILE 1=1
                                            BEGIN
                                                SELECT TOP 1 @sql = N'ALTER TABLE {GlobalStateTableName} DROP CONSTRAINT ['+dc.NAME+N']'
                                                FROM sys.default_constraints dc
                                                JOIN sys.columns c
                                                    ON c.default_object_id = dc.object_id
                                                WHERE dc.parent_object_id = OBJECT_ID('{GlobalStateTableName}')
                                                AND c.name = N'{LastAccessTimeColumnName}'
                                                IF @@ROWCOUNT = 0 BREAK
                                                EXEC (@sql)
                                            END";
            this.ExecuteNonQuery(deleteDefaultContraint);
            // Delete the LastAccessTime column from GlobalState table.
            this.ExecuteNonQuery($"ALTER TABLE {GlobalStateTableName} DROP COLUMN {LastAccessTimeColumnName}");

            await listener.StartAsync(CancellationToken.None);
            // Cancel immediately so the listener doesn't start processing the changes
            await listener.StopAsync(CancellationToken.None);

            //Check if LastAccessTime column exists in the GlobalState table
            Assert.True(1 == (int)this.ExecuteScalar("SELECT 1 FROM sys.columns WHERE Name = N'LastAccessTime' AND Object_ID = Object_ID(N'[az_func].[GlobalState]')"), $"{GlobalStateTableName} should have {LastAccessTimeColumnName} column after restarting the listener.");
        }

        /// <summary>
        /// Tests that trigger function executes on table whose name is a reserved word (User).
        /// </summary>
        [Theory]
        [SqlInlineData()]
        [UnsupportedLanguages(SupportedLanguages.Java)] // test timing out for Java
        public async Task ReservedTableNameTest(SupportedLanguages lang)
        {
            this.SetChangeTrackingForTable("User");
            this.StartFunctionHost(nameof(ReservedTableNameTrigger), lang, true);
            User expectedResponse = Utils.JsonDeserializeObject<User>(/*lang=json,strict*/ "{\"UserId\":999,\"UserName\":\"test\",\"FullName\":\"Testy Test\"}");
            int index = 0;
            string messagePrefix = "SQL Changes: ";

            var taskCompletion = new TaskCompletionSource<bool>();

            void MonitorOutputData(object sender, DataReceivedEventArgs e)
            {
                if (e.Data != null && (index = e.Data.IndexOf(messagePrefix, StringComparison.Ordinal)) >= 0)
                {
                    string json = e.Data[(index + messagePrefix.Length)..];
                    // Sometimes we'll get messages that have extra logging content on the same line - so to prevent that from breaking
                    // the deserialization we look for the end of the changes array and only use that.
                    // (This is fine since we control what content is in the array so know that none of the items have a ] in them)
                    json = json[..(json.IndexOf(']') + 1)];
                    IReadOnlyList<SqlChange<User>> changes;
                    try
                    {
                        changes = Utils.JsonDeserializeObject<IReadOnlyList<SqlChange<User>>>(json);
                    }
                    catch (Exception ex)
                    {
                        throw new InvalidOperationException($"Exception deserializing JSON content. Error={ex.Message} Json=\"{json}\"", ex);
                    }
                    Assert.Equal(SqlChangeOperation.Insert, changes[0].Operation); // Expected change operation
                    User user = changes[0].Item;
                    Assert.NotNull(user); // user deserialized correctly
                    Assert.Equal(expectedResponse, user); // user has the expected values
                    taskCompletion.SetResult(true);
                }
            };

            // Set up listener for the changes coming in
            foreach (Process functionHost in this.FunctionHostList)
            {
                functionHost.OutputDataReceived += MonitorOutputData;
            }

            // Now that we've set up our listener trigger the actions to monitor
            this.ExecuteNonQuery("INSERT INTO [dbo].[User] VALUES (" +
                "999, " + // UserId,
                "'test', " + // UserName
                "'Testy Test')"); // FullName

            // Now wait until either we timeout or we've gotten all the expected changes, whichever comes first
            this.LogOutput($"[{DateTime.UtcNow:u}] Waiting for Insert changes (10000ms)");
            await taskCompletion.Task.TimeoutAfter(TimeSpan.FromMilliseconds(10000), $"Timed out waiting for Insert changes.");

            // Unhook handler since we're done monitoring these changes so we aren't checking other changes done later
            foreach (Process functionHost in this.FunctionHostList)
            {
                functionHost.OutputDataReceived -= MonitorOutputData;
            }
        }

        /// <summary>
        /// Ensures that all column types are serialized correctly.
        /// </summary>
        [Theory]
        [SqlInlineData()]
        public async Task ProductsColumnTypesTriggerTest(SupportedLanguages lang)
        {
            this.SetChangeTrackingForTable("ProductsColumnTypes");
            this.StartFunctionHost(nameof(ProductsColumnTypesTrigger), lang, true);
            ProductColumnTypes expectedResponse = Utils.JsonDeserializeObject<ProductColumnTypes>(/*lang=json,strict*/ "{\"ProductId\":999,\"BigInt\":999,\"Bit\":true,\"DecimalType\":1.2345,\"Money\":1.2345,\"Numeric\":1.2345,\"SmallInt\":1,\"SmallMoney\":1.2345,\"TinyInt\":1,\"FloatType\":0.1,\"Real\":0.1,\"Date\":\"2022-10-20T00:00:00.000Z\",\"Datetime\":\"2022-10-20T12:39:13.123Z\",\"Datetime2\":\"2022-10-20T12:39:13.123Z\",\"DatetimeOffset\":\"2022-10-20T12:39:13.123Z\",\"SmallDatetime\":\"2022-10-20T12:39:00.000Z\",\"Time\":\"12:39:13.1230000\",\"CharType\":\"test\",\"Varchar\":\"test\",\"Nchar\":\"test\",\"Nvarchar\":\"test\",\"Binary\":\"dGVzdA==\",\"Varbinary\":\"dGVzdA==\"}");
            int index = 0;
            string messagePrefix = "SQL Changes: ";

            var taskCompletion = new TaskCompletionSource<bool>();

            void MonitorOutputData(object sender, DataReceivedEventArgs e)
            {
                if (e.Data != null && (index = e.Data.IndexOf(messagePrefix, StringComparison.Ordinal)) >= 0)
                {
                    string json = e.Data[(index + messagePrefix.Length)..];
                    // Sometimes we'll get messages that have extra logging content on the same line - so to prevent that from breaking
                    // the deserialization we look for the end of the changes array and only use that.
                    // (This is fine since we control what content is in the array so know that none of the items have a ] in them)
                    json = json[..(json.IndexOf(']') + 1)];
                    IReadOnlyList<SqlChange<ProductColumnTypes>> changes;
                    try
                    {
                        changes = Utils.JsonDeserializeObject<IReadOnlyList<SqlChange<ProductColumnTypes>>>(json);
                    }
                    catch (Exception ex)
                    {
                        throw new InvalidOperationException($"Exception deserializing JSON content. Error={ex.Message} Json=\"{json}\"", ex);
                    }
                    Assert.Equal(SqlChangeOperation.Insert, changes[0].Operation); // Expected change operation
                    ProductColumnTypes product = changes[0].Item;
                    Assert.NotNull(product); // Product deserialized correctly
                    Assert.Equal(expectedResponse, product); // The product has the expected values
                    taskCompletion.SetResult(true);
                }
            };

            // Set up listener for the changes coming in
            foreach (Process functionHost in this.FunctionHostList)
            {
                functionHost.OutputDataReceived += MonitorOutputData;
            }

            // Now that we've set up our listener trigger the actions to monitor
            string datetime = "2022-10-20 12:39:13.123";
            this.ExecuteNonQuery("INSERT INTO [dbo].[ProductsColumnTypes] VALUES (" +
                "999, " + // ProductId,
                "999, " + // BigInt
                "1, " + // Bit
                "1.2345, " + // DecimalType
                "1.2345, " + // Money
                "1.2345, " + // Numeric
                "1, " + // SmallInt
                "1.2345, " + // SmallMoney
                "1, " + // TinyInt
                ".1, " + // FloatType
                ".1, " + // Real
                $"CONVERT(DATE, '{datetime}'), " + // Date
                $"CONVERT(DATETIME, '{datetime}'), " + // Datetime
                $"CONVERT(DATETIME2, '{datetime}'), " + // Datetime2
                $"CONVERT(DATETIMEOFFSET, '{datetime}'), " + // DatetimeOffset
                $"CONVERT(SMALLDATETIME, '{datetime}'), " + // SmallDatetime
                $"CONVERT(TIME, '{datetime}'), " + // Time
                "'test', " + // CharType
                "'test', " + // Varchar
                "'test', " + // Nchar
                "'test', " +  // Nvarchar
                "CONVERT(BINARY, 'test'), " + // Binary
                "CONVERT(VARBINARY, 'test'))"); // Varbinary

            // Now wait until either we timeout or we've gotten all the expected changes, whichever comes first
            this.LogOutput($"[{DateTime.UtcNow:u}] Waiting for Insert changes (10000ms)");
            await taskCompletion.Task.TimeoutAfter(TimeSpan.FromMilliseconds(10000), $"Timed out waiting for Insert changes.");

            // Unhook handler since we're done monitoring these changes so we aren't checking other changes done later
            foreach (Process functionHost in this.FunctionHostList)
            {
                functionHost.OutputDataReceived -= MonitorOutputData;
            }
        }

        /// <summary>
        /// Ensures that the user defined leasesTableName is used to create the leases table.
        /// </summary>
        [Theory]
        [SqlInlineData()]
        public void LeasesTableNameTest(SupportedLanguages lang)
        {
            this.ExecuteNonQuery("DROP TABLE IF EXISTS [az_func].[Leases]");
            this.SetChangeTrackingForTable("Products");
            int count = (int)this.ExecuteScalar("SELECT COUNT(*) FROM sys.tables WHERE [name] = 'Leases'");
            Assert.Equal(0, count);
            this.StartFunctionHost(nameof(ProductsTriggerLeasesTableName), lang);
            Thread.Sleep(5000);
            Assert.Equal(1, (int)this.ExecuteScalar("SELECT COUNT(*) FROM sys.tables WHERE [name] = 'Leases'"));
        }

        /// <summary>
        /// Tests that the old UserfunctionId is deleted and the data is migrated correctly to the new one.
        /// </summary>
        /// <remarks>We manually create a row with old userfunction id and call StartAsync which initializes the GlobalState and checks/migrates data to the new userfunctionid.</remarks>
        [Fact]
        public async Task NewUserFunctionId_Migration_Test()
        {
            string oldUserFunctionId = "oldOne";
            string userFunctionId = "newOne";
            long lastSyncVersion = 5;

            this.SetChangeTrackingForTable("Products");
            IConfiguration configuration = new ConfigurationBuilder().Build();
            var listener = new SqlTriggerListener<Product>(this.DbConnectionString, "dbo.Products", "", oldUserFunctionId, "", Mock.Of<ITriggeredFunctionExecutor>(), Mock.Of<SqlOptions>(), Mock.Of<ILogger>(), configuration);
            await listener.StartAsync(CancellationToken.None);
            // Cancel immediately so the listener doesn't start processing the changes
            await listener.StopAsync(CancellationToken.None);

            //Check that oldUserFunctionId is created in the GlobalState table and no record with new userFunctionId exists
            Assert.True(1 == (int)this.ExecuteScalar($@"SELECT 1 FROM {GlobalStateTableName} WHERE UserFunctionID = N'{oldUserFunctionId}'"), $"{GlobalStateTableName} should have {oldUserFunctionId} row on creation");
            Assert.True(0 == (int)this.ExecuteScalar($@"SELECT COUNT(*) FROM {GlobalStateTableName} WHERE UserFunctionID = N'{userFunctionId}'"), $"{GlobalStateTableName} should have {oldUserFunctionId} row on creation");

            // Update LastSyncVersion of the oldUserFunctionId table in global state
            this.ExecuteNonQuery($@"UPDATE {GlobalStateTableName} SET LastSyncVersion = {lastSyncVersion}
                    WHERE UserFunctionID = N'{oldUserFunctionId}'");

            listener = new SqlTriggerListener<Product>(this.DbConnectionString, "dbo.Products", "", userFunctionId, oldUserFunctionId, Mock.Of<ITriggeredFunctionExecutor>(), Mock.Of<SqlOptions>(), Mock.Of<ILogger>(), configuration);
            await listener.StartAsync(CancellationToken.None);
            // Cancel immediately so the listener doesn't start processing the changes
            await listener.StopAsync(CancellationToken.None);

            //Check if oldUserFunctionId is cleaned up from GlobalState table and the newfunctionId created.
            Assert.True(0 == (int)this.ExecuteScalar($@"SELECT COUNT(*) FROM {GlobalStateTableName} WHERE UserFunctionID = N'{oldUserFunctionId}'"), $"{GlobalStateTableName} should not have the old functionid `{oldUserFunctionId}` row");
            Assert.True(1 == (int)this.ExecuteScalar($@"SELECT 1 FROM {GlobalStateTableName} WHERE UserFunctionID = N'{userFunctionId}'"), $"{GlobalStateTableName} should have {userFunctionId} row on successful migration");
            Assert.True(lastSyncVersion == (long)this.ExecuteScalar($@"SELECT LastSyncVersion FROM {GlobalStateTableName} WHERE UserFunctionID = N'{userFunctionId}'"), $"{GlobalStateTableName} should have {userFunctionId} row woth on successful migration");
        }

        /// <summary>
        /// Ensures that the user function gets invoked for each of the insert, update and delete operation after migration seamlessly.
        /// </summary>
        [RetryTheory]
        [SqlInlineData()]
        [UnsupportedLanguages(SupportedLanguages.Java)] // test timing out for Java
        public async Task UserFunctionIdMigrationTriggerTest(SupportedLanguages lang)
        {
            this.SetChangeTrackingForTable("Products");
            string userFunctionId = "func-id";
            string newUserFuntionId = "new-func-id";
            IConfiguration configuration = new ConfigurationBuilder().Build();
            var listener = new SqlTriggerListener<Product>(this.DbConnectionString, "dbo.Products", "", userFunctionId, "", Mock.Of<ITriggeredFunctionExecutor>(), Mock.Of<SqlOptions>(), Mock.Of<ILogger>(), configuration);
            await listener.StartAsync(CancellationToken.None);
            // Cancel immediately so the listener doesn't start processing the changes
            await listener.StopAsync(CancellationToken.None);

            this.StartFunctionHost(nameof(ProductsTrigger), lang);

            int firstId = 1;
            int lastId = 30;
            await this.WaitForProductChanges(
                firstId,
                lastId,
                SqlChangeOperation.Insert,
                () => { this.InsertProducts(firstId, lastId); return Task.CompletedTask; },
                id => $"Product {id}",
                id => id * 100,
                this.GetBatchProcessingTimeout(firstId, lastId));

            listener = new SqlTriggerListener<Product>(this.DbConnectionString, "dbo.Products", "", newUserFuntionId, userFunctionId, Mock.Of<ITriggeredFunctionExecutor>(), Mock.Of<SqlOptions>(), Mock.Of<ILogger>(), configuration);
            await listener.StartAsync(CancellationToken.None);
            // Cancel immediately so the listener doesn't start processing the changes
            await listener.StopAsync(CancellationToken.None);

            this.StartFunctionHost(nameof(ProductsTrigger), lang);

            firstId = 1;
            lastId = 20;
            // All table columns (not just the columns that were updated) would be returned for update operation.
            await this.WaitForProductChanges(
                firstId,
                lastId,
                SqlChangeOperation.Update,
                () => { this.UpdateProducts(firstId, lastId); return Task.CompletedTask; },
                id => $"Updated Product {id}",
                id => id * 100,
                this.GetBatchProcessingTimeout(firstId, lastId));

            firstId = 11;
            lastId = 30;
            // The properties corresponding to non-primary key columns would be set to the C# type's default values
            // (null and 0) for delete operation.
            await this.WaitForProductChanges(
                firstId,
                lastId,
                SqlChangeOperation.Delete,
                () => { this.DeleteProducts(firstId, lastId); return Task.CompletedTask; },
                _ => null,
                _ => 0,
                this.GetBatchProcessingTimeout(firstId, lastId));
        }
    }
}<|MERGE_RESOLUTION|>--- conflicted
+++ resolved
@@ -627,16 +627,6 @@
 
             this.SetChangeTrackingForTable("Products");
 
-<<<<<<< HEAD
-=======
-            // Initializing the listener is needed to create relevant lease table to get unprocessed changes.
-            // We would be using the scale host methods to get the scale status so the configuration values are not needed here.
-            var listener = new SqlTriggerListener<Product>(this.DbConnectionString, "dbo.Products", "", "testFunctionId", "testOldFunctionId", Mock.Of<ITriggeredFunctionExecutor>(), Mock.Of<SqlOptions>(), Mock.Of<ILogger>(), configuration);
-            await listener.StartAsync(CancellationToken.None);
-            // Cancel immediately so the listener doesn't start processing the changes
-            await listener.StopAsync(CancellationToken.None);
-
->>>>>>> 207c0f3c
             IHost host = new HostBuilder().ConfigureServices(services => services.AddAzureClientsCore()).Build();
             AzureComponentFactory defaultAzureComponentFactory = host.Services.GetService<AzureComponentFactory>();
 
