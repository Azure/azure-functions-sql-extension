﻿// Copyright (c) Microsoft Corporation. All rights reserved.
// Licensed under the MIT License. See License.txt in the project root for license information.

using System;
using System.Collections.Generic;
using System.Net.Http;
using System.Threading;
using System.Threading.Tasks;
using Microsoft.AspNetCore.WebUtilities;
using Microsoft.Azure.WebJobs.Extensions.Sql.Samples.OutputBindingSamples;
using Xunit;
using Xunit.Abstractions;

namespace Microsoft.Azure.WebJobs.Extensions.Sql.Tests.Integration
{
    [Collection("IntegrationTests")]
    public class SqlOutputBindingIntegrationTests : IntegrationTestBase
    {
        public SqlOutputBindingIntegrationTests(ITestOutputHelper output) : base(output)
        {
        }

        private async Task<HttpResponseMessage> SendOutputRequest(string functionName, IDictionary<string, string> query = null)
        {
            string requestUri = $"http://localhost:{this.Port}/api/{functionName}";

            if (query != null)
            {
                requestUri = QueryHelpers.AddQueryString(requestUri, query);
            }

            return await this.SendGetRequest(requestUri);
        }

        [Theory]
        [InlineData(1, "Test", 5)]
        [InlineData(0, "", 0)]
        [InlineData(-500, "ABCD", 580)]
        public void AddProductTest(int id, string name, int cost)
        {
            this.StartFunctionHost(nameof(AddProduct));

            var query = new Dictionary<string, string>()
            {
                { "id", id.ToString() },
                { "name", name },
                { "cost", cost.ToString() }
            };

            this.SendOutputRequest(nameof(AddProduct), query).Wait();

            // Verify result
            Assert.Equal(name, this.ExecuteScalar($"select Name from Products where ProductId={id}"));
            Assert.Equal(cost, this.ExecuteScalar($"select cost from Products where ProductId={id}"));
        }

        [Fact]
        public void AddProductArrayTest()
        {
            this.StartFunctionHost(nameof(AddProductsArray));

            // First insert some test data
            this.ExecuteNonQuery("INSERT INTO Products VALUES (1, 'test', 100)");
            this.ExecuteNonQuery("INSERT INTO Products VALUES (2, 'test', 100)");
            this.ExecuteNonQuery("INSERT INTO Products VALUES (3, 'test', 100)");

            this.SendOutputRequest("addproducts-array").Wait();

            // Function call changes first 2 rows to (1, 'Cup', 2) and (2, 'Glasses', 12)
            Assert.Equal(1, this.ExecuteScalar("SELECT COUNT(1) FROM Products WHERE Cost = 100"));
            Assert.Equal(2, this.ExecuteScalar("SELECT Cost FROM Products WHERE ProductId = 1"));
            Assert.Equal(2, this.ExecuteScalar("SELECT ProductId FROM Products WHERE Cost = 12"));
        }

        [Fact]
        public void AddProductsCollectorTest()
        {
            this.StartFunctionHost(nameof(AddProductsCollector));

            // Function should add 5000 rows to the table
            this.SendOutputRequest("addproducts-collector").Wait();

            Assert.Equal(5000, this.ExecuteScalar("SELECT COUNT(1) FROM Products"));
        }

        [Fact]
        public void QueueTriggerProductsTest()
        {
            this.StartFunctionHost(nameof(QueueTriggerProducts));

            string uri = $"http://localhost:{this.Port}/admin/functions/QueueTriggerProducts";
            string json = "{ 'input': 'Test Data' }";

            this.SendPostRequest(uri, json).Wait();

            Thread.Sleep(5000);

            // Function should add 100 rows
            Assert.Equal(100, this.ExecuteScalar("SELECT COUNT(1) FROM Products"));
        }

        [Fact]
        public void TimerTriggerProductsTest()
        {
            // Timer trigger function requires local storage to be running
            this.StartAzurite();
            this.StartFunctionHost(nameof(TimerTriggerProducts));

            // Since this function runs on a schedule (every 5 seconds), we don't need to invoke it.
            // We will wait 6 seconds to guarantee that it has been fired at least once, and check that at least 1000 rows of data has been added.
            Thread.Sleep(6000);

            int rowsAdded = (int)this.ExecuteScalar("SELECT COUNT(1) FROM Products");
            Assert.True(rowsAdded >= 1000);
        }

        [Fact]
        public void AddProductExtraColumnsTest()
        {
            this.StartFunctionHost(nameof(AddProductExtraColumns), true);

            // Since ProductExtraColumns has columns that does not exist in the table,
            // no rows should be added to the table.
            Assert.Throws<AggregateException>(() => this.SendOutputRequest("addproduct-extracolumns").Wait());
            Assert.Equal(0, this.ExecuteScalar("SELECT COUNT(*) FROM Products"));
        }

        [Fact]
        public void AddProductMissingColumnsTest()
        {
            this.StartFunctionHost(nameof(AddProductMissingColumns), true);

            // Even though the ProductMissingColumns object is missing the Cost column,
            // the row should still be added successfully since Cost can be null.
            this.SendOutputRequest("addproduct-missingcolumns").Wait();
            Assert.Equal(1, this.ExecuteScalar("SELECT COUNT(*) FROM Products"));
        }

        [Fact]
        public void AddProductMissingColumnsNotNullTest()
        {
            this.StartFunctionHost(nameof(AddProductMissingColumnsExceptionFunction), true);

            // Since the Sql table does not allow null for the Cost column,
            // inserting a row without a Cost value should throw an Exception.
            Assert.Throws<AggregateException>(() => this.SendOutputRequest("addproduct-missingcolumnsexception").Wait());
        }

        [Fact]
        public void AddProductNoPartialUpsertTest()
        {
            this.StartFunctionHost(nameof(AddProductsNoPartialUpsert), true);

            Assert.Throws<AggregateException>(() => this.SendOutputRequest("addproducts-nopartialupsert").Wait());
            // No rows should be upserted since there was a row with an invalid value
            Assert.Equal(0, this.ExecuteScalar("SELECT COUNT(*) FROM dbo.ProductsNameNotNull"));
        }

<<<<<<< HEAD
        [Fact]
        public void AddProductCaseSensitiveTest()
        {
            this.StartFunctionHost(nameof(AddProduct));

            // Change database collation to case sensitive
            this.ExecuteNonQuery($"ALTER DATABASE {this.DatabaseName} COLLATE Latin1_General_CS_AS");

            var query = new Dictionary<string, string>()
            {
                { "id", "1" },
                { "name", "test" },
                { "cost", "100" }
            };

            // The upsert should fail since the database is case sensitive and the column name "ProductId"
            // does not match the POCO field "ProductID"
            Assert.Throws<AggregateException>(() => this.SendOutputRequest(nameof(AddProduct), query).Wait());

            // Change database collation back to case insensitive
            this.ExecuteNonQuery($"ALTER DATABASE {this.DatabaseName} COLLATE Latin1_General_CI_AS");

            this.SendOutputRequest(nameof(AddProduct), query).Wait();

            // Verify result
            Assert.Equal("test", this.ExecuteScalar($"select Name from Products where ProductId={1}"));
            Assert.Equal(100, this.ExecuteScalar($"select cost from Products where ProductId={1}"));
=======
        /// <summary>
        /// Tests that for tables with an identity column we are able to insert items.
        /// </summary>
        [Fact]
        public void AddProductWithIdentity()
        {
            this.StartFunctionHost(nameof(AddProductWithIdentityColumn));
            // Identity column (ProductID) is left out for new items
            var query = new Dictionary<string, string>()
            {
                { "name", "MyProduct" },
                { "cost", "1" }
            };
            Assert.Equal(0, this.ExecuteScalar("SELECT COUNT(*) FROM dbo.ProductsWithIdentity"));
            this.SendOutputRequest(nameof(AddProductWithIdentityColumn), query).Wait();
            // Product should have been inserted correctly even without an ID when there's an identity column present
            Assert.Equal(1, this.ExecuteScalar("SELECT COUNT(*) FROM dbo.ProductsWithIdentity"));
        }

        /// <summary>
        /// Tests that for tables with multiple primary columns (including an itemtity column) we are able to
        /// insert items.
        /// </summary>
        [Fact]
        public void AddProductWithIdentity_MultiplePrimaryColumns()
        {
            this.StartFunctionHost(nameof(AddProductWithMultiplePrimaryColumnsAndIdentity));
            var query = new Dictionary<string, string>()
            {
                { "externalId", "101" },
                { "name", "MyProduct" },
                { "cost", "1" }
            };
            Assert.Equal(0, this.ExecuteScalar("SELECT COUNT(*) FROM dbo.ProductsWithMultiplePrimaryColumnsAndIdentity"));
            this.SendOutputRequest(nameof(AddProductWithMultiplePrimaryColumnsAndIdentity), query).Wait();
            // Product should have been inserted correctly even without an ID when there's an identity column present
            Assert.Equal(1, this.ExecuteScalar("SELECT COUNT(*) FROM dbo.ProductsWithMultiplePrimaryColumnsAndIdentity"));
        }

        /// <summary>
        /// Tests that when using a table with an identity column that if the identity column is specified
        /// by the function we handle inserting/updating that correctly.
        /// </summary>
        [Fact]
        public void AddProductWithIdentity_SpecifyIdentityColumn()
        {
            this.StartFunctionHost(nameof(AddProductWithIdentityColumnIncluded));
            var query = new Dictionary<string, string>()
            {
                { "productId", "1" },
                { "name", "MyProduct" },
                { "cost", "1" }
            };
            Assert.Equal(0, this.ExecuteScalar("SELECT COUNT(*) FROM dbo.ProductsWithIdentity"));
            this.SendOutputRequest(nameof(AddProductWithIdentityColumnIncluded), query).Wait();
            // New row should have been inserted
            Assert.Equal(1, this.ExecuteScalar("SELECT COUNT(*) FROM dbo.ProductsWithIdentity"));
            query = new Dictionary<string, string>()
            {
                { "productId", "1" },
                { "name", "MyProduct2" },
                { "cost", "1" }
            };
            this.SendOutputRequest(nameof(AddProductWithIdentityColumnIncluded), query).Wait();
            // Existing row should have been updated
            Assert.Equal(1, this.ExecuteScalar("SELECT COUNT(*) FROM dbo.ProductsWithIdentity"));
            Assert.Equal(1, this.ExecuteScalar("SELECT COUNT(*) FROM dbo.ProductsWithIdentity WHERE Name='MyProduct2'"));
        }

        /// <summary>
        /// Tests that when using a table with an identity column we can handle a null (missing) identity column
        /// </summary>
        [Fact]
        public void AddProductWithIdentity_NoIdentityColumn()
        {
            this.StartFunctionHost(nameof(AddProductWithIdentityColumnIncluded));
            var query = new Dictionary<string, string>()
            {
                { "name", "MyProduct" },
                { "cost", "1" }
            };
            Assert.Equal(0, this.ExecuteScalar("SELECT COUNT(*) FROM dbo.ProductsWithIdentity"));
            this.SendOutputRequest(nameof(AddProductWithIdentityColumnIncluded), query).Wait();
            // New row should have been inserted
            Assert.Equal(1, this.ExecuteScalar("SELECT COUNT(*) FROM dbo.ProductsWithIdentity"));
            query = new Dictionary<string, string>()
            {
                { "name", "MyProduct2" },
                { "cost", "1" }
            };
            this.SendOutputRequest(nameof(AddProductWithIdentityColumnIncluded), query).Wait();
            // Another new row should have been inserted
            Assert.Equal(2, this.ExecuteScalar("SELECT COUNT(*) FROM dbo.ProductsWithIdentity"));
        }

        /// <summary>
        /// Tests that when using a table with an identity column along with other primary 
        /// keys an error is thrown if at least one of the primary keys is missing.
        /// </summary>
        [Fact]
        public void AddProductWithIdentity_MissingPrimaryColumn()
        {
            this.StartFunctionHost(nameof(AddProductWithMultiplePrimaryColumnsAndIdentity));
            var query = new Dictionary<string, string>()
            {
                // Missing externalId
                { "name", "MyProduct" },
                { "cost", "1" }
            };
            Assert.Equal(0, this.ExecuteScalar("SELECT COUNT(*) FROM dbo.ProductsWithMultiplePrimaryColumnsAndIdentity"));
            Assert.Throws<AggregateException>(() => this.SendOutputRequest(nameof(AddProductWithMultiplePrimaryColumnsAndIdentity), query).Wait());
            // Nothing should have been inserted
            Assert.Equal(0, this.ExecuteScalar("SELECT COUNT(*) FROM dbo.ProductsWithMultiplePrimaryColumnsAndIdentity"));
>>>>>>> 586d6f4a
        }
    }
}<|MERGE_RESOLUTION|>--- conflicted
+++ resolved
@@ -156,35 +156,6 @@
             Assert.Equal(0, this.ExecuteScalar("SELECT COUNT(*) FROM dbo.ProductsNameNotNull"));
         }
 
-<<<<<<< HEAD
-        [Fact]
-        public void AddProductCaseSensitiveTest()
-        {
-            this.StartFunctionHost(nameof(AddProduct));
-
-            // Change database collation to case sensitive
-            this.ExecuteNonQuery($"ALTER DATABASE {this.DatabaseName} COLLATE Latin1_General_CS_AS");
-
-            var query = new Dictionary<string, string>()
-            {
-                { "id", "1" },
-                { "name", "test" },
-                { "cost", "100" }
-            };
-
-            // The upsert should fail since the database is case sensitive and the column name "ProductId"
-            // does not match the POCO field "ProductID"
-            Assert.Throws<AggregateException>(() => this.SendOutputRequest(nameof(AddProduct), query).Wait());
-
-            // Change database collation back to case insensitive
-            this.ExecuteNonQuery($"ALTER DATABASE {this.DatabaseName} COLLATE Latin1_General_CI_AS");
-
-            this.SendOutputRequest(nameof(AddProduct), query).Wait();
-
-            // Verify result
-            Assert.Equal("test", this.ExecuteScalar($"select Name from Products where ProductId={1}"));
-            Assert.Equal(100, this.ExecuteScalar($"select cost from Products where ProductId={1}"));
-=======
         /// <summary>
         /// Tests that for tables with an identity column we are able to insert items.
         /// </summary>
@@ -298,7 +269,39 @@
             Assert.Throws<AggregateException>(() => this.SendOutputRequest(nameof(AddProductWithMultiplePrimaryColumnsAndIdentity), query).Wait());
             // Nothing should have been inserted
             Assert.Equal(0, this.ExecuteScalar("SELECT COUNT(*) FROM dbo.ProductsWithMultiplePrimaryColumnsAndIdentity"));
->>>>>>> 586d6f4a
+        }
+
+        /// <summary>
+        /// Tests that when using a case sensitive database, an error is thrown if 
+        /// the POCO fields case and column names case do not match.
+        /// </summary>
+        [Fact]
+        public void AddProductCaseSensitiveTest()
+        {
+            this.StartFunctionHost(nameof(AddProduct));
+
+            // Change database collation to case sensitive
+            this.ExecuteNonQuery($"ALTER DATABASE {this.DatabaseName} COLLATE Latin1_General_CS_AS");
+
+            var query = new Dictionary<string, string>()
+            {
+                { "id", "1" },
+                { "name", "test" },
+                { "cost", "100" }
+            };
+
+            // The upsert should fail since the database is case sensitive and the column name "ProductId"
+            // does not match the POCO field "ProductID"
+            Assert.Throws<AggregateException>(() => this.SendOutputRequest(nameof(AddProduct), query).Wait());
+
+            // Change database collation back to case insensitive
+            this.ExecuteNonQuery($"ALTER DATABASE {this.DatabaseName} COLLATE Latin1_General_CI_AS");
+
+            this.SendOutputRequest(nameof(AddProduct), query).Wait();
+
+            // Verify result
+            Assert.Equal("test", this.ExecuteScalar($"select Name from Products where ProductId={1}"));
+            Assert.Equal(100, this.ExecuteScalar($"select cost from Products where ProductId={1}"));
         }
     }
 }