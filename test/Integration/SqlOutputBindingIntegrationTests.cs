--- conflicted
+++ resolved
@@ -133,11 +133,7 @@
 
         [Theory]
         [SqlInlineData()]
-<<<<<<< HEAD
-        [UnsupportedLanguages(SupportedLanguages.JavaScript, SupportedLanguages.PowerShell, SupportedLanguages.OutOfProc, SupportedLanguages.Java)] // Collectors are only available in C#
-=======
         [UnsupportedLanguages(SupportedLanguages.JavaScript, SupportedLanguages.PowerShell, SupportedLanguages.Java, SupportedLanguages.OutOfProc)] // Collectors are only available in C#
->>>>>>> 3d0672b3
         public void AddProductsCollectorTest(SupportedLanguages lang)
         {
             this.StartFunctionHost(nameof(AddProductsCollector), lang);
@@ -195,7 +191,6 @@
 
         [Theory]
         [SqlInlineData()]
-        [UnsupportedLanguages(SupportedLanguages.OutOfProc)]
         public void AddProductMissingColumnsTest(SupportedLanguages lang)
         {
             this.StartFunctionHost(nameof(AddProductMissingColumns), lang, true);
@@ -208,7 +203,6 @@
 
         [Theory]
         [SqlInlineData()]
-        [UnsupportedLanguages(SupportedLanguages.OutOfProc)]
         public void AddProductMissingColumnsNotNullTest(SupportedLanguages lang)
         {
             this.StartFunctionHost(nameof(AddProductMissingColumnsExceptionFunction), lang, true);
@@ -220,7 +214,6 @@
 
         [Theory]
         [SqlInlineData()]
-        [UnsupportedLanguages(SupportedLanguages.OutOfProc)]
         public void AddProductNoPartialUpsertTest(SupportedLanguages lang)
         {
             this.StartFunctionHost(nameof(AddProductsNoPartialUpsert), lang, true);
