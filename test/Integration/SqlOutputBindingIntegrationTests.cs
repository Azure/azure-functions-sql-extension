﻿// Copyright (c) Microsoft Corporation. All rights reserved.
// Licensed under the MIT License. See License.txt in the project root for license information.

using System;
using System.Collections.Generic;
using System.Threading;
using Microsoft.Azure.WebJobs.Extensions.Sql.Samples.OutputBindingSamples;
using Microsoft.Azure.WebJobs.Extensions.Sql.Samples.Common;
using Xunit;
using Xunit.Abstractions;
using Newtonsoft.Json;
using Microsoft.Azure.WebJobs.Extensions.Sql.Tests.Common;
using System.Diagnostics;
using System.Threading.Tasks;

namespace Microsoft.Azure.WebJobs.Extensions.Sql.Tests.Integration
{
    [Collection(IntegrationTestsCollection.Name)]
    public class SqlOutputBindingIntegrationTests : IntegrationTestBase
    {
        public SqlOutputBindingIntegrationTests(ITestOutputHelper output) : base(output)
        {
        }
        [Theory]
        [SqlInlineData(1, "Test", 5)]
        [SqlInlineData(0, "", 0)]
        [SqlInlineData(-500, "ABCD", 580)]
        public void AddProductTest(int id, string name, int cost, SupportedLanguages lang)
        {
            this.StartFunctionHost(nameof(AddProduct), lang);

            var query = new Dictionary<string, object>()
            {
                { "productId", id },
                { "name", name },
                { "cost", cost }
            };

            this.SendOutputPostRequest("addproduct", JsonConvert.SerializeObject(query)).Wait();

            // Verify result
            Assert.Equal(name, this.ExecuteScalar($"select Name from Products where ProductId={id}"));
            Assert.Equal(cost, this.ExecuteScalar($"select cost from Products where ProductId={id}"));
        }

        [Theory]
        [SqlInlineData(1, "Test", 5)]
        [SqlInlineData(0, "", 0)]
        [SqlInlineData(-500, "ABCD", 580)]
        // Currently PowerShell and Java functions return null when the parameter for name is an empty string
        // Issue link: https://github.com/Azure/azure-functions-sql-extension/issues/443
        [UnsupportedLanguages(SupportedLanguages.PowerShell, SupportedLanguages.Java)]
        public void AddProductParamsTest(int id, string name, int cost, SupportedLanguages lang)
        {
            this.StartFunctionHost(nameof(AddProductParams), lang);

            var query = new Dictionary<string, string>()
            {
                { "productId", id.ToString() },
                { "name", name },
                { "cost", cost.ToString() }
            };

            this.SendOutputGetRequest("addproduct-params", query).Wait();

            // Verify result
            Assert.Equal(name, this.ExecuteScalar($"select Name from Products where ProductId={id}"));
            Assert.Equal(cost, this.ExecuteScalar($"select cost from Products where ProductId={id}"));
        }

        [Theory]
        [SqlInlineData()]
        // ProductID (POCO field) does not match ProductId (table column) and JSON
        // serialization is case sensitive in Java
        // TODO: https://github.com/Azure/azure-functions-sql-extension/issues/411
        [UnsupportedLanguages(SupportedLanguages.Java)]
        public void AddProductArrayTest(SupportedLanguages lang)
        {
            this.StartFunctionHost(nameof(AddProductsArray), lang);

            // First insert some test data
            this.ExecuteNonQuery("INSERT INTO Products VALUES (1, 'test', 100)");
            this.ExecuteNonQuery("INSERT INTO Products VALUES (2, 'test', 100)");
            this.ExecuteNonQuery("INSERT INTO Products VALUES (3, 'test', 100)");

            Product[] prods = new[]
            {
                new Product()
                {
                    ProductID = 1,
                    Name = "Cup",
                    Cost = 2
                },
                new Product
                {
                    ProductID = 2,
                    Name = "Glasses",
                    Cost = 12
                }
            };

            this.SendOutputPostRequest("addproducts-array", JsonConvert.SerializeObject(prods)).Wait();

            // Function call changes first 2 rows to (1, 'Cup', 2) and (2, 'Glasses', 12)
            Assert.Equal(1, this.ExecuteScalar("SELECT COUNT(1) FROM Products WHERE Cost = 100"));
            Assert.Equal(2, this.ExecuteScalar("SELECT Cost FROM Products WHERE ProductId = 1"));
            Assert.Equal(2, this.ExecuteScalar("SELECT ProductId FROM Products WHERE Cost = 12"));
        }

        /// <summary>
        /// Test compatability with converting various data types to their respective
        /// SQL server types.
        /// </summary>
        /// <param name="lang">The language to run the test against</param>
        [Theory]
        [SqlInlineData()]
<<<<<<< HEAD
        [UnsupportedLanguages(SupportedLanguages.OutOfProc)]
=======
        // This test is currrently failing in the Linux pipeline for Java
        // https://github.com/Azure/azure-functions-sql-extension/issues/521
        [UnsupportedLanguages(SupportedLanguages.Java)]
>>>>>>> e635262e
        public void AddProductColumnTypesTest(SupportedLanguages lang)
        {
            this.StartFunctionHost(nameof(AddProductColumnTypes), lang, true);

            var queryParameters = new Dictionary<string, string>()
            {
                { "productId", "999" }
            };

            this.SendOutputGetRequest("addproduct-columntypes", queryParameters).Wait();

            // If we get here then the test is successful - an exception will be thrown if there were any problems
        }

        [Theory]
        [SqlInlineData()]
<<<<<<< HEAD
        [UnsupportedLanguages(SupportedLanguages.JavaScript, SupportedLanguages.PowerShell, SupportedLanguages.OutOfProc)] // Collectors are only available in C#
=======
        [UnsupportedLanguages(SupportedLanguages.JavaScript, SupportedLanguages.PowerShell, SupportedLanguages.Java)] // Collectors are only available in C#
>>>>>>> e635262e
        public void AddProductsCollectorTest(SupportedLanguages lang)
        {
            this.StartFunctionHost(nameof(AddProductsCollector), lang);

            // Function should add 5000 rows to the table
            this.SendOutputGetRequest("addproducts-collector").Wait();

            Assert.Equal(5000, this.ExecuteScalar("SELECT COUNT(1) FROM Products"));
        }

        [Theory]
        [SqlInlineData()]
        [UnsupportedLanguages(SupportedLanguages.OutOfProc)]
        public void QueueTriggerProductsTest(SupportedLanguages lang)
        {
            this.StartFunctionHost(nameof(QueueTriggerProducts), lang);

            string uri = $"http://localhost:{this.Port}/admin/functions/QueueTriggerProducts";
            string json = "{ 'input': 'Test Data' }";

            this.SendPostRequest(uri, json).Wait();

            Thread.Sleep(5000);

            // Function should add 100 rows
            Assert.Equal(100, this.ExecuteScalar("SELECT COUNT(1) FROM Products"));
        }

        [Theory]
        [SqlInlineData()]
        [UnsupportedLanguages(SupportedLanguages.OutOfProc)]
        public void TimerTriggerProductsTest(SupportedLanguages lang)
        {
            this.StartFunctionHost(nameof(TimerTriggerProducts), lang);

            // Since this function runs on a schedule (every 5 seconds), we don't need to invoke it.
            // We will wait 6 seconds to guarantee that it has been fired at least once, and check that at least 1000 rows of data has been added.
            Thread.Sleep(6000);

            int rowsAdded = (int)this.ExecuteScalar("SELECT COUNT(1) FROM Products");
            Assert.True(rowsAdded >= 1000);
        }

        [Theory]
        [SqlInlineData()]
        public void AddProductExtraColumnsTest(SupportedLanguages lang)
        {
            this.StartFunctionHost(nameof(AddProductExtraColumns), lang, true);

            // Since ProductExtraColumns has columns that does not exist in the table,
            // no rows should be added to the table.
            Assert.Throws<AggregateException>(() => this.SendOutputGetRequest("addproduct-extracolumns").Wait());
            Assert.Equal(0, this.ExecuteScalar("SELECT COUNT(*) FROM Products"));
        }

        [Theory]
        [SqlInlineData()]
        [UnsupportedLanguages(SupportedLanguages.OutOfProc)]
        public void AddProductMissingColumnsTest(SupportedLanguages lang)
        {
            this.StartFunctionHost(nameof(AddProductMissingColumns), lang, true);

            // Even though the ProductMissingColumns object is missing the Cost column,
            // the row should still be added successfully since Cost can be null.
            this.SendOutputPostRequest("addproduct-missingcolumns", string.Empty).Wait();
            Assert.Equal(1, this.ExecuteScalar("SELECT COUNT(*) FROM Products"));
        }

        [Theory]
        [SqlInlineData()]
        [UnsupportedLanguages(SupportedLanguages.OutOfProc)]
        public void AddProductMissingColumnsNotNullTest(SupportedLanguages lang)
        {
            this.StartFunctionHost(nameof(AddProductMissingColumnsExceptionFunction), lang, true);

            // Since the Sql table does not allow null for the Cost column,
            // inserting a row without a Cost value should throw an Exception.
            Assert.Throws<AggregateException>(() => this.SendOutputPostRequest("addproduct-missingcolumnsexception", string.Empty).Wait());
        }

        [Theory]
        [SqlInlineData()]
        [UnsupportedLanguages(SupportedLanguages.OutOfProc)]
        public void AddProductNoPartialUpsertTest(SupportedLanguages lang)
        {
            this.StartFunctionHost(nameof(AddProductsNoPartialUpsert), lang, true);

            Assert.Throws<AggregateException>(() => this.SendOutputPostRequest("addproducts-nopartialupsert", string.Empty).Wait());
            // No rows should be upserted since there was a row with an invalid value
            Assert.Equal(0, this.ExecuteScalar("SELECT COUNT(*) FROM dbo.ProductsNameNotNull"));
        }

        /// <summary>
        /// Tests that for tables with an identity column we are able to insert items.
        /// </summary>
        [Theory]
        [SqlInlineData()]
        // Currently PowerShell gives an error due to the deserialization of the object
        // Issue link: https://github.com/Azure/azure-functions-sql-extension/issues/448
        [UnsupportedLanguages(SupportedLanguages.PowerShell)]
        public void AddProductWithIdentity(SupportedLanguages lang)
        {
            this.StartFunctionHost(nameof(AddProductWithIdentityColumn), lang);
            // Identity column (ProductID) is left out for new items
            var query = new Dictionary<string, string>()
            {
                { "name", "MyProduct" },
                { "cost", "1" }
            };
            Assert.Equal(0, this.ExecuteScalar("SELECT COUNT(*) FROM dbo.ProductsWithIdentity"));
            this.SendOutputGetRequest(nameof(AddProductWithIdentityColumn), query).Wait();
            // Product should have been inserted correctly even without an ID when there's an identity column present
            Assert.Equal(1, this.ExecuteScalar("SELECT COUNT(*) FROM dbo.ProductsWithIdentity"));
        }

        /// <summary>
        /// Tests that for tables with an identity column we are able to insert multiple items at once
        /// </summary>
        [Theory]
        [SqlInlineData()]
        // Currently PowerShell gives an error due to the deserialization of the object
        // Issue link: https://github.com/Azure/azure-functions-sql-extension/issues/448
        [UnsupportedLanguages(SupportedLanguages.PowerShell)]
        public void AddProductsWithIdentityColumnArray(SupportedLanguages lang)
        {
            this.StartFunctionHost(nameof(AddProductsWithIdentityColumnArray), lang);
            Assert.Equal(0, this.ExecuteScalar("SELECT COUNT(*) FROM dbo.ProductsWithIdentity"));
            this.SendOutputGetRequest(nameof(AddProductsWithIdentityColumnArray)).Wait();
            // Multiple items should have been inserted
            Assert.Equal(2, this.ExecuteScalar("SELECT COUNT(*) FROM dbo.ProductsWithIdentity"));
        }

        /// <summary>
        /// Tests that for tables with multiple primary columns (including an identity column) we are able to
        /// insert items.
        /// </summary>
        [Theory]
        [SqlInlineData()]
        // Currently PowerShell gives an error due to the deserialization of the object
        // Issue link: https://github.com/Azure/azure-functions-sql-extension/issues/448
        [UnsupportedLanguages(SupportedLanguages.PowerShell)]
        public void AddProductWithIdentity_MultiplePrimaryColumns(SupportedLanguages lang)
        {
            this.StartFunctionHost(nameof(AddProductWithMultiplePrimaryColumnsAndIdentity), lang);
            var query = new Dictionary<string, string>()
            {
                { "externalId", "101" },
                { "name", "MyProduct" },
                { "cost", "1" }
            };
            Assert.Equal(0, this.ExecuteScalar("SELECT COUNT(*) FROM dbo.ProductsWithMultiplePrimaryColumnsAndIdentity"));
            this.SendOutputGetRequest(nameof(AddProductWithMultiplePrimaryColumnsAndIdentity), query).Wait();
            // Product should have been inserted correctly even without an ID when there's an identity column present
            Assert.Equal(1, this.ExecuteScalar("SELECT COUNT(*) FROM dbo.ProductsWithMultiplePrimaryColumnsAndIdentity"));
        }

        /// <summary>
        /// Tests that when using a table with an identity column that if the identity column is specified
        /// by the function we handle inserting/updating that correctly.
        /// </summary>
        [Theory]
        [SqlInlineData()]
        public void AddProductWithIdentity_SpecifyIdentityColumn(SupportedLanguages lang)
        {
            this.StartFunctionHost(nameof(AddProductWithIdentityColumnIncluded), lang);
            var query = new Dictionary<string, string>()
            {
                { "productId", "1" },
                { "name", "MyProduct" },
                { "cost", "1" }
            };
            Assert.Equal(0, this.ExecuteScalar("SELECT COUNT(*) FROM dbo.ProductsWithIdentity"));
            this.SendOutputGetRequest(nameof(AddProductWithIdentityColumnIncluded), query).Wait();
            // New row should have been inserted
            Assert.Equal(1, this.ExecuteScalar("SELECT COUNT(*) FROM dbo.ProductsWithIdentity"));
            query = new Dictionary<string, string>()
            {
                { "productId", "1" },
                { "name", "MyProduct2" },
                { "cost", "1" }
            };
            this.SendOutputGetRequest(nameof(AddProductWithIdentityColumnIncluded), query).Wait();
            // Existing row should have been updated
            Assert.Equal(1, this.ExecuteScalar("SELECT COUNT(*) FROM dbo.ProductsWithIdentity"));
            Assert.Equal(1, this.ExecuteScalar("SELECT COUNT(*) FROM dbo.ProductsWithIdentity WHERE Name='MyProduct2'"));
        }

        /// <summary>
        /// Tests that when using a table with an identity column we can handle a null (missing) identity column
        /// </summary>
        [Theory]
        [SqlInlineData()]
        public void AddProductWithIdentity_NoIdentityColumn(SupportedLanguages lang)
        {
            this.StartFunctionHost(nameof(AddProductWithIdentityColumnIncluded), lang);
            var query = new Dictionary<string, string>()
            {
                { "name", "MyProduct" },
                { "cost", "1" }
            };
            Assert.Equal(0, this.ExecuteScalar("SELECT COUNT(*) FROM dbo.ProductsWithIdentity"));
            this.SendOutputGetRequest(nameof(AddProductWithIdentityColumnIncluded), query).Wait();
            // New row should have been inserted
            Assert.Equal(1, this.ExecuteScalar("SELECT COUNT(*) FROM dbo.ProductsWithIdentity"));
            query = new Dictionary<string, string>()
            {
                { "name", "MyProduct2" },
                { "cost", "1" }
            };
            this.SendOutputGetRequest(nameof(AddProductWithIdentityColumnIncluded), query).Wait();
            // Another new row should have been inserted
            Assert.Equal(2, this.ExecuteScalar("SELECT COUNT(*) FROM dbo.ProductsWithIdentity"));
        }

        /// <summary>
        /// Tests that when using a table with an identity column along with other primary
        /// keys an error is thrown if at least one of the primary keys is missing.
        /// </summary>
        [Theory]
        [SqlInlineData()]
        // Currently PowerShell gives an error due to the deserialization of the object
        // Issue link: https://github.com/Azure/azure-functions-sql-extension/issues/448
        [UnsupportedLanguages(SupportedLanguages.PowerShell)]
        public void AddProductWithIdentity_MissingPrimaryColumn(SupportedLanguages lang)
        {
            this.StartFunctionHost(nameof(AddProductWithMultiplePrimaryColumnsAndIdentity), lang);
            var query = new Dictionary<string, string>()
            {
                // Missing externalId
                { "name", "MyProduct" },
                { "cost", "1" }
            };
            Assert.Equal(0, this.ExecuteScalar("SELECT COUNT(*) FROM dbo.ProductsWithMultiplePrimaryColumnsAndIdentity"));
            Assert.Throws<AggregateException>(() => this.SendOutputGetRequest(nameof(AddProductWithMultiplePrimaryColumnsAndIdentity), query).Wait());
            // Nothing should have been inserted
            Assert.Equal(0, this.ExecuteScalar("SELECT COUNT(*) FROM dbo.ProductsWithMultiplePrimaryColumnsAndIdentity"));
        }

        /// <summary>
        /// Tests that when using a case sensitive database, an error is thrown if
        /// the POCO fields case and column names case do not match.
        /// </summary>
        [Theory]
        [SqlInlineData()]
        // JSON serialization is case sensitive in Java
        // TODO: https://github.com/Azure/azure-functions-sql-extension/issues/411
        [UnsupportedLanguages(SupportedLanguages.Java)]
        public void AddProductCaseSensitiveTest(SupportedLanguages lang)
        {
            // Set table info cache timeout to 0 minutes so that new collation gets picked up
            var environmentVariables = new Dictionary<string, string>()
            {
                { "AZ_FUNC_TABLE_INFO_CACHE_TIMEOUT_MINUTES", "0" }
            };
            this.StartFunctionHost(nameof(AddProductParams), lang, false, null, environmentVariables);

            // Change database collation to case sensitive
            this.ExecuteNonQuery($"ALTER DATABASE {this.DatabaseName} SET Single_User WITH ROLLBACK IMMEDIATE; ALTER DATABASE {this.DatabaseName} COLLATE Latin1_General_CS_AS; ALTER DATABASE {this.DatabaseName} SET Multi_User;");

            var query = new Dictionary<string, string>()
            {
                { "productId", "1" },
                { "name", "test" },
                { "cost", "100" }
            };

            // The upsert should fail since the database is case sensitive and the column name "ProductId"
            // does not match the POCO field "ProductID"
            Assert.Throws<AggregateException>(() => this.SendOutputGetRequest("addproduct-params", query).Wait());

            // Change database collation back to case insensitive
            this.ExecuteNonQuery($"ALTER DATABASE {this.DatabaseName} SET Single_User WITH ROLLBACK IMMEDIATE; ALTER DATABASE {this.DatabaseName} COLLATE Latin1_General_CI_AS; ALTER DATABASE {this.DatabaseName} SET Multi_User;");

            this.SendOutputGetRequest("addproduct-params", query).Wait();

            // Verify result
            Assert.Equal("test", this.ExecuteScalar($"select Name from Products where ProductId={1}"));
            Assert.Equal(100, this.ExecuteScalar($"select cost from Products where ProductId={1}"));
        }

        /// <summary>
        /// Tests that a row is inserted successfully when the object is missing
        /// the primary key column with a default value.
        /// </summary>
        [Theory]
        [SqlInlineData()]
        // Currently PowerShell gives an unknown error (when testing locally we get a missing primary key error)
        // Issue link: https://github.com/Azure/azure-functions-sql-extension/issues/448
        [UnsupportedLanguages(SupportedLanguages.PowerShell)]
        public void AddProductWithDefaultPKTest(SupportedLanguages lang)
        {
            this.StartFunctionHost(nameof(AddProductWithDefaultPK), lang);
            var product = new Dictionary<string, object>()
            {
                { "name", "MyProduct" },
                { "cost", 1 }
            };
            Assert.Equal(0, this.ExecuteScalar("SELECT COUNT(*) FROM dbo.ProductsWithDefaultPK"));
            this.SendOutputPostRequest("addproductwithdefaultpk", JsonConvert.SerializeObject(product)).Wait();
            this.SendOutputPostRequest("addproductwithdefaultpk", JsonConvert.SerializeObject(product)).Wait();
            Assert.Equal(2, this.ExecuteScalar("SELECT COUNT(*) FROM dbo.ProductsWithDefaultPK"));
        }

        /// <summary>
        /// Tests that when using an unsupported database the expected error is thrown
        /// </summary>
        [Theory]
        [SqlInlineData()]
        public async Task UnsupportedDatabaseThrows(SupportedLanguages lang)
        {
            // Change database compat level to unsupported version
            this.ExecuteNonQuery($"ALTER DATABASE {this.DatabaseName} SET COMPATIBILITY_LEVEL = 120");

            var foundExpectedMessageSource = new TaskCompletionSource<bool>();
            this.StartFunctionHost(nameof(AddProductParams), lang, false, (object sender, DataReceivedEventArgs e) =>
            {
                if (e.Data.Contains("SQL bindings require a database compatibility level of 130 or higher to function. Current compatibility level = 120"))
                {
                    foundExpectedMessageSource.SetResult(true);
                }
            });

            var query = new Dictionary<string, string>()
            {
                { "productId", "1" },
                { "name", "test" },
                { "cost", "100" }
            };

            // The upsert should fail since the database compat level is not supported
            Exception exception = Assert.Throws<AggregateException>(() => this.SendOutputGetRequest("addproduct-params", query).Wait());
            // Verify the message contains the expected error so that other errors don't mistakenly make this test pass
            // Wait 2sec for message to get processed to account for delays reading output
            await foundExpectedMessageSource.Task.TimeoutAfter(TimeSpan.FromMilliseconds(2000), $"Timed out waiting for expected error message");
        }
    }
}<|MERGE_RESOLUTION|>--- conflicted
+++ resolved
@@ -114,13 +114,9 @@
         /// <param name="lang">The language to run the test against</param>
         [Theory]
         [SqlInlineData()]
-<<<<<<< HEAD
-        [UnsupportedLanguages(SupportedLanguages.OutOfProc)]
-=======
         // This test is currrently failing in the Linux pipeline for Java
         // https://github.com/Azure/azure-functions-sql-extension/issues/521
-        [UnsupportedLanguages(SupportedLanguages.Java)]
->>>>>>> e635262e
+        [UnsupportedLanguages(SupportedLanguages.Java, SupportedLanguages.OutOfProc)]
         public void AddProductColumnTypesTest(SupportedLanguages lang)
         {
             this.StartFunctionHost(nameof(AddProductColumnTypes), lang, true);
@@ -137,11 +133,7 @@
 
         [Theory]
         [SqlInlineData()]
-<<<<<<< HEAD
-        [UnsupportedLanguages(SupportedLanguages.JavaScript, SupportedLanguages.PowerShell, SupportedLanguages.OutOfProc)] // Collectors are only available in C#
-=======
-        [UnsupportedLanguages(SupportedLanguages.JavaScript, SupportedLanguages.PowerShell, SupportedLanguages.Java)] // Collectors are only available in C#
->>>>>>> e635262e
+        [UnsupportedLanguages(SupportedLanguages.JavaScript, SupportedLanguages.PowerShell, SupportedLanguages.Java, SupportedLanguages.OutOfProc)] // Collectors are only available in C#
         public void AddProductsCollectorTest(SupportedLanguages lang)
         {
             this.StartFunctionHost(nameof(AddProductsCollector), lang);
