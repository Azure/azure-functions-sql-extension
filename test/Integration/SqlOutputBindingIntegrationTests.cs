﻿// Copyright (c) Microsoft Corporation. All rights reserved.
// Licensed under the MIT License. See License.txt in the project root for license information.

using System;
using System.Collections.Generic;
using System.Threading;
using Microsoft.Azure.WebJobs.Extensions.Sql.Samples.OutputBindingSamples;
using Microsoft.Azure.WebJobs.Extensions.Sql.Samples.Common;
using Xunit;
using Xunit.Abstractions;
using Newtonsoft.Json;
using Microsoft.Azure.WebJobs.Extensions.Sql.Tests.Common;
using System.Diagnostics;
using System.Threading.Tasks;

namespace Microsoft.Azure.WebJobs.Extensions.Sql.Tests.Integration
{
    [Collection(IntegrationTestsCollection.Name)]
    public class SqlOutputBindingIntegrationTests : IntegrationTestBase
    {
        public SqlOutputBindingIntegrationTests(ITestOutputHelper output) : base(output)
        {
        }
        [Theory]
        [SqlInlineData(1, "Test", 5)]
        [SqlInlineData(0, "", 0)]
        [SqlInlineData(-500, "ABCD", 580)]
        public void AddProductTest(int id, string name, int cost, SupportedLanguages lang)
        {
            this.StartFunctionHost(nameof(AddProduct), lang);

            var query = new Dictionary<string, object>()
            {
                { "productId", id },
                { "name", name },
                { "cost", cost }
            };

            this.SendOutputPostRequest("addproduct", JsonConvert.SerializeObject(query)).Wait();

            // Verify result
            Assert.Equal(name, this.ExecuteScalar($"select Name from Products where ProductId={id}"));
            Assert.Equal(cost, this.ExecuteScalar($"select cost from Products where ProductId={id}"));
        }

        [Theory]
        [SqlInlineData(1, "Test", 5)]
        [SqlInlineData(0, "", 0)]
        [SqlInlineData(-500, "ABCD", 580)]
        // Currently Java and Python functions return null when the parameter for name is an empty string
        // Issue link: https://github.com/Azure/azure-functions-sql-extension/issues/517
        [UnsupportedLanguages(SupportedLanguages.Java, SupportedLanguages.Python)]
        public void AddProductParamsTest(int id, string name, int cost, SupportedLanguages lang)
        {
            this.StartFunctionHost(nameof(AddProductParams), lang);

            var query = new Dictionary<string, string>()
            {
                { "productId", id.ToString() },
                { "name", name },
                { "cost", cost.ToString() }
            };

            this.SendOutputGetRequest("addproduct-params", query).Wait();

            // Verify result
            Assert.Equal(name, this.ExecuteScalar($"select Name from Products where ProductId={id}"));
            Assert.Equal(cost, this.ExecuteScalar($"select cost from Products where ProductId={id}"));
        }

        [Theory]
        [SqlInlineData()]
        // ProductID (POCO field) does not match ProductId (table column) and JSON
        // serialization is case sensitive in Java
        // TODO: https://github.com/Azure/azure-functions-sql-extension/issues/411
        [UnsupportedLanguages(SupportedLanguages.Java)]
        public void AddProductArrayTest(SupportedLanguages lang)
        {
            this.StartFunctionHost(nameof(AddProductsArray), lang);

            // First insert some test data
            this.ExecuteNonQuery("INSERT INTO Products VALUES (1, 'test', 100)");
            this.ExecuteNonQuery("INSERT INTO Products VALUES (2, 'test', 100)");
            this.ExecuteNonQuery("INSERT INTO Products VALUES (3, 'test', 100)");

            Product[] prods = new[]
            {
                new Product()
                {
                    ProductID = 1,
                    Name = "Cup",
                    Cost = 2
                },
                new Product
                {
                    ProductID = 2,
                    Name = "Glasses",
                    Cost = 12
                }
            };

            this.SendOutputPostRequest("addproducts-array", JsonConvert.SerializeObject(prods)).Wait();

            // Function call changes first 2 rows to (1, 'Cup', 2) and (2, 'Glasses', 12)
            Assert.Equal(1, this.ExecuteScalar("SELECT COUNT(1) FROM Products WHERE Cost = 100"));
            Assert.Equal(2, this.ExecuteScalar("SELECT Cost FROM Products WHERE ProductId = 1"));
            Assert.Equal(2, this.ExecuteScalar("SELECT ProductId FROM Products WHERE Cost = 12"));
        }

        /// <summary>
        /// Test compatibility with converting various data types to their respective
        /// SQL server types.
        /// </summary>
        /// <param name="lang">The language to run the test against</param>
        [Theory]
        [SqlInlineData()]
<<<<<<< HEAD
        // Java issue: https://github.com/Azure/azure-functions-sql-extension/issues/521
        [UnsupportedLanguages(SupportedLanguages.Java, SupportedLanguages.PowerShell, SupportedLanguages.OutOfProc, SupportedLanguages.Python)]
=======
        [UnsupportedLanguages(SupportedLanguages.Java, SupportedLanguages.PowerShell)]
>>>>>>> f96b235f
        public void AddProductColumnTypesTest(SupportedLanguages lang)
        {
            this.StartFunctionHost(nameof(AddProductColumnTypes), lang, true);

            var queryParameters = new Dictionary<string, string>()
            {
                { "productId", "999" }
            };

            this.SendOutputGetRequest("addproduct-columntypes", queryParameters).Wait();

            // If we get here then the test is successful - an exception will be thrown if there were any problems
        }

        [Theory]
        [SqlInlineData()]
        [UnsupportedLanguages(SupportedLanguages.JavaScript, SupportedLanguages.PowerShell, SupportedLanguages.Java, SupportedLanguages.OutOfProc, SupportedLanguages.Python)] // Collectors are only available in C#
        public void AddProductsCollectorTest(SupportedLanguages lang)
        {
            this.StartFunctionHost(nameof(AddProductsCollector), lang);

            // Function should add 5000 rows to the table
            this.SendOutputGetRequest("addproducts-collector").Wait();

            Assert.Equal(5000, this.ExecuteScalar("SELECT COUNT(1) FROM Products"));
        }

        [Theory]
        [SqlInlineData()]
        [UnsupportedLanguages(SupportedLanguages.Python)]
        public void QueueTriggerProductsTest(SupportedLanguages lang)
        {
            this.StartFunctionHost(nameof(QueueTriggerProducts), lang);

            string uri = $"http://localhost:{this.Port}/admin/functions/QueueTriggerProducts";
            string json = "{ 'input': 'Test Data' }";

            this.SendPostRequest(uri, json).Wait();

            Thread.Sleep(5000);

            // Function should add 100 rows
            Assert.Equal(100, this.ExecuteScalar("SELECT COUNT(1) FROM Products"));
        }

        [Theory]
        [SqlInlineData()]
        [UnsupportedLanguages(SupportedLanguages.Python)]
        public void TimerTriggerProductsTest(SupportedLanguages lang)
        {
            this.StartFunctionHost(nameof(TimerTriggerProducts), lang);

            // Since this function runs on a schedule (every 5 seconds), we don't need to invoke it.
            // We will wait 6 seconds to guarantee that it has been fired at least once, and check that at least 1000 rows of data has been added.
            Thread.Sleep(6000);

            int rowsAdded = (int)this.ExecuteScalar("SELECT COUNT(1) FROM Products");
            Assert.True(rowsAdded >= 1000);
        }

        [Theory]
        [SqlInlineData()]
        [UnsupportedLanguages(SupportedLanguages.Python)]
        public void AddProductExtraColumnsTest(SupportedLanguages lang)
        {
            this.StartFunctionHost(nameof(AddProductExtraColumns), lang, true);

            // Since ProductExtraColumns has columns that does not exist in the table,
            // no rows should be added to the table.
            Assert.Throws<AggregateException>(() => this.SendOutputGetRequest("addproduct-extracolumns").Wait());
            Assert.Equal(0, this.ExecuteScalar("SELECT COUNT(*) FROM Products"));
        }

        [Theory]
        [SqlInlineData()]
        [UnsupportedLanguages(SupportedLanguages.Python)]
        public void AddProductMissingColumnsTest(SupportedLanguages lang)
        {
            this.StartFunctionHost(nameof(AddProductMissingColumns), lang, true);

            // Even though the ProductMissingColumns object is missing the Cost column,
            // the row should still be added successfully since Cost can be null.
            this.SendOutputPostRequest("addproduct-missingcolumns", string.Empty).Wait();
            Assert.Equal(1, this.ExecuteScalar("SELECT COUNT(*) FROM Products"));
        }

        [Theory]
        [SqlInlineData()]
        [UnsupportedLanguages(SupportedLanguages.Python)]
        public void AddProductMissingColumnsNotNullTest(SupportedLanguages lang)
        {
            this.StartFunctionHost(nameof(AddProductMissingColumnsExceptionFunction), lang, true);

            // Since the Sql table does not allow null for the Cost column,
            // inserting a row without a Cost value should throw an Exception.
            Assert.Throws<AggregateException>(() => this.SendOutputPostRequest("addproduct-missingcolumnsexception", string.Empty).Wait());
        }

        [Theory]
        [SqlInlineData()]
        [UnsupportedLanguages(SupportedLanguages.Python)]
        public void AddProductNoPartialUpsertTest(SupportedLanguages lang)
        {
            this.StartFunctionHost(nameof(AddProductsNoPartialUpsert), lang, true);

            Assert.Throws<AggregateException>(() => this.SendOutputPostRequest("addproducts-nopartialupsert", string.Empty).Wait());
            // No rows should be upserted since there was a row with an invalid value
            Assert.Equal(0, this.ExecuteScalar("SELECT COUNT(*) FROM dbo.ProductsNameNotNull"));
        }

        /// <summary>
        /// Tests that for tables with an identity column we are able to insert items.
        /// </summary>
        [Theory]
        [SqlInlineData()]
        // Currently PowerShell gives an error due to the deserialization of the object
        // Issue link: https://github.com/Azure/azure-functions-sql-extension/issues/448
        [UnsupportedLanguages(SupportedLanguages.PowerShell)]
        public void AddProductWithIdentity(SupportedLanguages lang)
        {
            this.StartFunctionHost(nameof(AddProductWithIdentityColumn), lang);
            // Identity column (ProductID) is left out for new items
            var query = new Dictionary<string, string>()
            {
                { "name", "MyProduct" },
                { "cost", "1" }
            };
            Assert.Equal(0, this.ExecuteScalar("SELECT COUNT(*) FROM dbo.ProductsWithIdentity"));
            this.SendOutputGetRequest(nameof(AddProductWithIdentityColumn), query).Wait();
            // Product should have been inserted correctly even without an ID when there's an identity column present
            Assert.Equal(1, this.ExecuteScalar("SELECT COUNT(*) FROM dbo.ProductsWithIdentity"));
        }

        /// <summary>
        /// Tests that for tables with an identity column we are able to insert multiple items at once
        /// </summary>
        [Theory]
        [SqlInlineData()]
        // Currently PowerShell gives an error due to the deserialization of the object
        // Issue link: https://github.com/Azure/azure-functions-sql-extension/issues/448
        [UnsupportedLanguages(SupportedLanguages.PowerShell, SupportedLanguages.Python)]
        public void AddProductsWithIdentityColumnArray(SupportedLanguages lang)
        {
            this.StartFunctionHost(nameof(AddProductsWithIdentityColumnArray), lang);
            Assert.Equal(0, this.ExecuteScalar("SELECT COUNT(*) FROM dbo.ProductsWithIdentity"));
            this.SendOutputGetRequest(nameof(AddProductsWithIdentityColumnArray)).Wait();
            // Multiple items should have been inserted
            Assert.Equal(2, this.ExecuteScalar("SELECT COUNT(*) FROM dbo.ProductsWithIdentity"));
        }

        /// <summary>
        /// Tests that for tables with multiple primary columns (including an identity column) we are able to
        /// insert items.
        /// </summary>
        [Theory]
        [SqlInlineData()]
        // Currently PowerShell gives an error due to the deserialization of the object
        // Issue link: https://github.com/Azure/azure-functions-sql-extension/issues/448
        [UnsupportedLanguages(SupportedLanguages.PowerShell)]
        public void AddProductWithIdentity_MultiplePrimaryColumns(SupportedLanguages lang)
        {
            this.StartFunctionHost(nameof(AddProductWithMultiplePrimaryColumnsAndIdentity), lang);
            var query = new Dictionary<string, string>()
            {
                { "externalId", "101" },
                { "name", "MyProduct" },
                { "cost", "1" }
            };
            Assert.Equal(0, this.ExecuteScalar("SELECT COUNT(*) FROM dbo.ProductsWithMultiplePrimaryColumnsAndIdentity"));
            this.SendOutputGetRequest(nameof(AddProductWithMultiplePrimaryColumnsAndIdentity), query).Wait();
            // Product should have been inserted correctly even without an ID when there's an identity column present
            Assert.Equal(1, this.ExecuteScalar("SELECT COUNT(*) FROM dbo.ProductsWithMultiplePrimaryColumnsAndIdentity"));
        }

        /// <summary>
        /// Tests that when using a table with an identity column that if the identity column is specified
        /// by the function we handle inserting/updating that correctly.
        /// </summary>
        [Theory]
        [SqlInlineData()]
        public void AddProductWithIdentity_SpecifyIdentityColumn(SupportedLanguages lang)
        {
            this.StartFunctionHost(nameof(AddProductWithIdentityColumnIncluded), lang);
            var query = new Dictionary<string, string>()
            {
                { "productId", "1" },
                { "name", "MyProduct" },
                { "cost", "1" }
            };
            Assert.Equal(0, this.ExecuteScalar("SELECT COUNT(*) FROM dbo.ProductsWithIdentity"));
            this.SendOutputGetRequest(nameof(AddProductWithIdentityColumnIncluded), query).Wait();
            // New row should have been inserted
            Assert.Equal(1, this.ExecuteScalar("SELECT COUNT(*) FROM dbo.ProductsWithIdentity"));
            query = new Dictionary<string, string>()
            {
                { "productId", "1" },
                { "name", "MyProduct2" },
                { "cost", "1" }
            };
            this.SendOutputGetRequest(nameof(AddProductWithIdentityColumnIncluded), query).Wait();
            // Existing row should have been updated
            Assert.Equal(1, this.ExecuteScalar("SELECT COUNT(*) FROM dbo.ProductsWithIdentity"));
            Assert.Equal(1, this.ExecuteScalar("SELECT COUNT(*) FROM dbo.ProductsWithIdentity WHERE Name='MyProduct2'"));
        }

        /// <summary>
        /// Tests that when using a table with an identity column we can handle a null (missing) identity column
        /// </summary>
        [Theory]
        [SqlInlineData()]
        public void AddProductWithIdentity_NoIdentityColumn(SupportedLanguages lang)
        {
            this.StartFunctionHost(nameof(AddProductWithIdentityColumnIncluded), lang);
            var query = new Dictionary<string, string>()
            {
                { "name", "MyProduct" },
                { "cost", "1" }
            };
            Assert.Equal(0, this.ExecuteScalar("SELECT COUNT(*) FROM dbo.ProductsWithIdentity"));
            this.SendOutputGetRequest(nameof(AddProductWithIdentityColumnIncluded), query).Wait();
            // New row should have been inserted
            Assert.Equal(1, this.ExecuteScalar("SELECT COUNT(*) FROM dbo.ProductsWithIdentity"));
            query = new Dictionary<string, string>()
            {
                { "name", "MyProduct2" },
                { "cost", "1" }
            };
            this.SendOutputGetRequest(nameof(AddProductWithIdentityColumnIncluded), query).Wait();
            // Another new row should have been inserted
            Assert.Equal(2, this.ExecuteScalar("SELECT COUNT(*) FROM dbo.ProductsWithIdentity"));
        }

        /// <summary>
        /// Tests that when using a table with an identity column along with other primary
        /// keys an error is thrown if at least one of the primary keys is missing.
        /// </summary>
        [Theory]
        [SqlInlineData()]
        // Currently PowerShell gives an error due to the deserialization of the object
        // Issue link: https://github.com/Azure/azure-functions-sql-extension/issues/448
        [UnsupportedLanguages(SupportedLanguages.PowerShell)]
        public void AddProductWithIdentity_MissingPrimaryColumn(SupportedLanguages lang)
        {
            this.StartFunctionHost(nameof(AddProductWithMultiplePrimaryColumnsAndIdentity), lang);
            var query = new Dictionary<string, string>()
            {
                // Missing externalId
                { "name", "MyProduct" },
                { "cost", "1" }
            };
            Assert.Equal(0, this.ExecuteScalar("SELECT COUNT(*) FROM dbo.ProductsWithMultiplePrimaryColumnsAndIdentity"));
            Assert.Throws<AggregateException>(() => this.SendOutputGetRequest(nameof(AddProductWithMultiplePrimaryColumnsAndIdentity), query).Wait());
            // Nothing should have been inserted
            Assert.Equal(0, this.ExecuteScalar("SELECT COUNT(*) FROM dbo.ProductsWithMultiplePrimaryColumnsAndIdentity"));
        }

        /// <summary>
        /// Tests that when using a case sensitive database, an error is thrown if
        /// the POCO fields case and column names case do not match.
        /// </summary>
        [Theory]
        [SqlInlineData()]
        // JSON serialization is case sensitive in Java
        // TODO: https://github.com/Azure/azure-functions-sql-extension/issues/411
        [UnsupportedLanguages(SupportedLanguages.Java, SupportedLanguages.Python)]
        public void AddProductCaseSensitiveTest(SupportedLanguages lang)
        {
            // Set table info cache timeout to 0 minutes so that new collation gets picked up
            var environmentVariables = new Dictionary<string, string>()
            {
                { "AZ_FUNC_TABLE_INFO_CACHE_TIMEOUT_MINUTES", "0" }
            };
            this.StartFunctionHost(nameof(AddProductParams), lang, false, null, environmentVariables);

            // Change database collation to case sensitive
            this.ExecuteNonQuery($"ALTER DATABASE {this.DatabaseName} SET Single_User WITH ROLLBACK IMMEDIATE; ALTER DATABASE {this.DatabaseName} COLLATE Latin1_General_CS_AS; ALTER DATABASE {this.DatabaseName} SET Multi_User;");

            var query = new Dictionary<string, string>()
            {
                { "productId", "1" },
                { "name", "test" },
                { "cost", "100" }
            };

            // The upsert should fail since the database is case sensitive and the column name "ProductId"
            // does not match the POCO field "ProductID"
            Assert.Throws<AggregateException>(() => this.SendOutputGetRequest("addproduct-params", query).Wait());

            // Change database collation back to case insensitive
            this.ExecuteNonQuery($"ALTER DATABASE {this.DatabaseName} SET Single_User WITH ROLLBACK IMMEDIATE; ALTER DATABASE {this.DatabaseName} COLLATE Latin1_General_CI_AS; ALTER DATABASE {this.DatabaseName} SET Multi_User;");

            this.SendOutputGetRequest("addproduct-params", query).Wait();

            // Verify result
            Assert.Equal("test", this.ExecuteScalar($"select Name from Products where ProductId={1}"));
            Assert.Equal(100, this.ExecuteScalar($"select cost from Products where ProductId={1}"));
        }

        /// <summary>
        /// Tests that a row is inserted successfully when the object is missing
        /// the primary key column with a default value.
        /// </summary>
        [Theory]
        [SqlInlineData()]
        // Currently PowerShell gives an unknown error (when testing locally we get a missing primary key error)
        // Issue link: https://github.com/Azure/azure-functions-sql-extension/issues/448
        [UnsupportedLanguages(SupportedLanguages.PowerShell, SupportedLanguages.Python)]
        public void AddProductWithDefaultPKTest(SupportedLanguages lang)
        {
            this.StartFunctionHost(nameof(AddProductWithDefaultPK), lang);
            var product = new Dictionary<string, object>()
            {
                { "name", "MyProduct" },
                { "cost", 1 }
            };
            Assert.Equal(0, this.ExecuteScalar("SELECT COUNT(*) FROM dbo.ProductsWithDefaultPK"));
            this.SendOutputPostRequest("addproductwithdefaultpk", JsonConvert.SerializeObject(product)).Wait();
            this.SendOutputPostRequest("addproductwithdefaultpk", JsonConvert.SerializeObject(product)).Wait();
            Assert.Equal(2, this.ExecuteScalar("SELECT COUNT(*) FROM dbo.ProductsWithDefaultPK"));
        }

        /// <summary>
        /// Tests that when using an unsupported database the expected error is thrown
        /// </summary>
        [Theory]
        [SqlInlineData()]
        [UnsupportedLanguages(SupportedLanguages.OutOfProc, SupportedLanguages.Python)]
        public async Task UnsupportedDatabaseThrows(SupportedLanguages lang)
        {
            // Change database compat level to unsupported version
            this.ExecuteNonQuery($"ALTER DATABASE {this.DatabaseName} SET COMPATIBILITY_LEVEL = 120;");

            var foundExpectedMessageSource = new TaskCompletionSource<bool>();
            this.StartFunctionHost(nameof(AddProductParams), lang, false, (object sender, DataReceivedEventArgs e) =>
            {
                if (e.Data.Contains("SQL bindings require a database compatibility level of 130 or higher to function. Current compatibility level = 120"))
                {
                    foundExpectedMessageSource.SetResult(true);
                }
            });

            var query = new Dictionary<string, string>()
            {
                { "productId", "1" },
                { "name", "test" },
                { "cost", "100" }
            };

            // The upsert should fail since the database compat level is not supported
            Exception exception = Assert.Throws<AggregateException>(() => this.SendOutputGetRequest("addproduct-params", query).Wait());
            // Verify the message contains the expected error so that other errors don't mistakenly make this test pass
            // Wait 2sec for message to get processed to account for delays reading output
            await foundExpectedMessageSource.Task.TimeoutAfter(TimeSpan.FromMilliseconds(2000), $"Timed out waiting for expected error message");
        }
    }
}<|MERGE_RESOLUTION|>--- conflicted
+++ resolved
@@ -114,12 +114,7 @@
         /// <param name="lang">The language to run the test against</param>
         [Theory]
         [SqlInlineData()]
-<<<<<<< HEAD
-        // Java issue: https://github.com/Azure/azure-functions-sql-extension/issues/521
-        [UnsupportedLanguages(SupportedLanguages.Java, SupportedLanguages.PowerShell, SupportedLanguages.OutOfProc, SupportedLanguages.Python)]
-=======
-        [UnsupportedLanguages(SupportedLanguages.Java, SupportedLanguages.PowerShell)]
->>>>>>> f96b235f
+        [UnsupportedLanguages(SupportedLanguages.Java, SupportedLanguages.PowerShell, SupportedLanguages.Python)]
         public void AddProductColumnTypesTest(SupportedLanguages lang)
         {
             this.StartFunctionHost(nameof(AddProductColumnTypes), lang, true);
