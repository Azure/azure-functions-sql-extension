--- conflicted
+++ resolved
@@ -116,11 +116,7 @@
         [SqlInlineData()]
         // This test is currrently failing in the Linux pipeline for Java
         // https://github.com/Azure/azure-functions-sql-extension/issues/521
-<<<<<<< HEAD
-        [UnsupportedLanguages(SupportedLanguages.Java, SupportedLanguages.OutOfProc)]
-=======
-        [UnsupportedLanguages(SupportedLanguages.Java, SupportedLanguages.PowerShell)]
->>>>>>> 373153bb
+        [UnsupportedLanguages(SupportedLanguages.Java, SupportedLanguages.PowerShell, SupportedLanguages.OutOfProc)]
         public void AddProductColumnTypesTest(SupportedLanguages lang)
         {
             this.StartFunctionHost(nameof(AddProductColumnTypes), lang, true);
