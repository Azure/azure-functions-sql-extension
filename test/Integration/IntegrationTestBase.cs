--- conflicted
+++ resolved
@@ -12,19 +12,14 @@
 using System.Runtime.InteropServices;
 using System.Text;
 using System.Threading.Tasks;
+using Microsoft.AspNetCore.WebUtilities;
 using Microsoft.Azure.WebJobs.Extensions.Sql.Samples.Common;
 using Microsoft.Azure.WebJobs.Extensions.Sql.Tests.Common;
 using Microsoft.Data.SqlClient;
 using Xunit;
 using Xunit.Abstractions;
-<<<<<<< HEAD
-=======
-using Microsoft.Azure.WebJobs.Extensions.Sql.Samples.Common;
-using Microsoft.AspNetCore.WebUtilities;
-using System.Collections.Generic;
-using System.Linq;
+
 using static Microsoft.Azure.WebJobs.Extensions.Sql.Telemetry.Telemetry;
->>>>>>> 8c018837
 
 namespace Microsoft.Azure.WebJobs.Extensions.Sql.Tests.Integration
 {
@@ -188,11 +183,7 @@
         /// - The functionName is different than its route.<br/>
         /// - You can start multiple functions by passing in a space-separated list of function names.<br/>
         /// </remarks>
-<<<<<<< HEAD
-        protected void StartFunctionHost(string functionName, SupportedLanguages language, bool useTestFolder = false, DataReceivedEventHandler[] customOutputHandlers = null)
-=======
         protected void StartFunctionHost(string functionName, SupportedLanguages language, bool useTestFolder = false, DataReceivedEventHandler customOutputHandler = null, IDictionary<string, string> environmentVariables = null)
->>>>>>> 8c018837
         {
             string workingDirectory = useTestFolder ? GetPathToBin() : Path.Combine(GetPathToBin(), "SqlExtensionSamples", Enum.GetName(typeof(SupportedLanguages), language));
             if (!Directory.Exists(workingDirectory))
@@ -215,12 +206,6 @@
                 RedirectStandardError = true,
                 UseShellExecute = false
             };
-<<<<<<< HEAD
-
-            this.TestOutput.WriteLine($"Starting {startInfo.FileName} {startInfo.Arguments} in {startInfo.WorkingDirectory}");
-
-            var functionHost = new Process
-=======
             if (environmentVariables != null)
             {
                 environmentVariables.ToList().ForEach(ev => startInfo.EnvironmentVariables[ev.Key] = ev.Value);
@@ -230,8 +215,8 @@
             startInfo.EnvironmentVariables[TelemetryOptoutEnvVar] = "1";
 
             this.LogOutput($"Starting {startInfo.FileName} {startInfo.Arguments} in {startInfo.WorkingDirectory}");
-            this.FunctionHost = new Process
->>>>>>> 8c018837
+
+            var functionHost = new Process
             {
                 StartInfo = startInfo
             };
@@ -241,14 +226,7 @@
             // Register all handlers before starting the functions host process.
             var taskCompletionSource = new TaskCompletionSource<bool>();
             functionHost.OutputDataReceived += SignalStartupHandler;
-
-            if (customOutputHandlers != null)
-            {
-                foreach (DataReceivedEventHandler handler in customOutputHandlers)
-                {
-                    functionHost.OutputDataReceived += handler;
-                }
-            }
+            this.FunctionHost.OutputDataReceived += customOutputHandler;
 
             functionHost.Start();
             functionHost.OutputDataReceived += this.GetTestOutputHandler(functionHost.Id);
@@ -256,11 +234,7 @@
             functionHost.BeginOutputReadLine();
             functionHost.BeginErrorReadLine();
 
-<<<<<<< HEAD
-            this.TestOutput.WriteLine("Waiting for Azure Function host to start...");
-=======
-            this.LogOutput($"Waiting for Azure Function host to start...");
->>>>>>> 8c018837
+            this.LogOutput("Waiting for Azure Function host to start...");
 
             const int FunctionHostStartupTimeoutInSeconds = 60;
             bool isCompleted = taskCompletionSource.Task.Wait(TimeSpan.FromSeconds(FunctionHostStartupTimeoutInSeconds));
@@ -271,13 +245,8 @@
             const int BufferTimeInSeconds = 5;
             Task.Delay(TimeSpan.FromSeconds(BufferTimeInSeconds)).Wait();
 
-<<<<<<< HEAD
-            this.TestOutput.WriteLine("Azure Function host started!");
-            functionHost.OutputDataReceived -= SignalStartupHandler;
-=======
-            this.LogOutput($"Azure Function host started!");
+            this.LogOutput("Azure Function host started!");
             this.FunctionHost.OutputDataReceived -= SignalStartupHandler;
->>>>>>> 8c018837
 
             void SignalStartupHandler(object sender, DataReceivedEventArgs e)
             {
@@ -324,11 +293,21 @@
             return funcPath;
         }
 
-<<<<<<< HEAD
 
         private DataReceivedEventHandler GetTestOutputHandler(int processId)
-=======
-        private void LogOutput(string output)
+        {
+            return TestOutputHandler;
+
+            void TestOutputHandler(object sender, DataReceivedEventArgs e)
+            {
+                if (!string.IsNullOrEmpty(e.Data))
+                {
+                    this.LogOutput($"[{processId}] {e.Data}");
+                }
+            }
+        }
+
+        protected void LogOutput(string output)
         {
             if (this.TestOutput != null)
             {
@@ -337,24 +316,6 @@
             else
             {
                 Console.WriteLine(output);
-            }
-        }
-
-        private void TestOutputHandler(object sender, DataReceivedEventArgs e)
->>>>>>> 8c018837
-        {
-            return TestOutputHandler;
-
-            void TestOutputHandler(object sender, DataReceivedEventArgs e)
-            {
-<<<<<<< HEAD
-                if (!string.IsNullOrEmpty(e.Data))
-                {
-                    this.TestOutput.WriteLine($"[{processId}] {e.Data}");
-                }
-=======
-                this.LogOutput(e.Data);
->>>>>>> 8c018837
             }
         }
 
@@ -436,7 +397,6 @@
 
             foreach (Process functionHost in this.FunctionHostList)
             {
-<<<<<<< HEAD
                 try
                 {
                     functionHost.Kill();
@@ -444,11 +404,8 @@
                 }
                 catch (Exception e2)
                 {
-                    this.TestOutput.WriteLine($"Failed to stop function host, Error: {e2.Message}");
-                }
-=======
-                this.LogOutput($"Failed to stop function host, Error: {e2.Message}");
->>>>>>> 8c018837
+                    this.LogOutput($"Failed to stop function host, Error: {e2.Message}");
+                }
             }
 
             try
