--- conflicted
+++ resolved
@@ -244,7 +244,6 @@
                 throw new FileNotFoundException("Working directory not found at " + workingDirectory);
             }
 
-<<<<<<< HEAD
             if (language == SupportedLanguages.Java)
             {
                 workingDirectory = useTestFolder ? Path.Combine(GetPathToBin(), "..", "..", "..", "Integration", "test-java") : workingDirectory;
@@ -252,10 +251,9 @@
                 string projectName = useTestFolder ? "test-java-1666041146813" : "samples-java-1665766173929";
                 workingDirectory = Path.Combine(workingDirectory, "target", "azure-functions", projectName);
             }
-=======
+
             // Use a different port for each new host process, starting with the default port number: 7071.
             int port = this.Port + this.FunctionHostList.Count;
->>>>>>> f27473ff
 
             var startInfo = new ProcessStartInfo
             {
