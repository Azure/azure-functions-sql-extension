--- conflicted
+++ resolved
@@ -317,20 +317,6 @@
 
             this.LogOutput("Azure Function host started!");
             functionHost.OutputDataReceived -= SignalStartupHandler;
-
-<<<<<<< HEAD
-            void SignalStartupHandler(object sender, DataReceivedEventArgs e)
-            {
-                // This string is printed after the function host is started up - use this to ensure that we wait long enough
-                // since sometimes the host can take a little while to fully start up
-                if (e.Data?.Contains(" Host initialized ") == true)
-                {
-                    taskCompletionSource.SetResult(true);
-                }
-            };
-=======
-            taskCompletionSource.Task.Wait(60000);
->>>>>>> f05aeda2
         }
 
         private static string GetFunctionsCoreToolsPath()
