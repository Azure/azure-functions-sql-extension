# Running Tests

## Running Integration Tests
Our integration tests are based on functions from the samples project. To run integration tests, you will need
1. [Azure Functions Core Tools](https://docs.microsoft.com/azure/azure-functions/functions-run-local#install-the-azure-functions-core-tools) - This is used to start the functions runtime.

   Installation with npm:
   ```
   npm install -g azure-functions-core-tools
   ```
2. [Azurite Emulator for Local Azure Storage](https://docs.microsoft.com/azure/storage/common/storage-use-azurite?tabs=npm#install-and-run-azurite) - This is required to run non-HTTP binding functions.

   Installation with npm:
   ```
   npm install -g azurite
   ```
3. A SQL Server instance - This is used by tests to verify that data is correctly added/fetched from the database when a test Function is run. You just need the server to be up and running, the tests will create the database and tables which will be cleaned up afterwards.

     ### Local Install
     To use a SQL Server installation, ensure `localhost` is available for connection via integrated security.

     ### Docker Container
     Start a SQL Server instance with Docker
     ```
     docker pull mcr.microsoft.com/mssql/server:2019-latest
     docker run -e "ACCEPT_EULA=Y" -e "SA_PASSWORD={your_password}" -e "MSSQL_PID=Express" -p 1433:1433 --name sql1 -h sql1 -d mcr.microsoft.com/mssql/server:2019-latest
     ```
     After the Docker image is running, you just need to set `SA_PASSWORD` environment variable to `{your_password}` and can run tests normally.

     Note: If `SA_PASSWORD` is not set, the tests will assume you're using a local MSSQL installation and default to using integrated auth. MSSQL on Docker does not support integrated auth by default.

     ### Azure SQL Database
     To use an Azure SQL Database, set the `TEST_CONNECTION_STRING` environment variable to your Azure SQL Database connection string.

### Extension Bundle
   If you've made any changes to the CSharp extension, you will need to run the CopySqlDllToExtensionBundle.Ps1 to update your local extension bundle so that the tests can run against your latest changes.

### Running Java Tests
   Run the BuildJavaProjectsAndRunIntegrationTests.ps1 script in the scripts folder from the root of the repo to build the java projects and run the integration tests.

 ## Adding New Integration Tests
   When adding a new integration test for a function follow these steps:

   1. First decide where the function being used for the test is going to go. If this is demonstrating valid functionality that customers may find useful then it should go under the samples folder. If it is demonstrating an error case or something similar then it should go under the test/Integration folder
   2. Within either of those folders are a number of sub-folders with the name samples-\<language> or test-\<language>. You will need to make a version of the function for each of the currently supported languages - skipping any that don't apply to your sample (for example if you're verifying a language feature that only exists in one particular language. These functions should all be functionally identical - given the same input they should return the same output
   3. The function should have the FunctionName be the same as the class name
   4. After the functions are created then add the test itself to either SqlInputBindingIntegrationTests.ts or SqlOutputBindingIntegrationTests.ts. See below for the various attributes, parameters and setup that are required for each test

   ### SqlInlineData attribute:

   SqlInlineData attribute is a custom attribute derived from Xunit Data attribute and it supplies the SupportedLanguage parameter to the test for the test to run against in addition to any other data parameters included. By default any test decorated with the [SqlInlineData] attribute will be run against each supported language in the SupportedLanguages enum.

   How to use: Add [Theory] and [SqlInlineData] attributes over the test and pass in the test variables except the language variable.
     [SqlInlineData] runs the test with the given parameters against all supported languages.

   Ex: When the test doesn't have any input parameters:
   ```
        [Theory]
        [SqlInlineData()]
        public async void GetProductsByCostTest(SupportedLanguages lang)
        {
               this.StartFunctionHost(nameof(<FUNCTIONNAME>), lang); // Replace <FUNCTIONNAME> with the class name of the function this test is running against
            // test code here
        }
   ```
   Ex: When the test has parameters:

   ```
        [Theory]
        [SqlInlineData(0, 0)]
        public async void GetProductsByCostTest(int n, int cost, SupportedLanguages lang)
        {
            this.StartFunctionHost(nameof(<FUNCTIONNAME>), lang); // Replace <FUNCTIONNAME> with the class name of the function this test is running against
            // test code here
        }
   ```

   ### UnsupportedLanguages attribute:

   UnsupportedLanguages attribute accepts a list of comma separated languages that are not supported for the test. For example, if a test is not relevant to a specific language or if the function is not yet available in the samples-\<language>, we should use UnsupportedLanguages attribute and specify the language(s) for exclusion.

   Below is an example on how to use the attribute.

   Use [UnsupportedLanguages] attribute over the test to specify the list of languages that the test must not run against  and add a comment on why the language is not supported.

   ```
        [Theory]
        [SqlInlineData()]
        [UnsupportedLanguages(SupportedLanguages.JavaScript)] // Collectors are only available in C#
        public void AddProductsCollectorTest(SupportedLanguages lang)
        {
            this.StartFunctionHost(nameof(<FUNCTIONNAME>), lang); // Replace <FUNCTIONNAME> with the class name of the function this test is running against
            // test code here
        }
   ```

## Troubleshooting Tests

This section lists some things to try to help troubleshoot test failures

### Enable debug logging on the Function

Enabling debug logging can greatly increase the information available which can help track down issues or understand at least where the problem may be. To enable debug logging for the Function open [host.json](../samples/samples-csharp/host.json) and add the following property to the `logLevel` section, then rebuild and re-run your test.

```json
"logLevel": {
    "default": "Debug"
}
```

WARNING : Doing this will add a not-insignificant overhead to the test run duration from writing all the additional content to the log files, which may cause timeouts to occur in tests. If this happens you can temporarily increase those timeouts while debug logging is enabled to avoid having unexpected failures.

<<<<<<< HEAD
## General Troubleshooting

### Getting error "OmniSharp.Extensions.JsonRpc.RpcErrorException" when debugging Powershell functions

See https://github.com/microsoft/vscode-azurefunctions/issues/3223 for details and suggestions, but generally updating to Powershell 7.2+ should fix this. Make sure you're setting the default terminal to Powershell 7 and then reloading VS Code before trying to launch and debug the functions.
=======
To enable debug logging in the pipelines set the `AFSQLEXT_TEST_LOGLEVEL` pipeline variable to the desired value (such as `Debug`) and it will use that value when running tests instead of the default.
>>>>>>> db67382d
<|MERGE_RESOLUTION|>--- conflicted
+++ resolved
@@ -110,12 +110,10 @@
 
 WARNING : Doing this will add a not-insignificant overhead to the test run duration from writing all the additional content to the log files, which may cause timeouts to occur in tests. If this happens you can temporarily increase those timeouts while debug logging is enabled to avoid having unexpected failures.
 
-<<<<<<< HEAD
+To enable debug logging in the pipelines set the `AFSQLEXT_TEST_LOGLEVEL` pipeline variable to the desired value (such as `Debug`) and it will use that value when running tests instead of the default.
+
 ## General Troubleshooting
 
 ### Getting error "OmniSharp.Extensions.JsonRpc.RpcErrorException" when debugging Powershell functions
 
-See https://github.com/microsoft/vscode-azurefunctions/issues/3223 for details and suggestions, but generally updating to Powershell 7.2+ should fix this. Make sure you're setting the default terminal to Powershell 7 and then reloading VS Code before trying to launch and debug the functions.
-=======
-To enable debug logging in the pipelines set the `AFSQLEXT_TEST_LOGLEVEL` pipeline variable to the desired value (such as `Debug`) and it will use that value when running tests instead of the default.
->>>>>>> db67382d
+See https://github.com/microsoft/vscode-azurefunctions/issues/3223 for details and suggestions, but generally updating to Powershell 7.2+ should fix this. Make sure you're setting the default terminal to Powershell 7 and then reloading VS Code before trying to launch and debug the functions.