﻿// Copyright (c) .NET Foundation. All rights reserved.
// Licensed under the MIT License. See License.txt in the project root for license information.

using Microsoft.Data.SqlClient;
using System;
using System.Data.Common;
using System.Diagnostics;
using System.IO;
using System.Net.Http;
using System.Reflection;
using System.Runtime.InteropServices;
using System.Text;
using System.Threading;
using System.Threading.Tasks;
using Xunit;
using Xunit.Abstractions;

namespace SqlExtension.Tests.Integration
{
    public class IntegrationTestBase : IDisposable
    {
        /// <summary>
        /// Host process for Azure Function CLI
        /// </summary>
        protected Process FunctionHost;

        /// <summary>
        /// Host process for Azurite emulator for local Azure Storage, required by some trigger functions.
        /// </summary>
        private Process AzuriteHost;

        /// <summary>
        /// Connection to the database for the current test.
        /// </summary>
        private DbConnection Connection;

        /// <summary>
        /// Connection string to the master database on the test server, mainly used for database setup and teardown.
        /// </summary>
        private string MasterConnectionString;

        /// <summary>
        /// Name of the database used for the current test.
        /// </summary>
        protected string DatabaseName { get; private set; }

        /// <summary>
        /// Output redirect for XUnit tests.
        /// Please use TestOutput.WriteLine() instead of Console or Debug.
        /// </summary>
        protected ITestOutputHelper TestOutput { get; private set; }

        /// <summary>
        /// The port the Functions Host is running on. Default is 7071.
        /// </summary>
        protected int Port { get; private set; } = 7071;

        public IntegrationTestBase(ITestOutputHelper output)
        {
            this.TestOutput = output;

            this.SetupDatabase();
<<<<<<< HEAD

            this.StartAzurite();

            this.StartFunctionHost();
=======
>>>>>>> 225e163a
        }

        /// <remarks>
        /// Integration tests depend on a localhost server to be running.
        /// Either have one running locally with integrated auth, or start a mssql instance in a Docker container 
        /// and set "SA_PASSWORD" as environment variable before running "dotnet tets".
        /// </remarks>
        private void SetupDatabase()
        {
            // First connect to master to create the database
            var connectionStringBuilder = new SqlConnectionStringBuilder()
            {
                DataSource = "localhost",
                InitialCatalog = "master",
                Pooling = false
            };

            string userId = "SA";
            string password = Environment.GetEnvironmentVariable("SA_PASSWORD");
            if (string.IsNullOrEmpty(password))
            {
                connectionStringBuilder.IntegratedSecurity = true;
            }
            else
            {
                connectionStringBuilder.UserID = userId;
                connectionStringBuilder.Password = password;
            }

            this.MasterConnectionString = connectionStringBuilder.ToString();

            // Create database
            this.DatabaseName = TestUtils.GetUniqueDBName("SqlBindingsTest");
            using (var masterConnection = new SqlConnection(this.MasterConnectionString))
            {
                masterConnection.Open();
                TestUtils.ExecuteNonQuery(masterConnection, $"CREATE DATABASE [{this.DatabaseName}]");
            }

            // Setup connection
            connectionStringBuilder.InitialCatalog = this.DatabaseName;
            this.Connection = new SqlConnection(connectionStringBuilder.ToString());
            this.Connection.Open();

            // Create the database definition
            // Ideally all the sql files would be in a sqlproj and can just be deployed
            string databaseScriptsPath = Path.Combine(this.GetPathToSamplesBin(), "Database");
            foreach (string file in Directory.EnumerateFiles(databaseScriptsPath, "*.sql"))
            {
                this.ExecuteNonQuery(File.ReadAllText(file));
            }

            // Set SqlConnectionString env var for the Function to use
            Environment.SetEnvironmentVariable("SqlConnectionString", connectionStringBuilder.ToString());
        }

<<<<<<< HEAD
        private void StartAzurite()
        {
            this.AzuriteHost = new Process()
            {
                StartInfo = new ProcessStartInfo
                {
                    FileName = "azurite",
                    WindowStyle = ProcessWindowStyle.Hidden,
                    UseShellExecute = true
                }
            };

            this.AzuriteHost.Start();
        }

        private void StartFunctionHost()
=======
        /// <summary>
        /// This starts the Functions runtime with the specified function.
        /// Note the functionName is different than the route.
        /// </summary>
        protected void StartFunctionHost(string functionName)
>>>>>>> 225e163a
        {
            this.FunctionHost = new Process
            {
                StartInfo = new ProcessStartInfo
                {
                    FileName = this.GetFunctionsCoreToolsPath(),
                    Arguments = $"start --verbose --port {this.Port} --functions {functionName}",
                    WorkingDirectory = Path.Combine(this.GetPathToSamplesBin(), "SqlExtensionSamples"),
                    WindowStyle = ProcessWindowStyle.Hidden,
                    RedirectStandardOutput = true,
                    RedirectStandardError = true,
                    UseShellExecute = false
                }
            };
            this.FunctionHost.OutputDataReceived += this.TestOutputHandler;
            this.FunctionHost.ErrorDataReceived += this.TestOutputHandler;

            this.FunctionHost.Start();
            this.FunctionHost.BeginOutputReadLine();
            this.FunctionHost.BeginErrorReadLine();

            Thread.Sleep(5000);     // This is just to give some time to func host to start, maybe there's a better way to do this (check if port's open?)
        }

        private string GetFunctionsCoreToolsPath()
        {
            // Determine npm install path from either env var set by pipeline or OS defaults
            string nodeModulesPath = Environment.GetEnvironmentVariable("node_modules_path");
            if (string.IsNullOrEmpty(nodeModulesPath))
            {
                nodeModulesPath = RuntimeInformation.IsOSPlatform(OSPlatform.Windows) ?
                    Path.Combine(Environment.GetFolderPath(Environment.SpecialFolder.ApplicationData), @"npm\node_modules\") :
                    @"/usr/local/lib/node_modules";
            }

            string funcExe = RuntimeInformation.IsOSPlatform(OSPlatform.Windows) ? "func.exe" : "func";
            string funcPath = Path.Combine(nodeModulesPath, "azure-functions-core-tools", "bin", funcExe);

            if (!File.Exists(funcPath))
            {
                throw new FileNotFoundException("Azure Function Core Tools not found at " + funcPath);
            }

            return funcPath;
        }

        private void TestOutputHandler(object sender, DataReceivedEventArgs e)
        {
            if (e != null && !string.IsNullOrEmpty(e.Data))
            {
                this.TestOutput.WriteLine(e.Data);
            }
        }

        protected async Task<HttpResponseMessage> SendGetRequest(string requestUri, bool verifySuccess = true)
        {
            string timeStamp = DateTime.UtcNow.ToString("yyyy-MM-ddTHH:mm:ss.fffZ", System.Globalization.CultureInfo.InvariantCulture);
            this.TestOutput.WriteLine($"[{timeStamp}] Sending GET request: {requestUri}");

            if (string.IsNullOrEmpty(requestUri))
            {
                throw new ArgumentException("URI cannot be null or empty.");
            }

            var client = new HttpClient();
            HttpResponseMessage response = await client.GetAsync(requestUri);

            if (verifySuccess)
            {
                Assert.True(response.IsSuccessStatusCode, $"Http request failed with code {response.StatusCode}. Please check output for more detailed message.");
            }

            return response;
        }

        protected async Task<HttpResponseMessage> SendPostRequest(string requestUri, string json, bool verifySuccess = true)
        {
            this.TestOutput.WriteLine("Sending POST request: " + requestUri);

            if (string.IsNullOrEmpty(requestUri))
            {
                throw new ArgumentException("URI cannot be null or empty.");
            }

            var client = new HttpClient();
            var content = new StringContent(json, Encoding.UTF8, "application/json");
            HttpResponseMessage response = await client.PostAsync(requestUri, content);

            if (verifySuccess)
            {
                Assert.True(response.IsSuccessStatusCode, $"Http request failed with code {response.StatusCode}. Please check output for more detailed message.");
            }

            return response;
        }

        /// <summary>
        /// Executes a command against the current connection.
        /// </summary>
        protected void ExecuteNonQuery(string commandText)
        {
            TestUtils.ExecuteNonQuery(this.Connection, commandText);
        }

        /// <summary>
        /// Executes a command against the current connection and the result is returned.
        /// </summary>
        protected object ExecuteScalar(string commandText)
        {
            return TestUtils.ExecuteScalar(this.Connection, commandText);
        }

        public string GetPathToSamplesBin()
        {
            return Path.GetDirectoryName(Assembly.GetAssembly(typeof(SqlExtensionSamples.Product)).Location);
        }

        public void Dispose()
        {
            this.Connection.Close();

            try
            {
                // Drop the test database
                using var masterConnection = new SqlConnection(this.MasterConnectionString);
                masterConnection.Open();
                TestUtils.ExecuteNonQuery(masterConnection, $"DROP DATABASE IF EXISTS {this.DatabaseName}");
            }
            catch (Exception e)
            {
                this.TestOutput.WriteLine($"Failed to drop {this.DatabaseName}, Error: {e.Message}");
            }
            finally
            {
                this.Connection.Dispose();

<<<<<<< HEAD
                this.FunctionHost.Kill();
                this.FunctionHost.Dispose();

                this.AzuriteHost.Kill();
                this.AzuriteHost.Dispose();
=======
                this.FunctionHost?.Kill();
                this.FunctionHost?.Dispose();
>>>>>>> 225e163a
            }
        }
    }
}<|MERGE_RESOLUTION|>--- conflicted
+++ resolved
@@ -60,13 +60,6 @@
             this.TestOutput = output;
 
             this.SetupDatabase();
-<<<<<<< HEAD
-
-            this.StartAzurite();
-
-            this.StartFunctionHost();
-=======
->>>>>>> 225e163a
         }
 
         /// <remarks>
@@ -123,8 +116,10 @@
             Environment.SetEnvironmentVariable("SqlConnectionString", connectionStringBuilder.ToString());
         }
 
-<<<<<<< HEAD
-        private void StartAzurite()
+        /// <summary>
+        /// This starts the Azurite storage emulator.
+        /// </summary>
+        protected void StartAzurite()
         {
             this.AzuriteHost = new Process()
             {
@@ -139,14 +134,11 @@
             this.AzuriteHost.Start();
         }
 
-        private void StartFunctionHost()
-=======
         /// <summary>
         /// This starts the Functions runtime with the specified function.
         /// Note the functionName is different than the route.
         /// </summary>
         protected void StartFunctionHost(string functionName)
->>>>>>> 225e163a
         {
             this.FunctionHost = new Process
             {
@@ -283,16 +275,11 @@
             {
                 this.Connection.Dispose();
 
-<<<<<<< HEAD
-                this.FunctionHost.Kill();
-                this.FunctionHost.Dispose();
-
-                this.AzuriteHost.Kill();
-                this.AzuriteHost.Dispose();
-=======
                 this.FunctionHost?.Kill();
                 this.FunctionHost?.Dispose();
->>>>>>> 225e163a
+
+                this.AzuriteHost?.Kill();
+                this.AzuriteHost?.Dispose();
             }
         }
     }
