--- conflicted
+++ resolved
@@ -3,10 +3,6 @@
   <PropertyGroup>
     <TargetFramework>netcoreapp3.1</TargetFramework>
     <IsPackable>false</IsPackable>
-<<<<<<< HEAD
-    <EnableNETAnalyzers>true</EnableNETAnalyzers>
-=======
->>>>>>> 5e4f37d1
     <EnforceCodeStyleInBuild>true</EnforceCodeStyleInBuild>
   </PropertyGroup>
 
