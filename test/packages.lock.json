--- conflicted
+++ resolved
@@ -259,8 +259,6 @@
           "Microsoft.Net.Http.Headers": "2.2.0"
         }
       },
-<<<<<<< HEAD
-=======
       "Microsoft.AspNetCore.Mvc.Core": {
         "type": "Transitive",
         "resolved": "2.2.0",
@@ -283,7 +281,6 @@
           "System.Threading.Tasks.Extensions": "4.5.1"
         }
       },
->>>>>>> dafca844
       "Microsoft.AspNetCore.Mvc.Formatters.Json": {
         "type": "Transitive",
         "resolved": "2.2.0",
@@ -1957,36 +1954,21 @@
         "type": "Project",
         "dependencies": {
           "Microsoft.ApplicationInsights": "[2.17.0, )",
-<<<<<<< HEAD
-          "Microsoft.AspNetCore.Http": "[2.1.22, )",
-          "Microsoft.Azure.WebJobs": "[3.0.31, )",
-          "Microsoft.Data.SqlClient": "[3.0.1, )",
-          "Newtonsoft.Json": "[13.0.1, )",
-          "System.Runtime.Caching": "[4.7.0, )",
-=======
           "Microsoft.AspNetCore.Http": "[2.2.2, )",
           "Microsoft.Azure.WebJobs": "[3.0.32, )",
           "Microsoft.Data.SqlClient": "[5.0.1, )",
           "Newtonsoft.Json": "[13.0.1, )",
           "System.Runtime.Caching": "[5.0.0, )",
->>>>>>> dafca844
           "morelinq": "[3.3.2, )"
         }
       },
       "microsoft.azure.webjobs.extensions.sql.samples": {
         "type": "Project",
         "dependencies": {
-<<<<<<< HEAD
-          "Microsoft.AspNetCore.Http": "[2.1.22, )",
-          "Microsoft.Azure.WebJobs.Extensions.Sql": "[99.99.99, )",
-          "Microsoft.Azure.WebJobs.Extensions.Storage": "[5.0.0, )",
-          "Microsoft.NET.Sdk.Functions": "[3.1.1, )",
-=======
           "Microsoft.AspNetCore.Http": "[2.2.2, )",
           "Microsoft.Azure.WebJobs.Extensions.Sql": "[99.99.99, )",
           "Microsoft.Azure.WebJobs.Extensions.Storage": "[5.0.0, )",
           "Microsoft.NET.Sdk.Functions": "[4.1.3, )",
->>>>>>> dafca844
           "Newtonsoft.Json": "[13.0.1, )"
         }
       },
