--- conflicted
+++ resolved
@@ -72,8 +72,6 @@
         "requested": "[13.0.3, )",
         "resolved": "13.0.3",
         "contentHash": "HrC5BXdl00IP9zeV+0Z848QWPAoCr9P3bDEZguI+gkLcBKAOxix/tLEAAHC+UvDNPv4a2d18lOReHMOagPa+zQ=="
-<<<<<<< HEAD
-=======
       },
       "xRetry": {
         "type": "Direct",
@@ -83,7 +81,6 @@
         "dependencies": {
           "xunit.core": "[2.4.0, 3.0.0)"
         }
->>>>>>> 3eb2ca43
       },
       "xunit": {
         "type": "Direct",
