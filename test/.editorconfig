# See https://github.com/dotnet/roslyn-analyzers/blob/main/.editorconfig for an example on different settings and how they're used

[*.cs]

<<<<<<< HEAD

# Temporarily disabled after update to .NET 8.0, should be reviewed and fixed or moved below to permanently disable
=======
# Temporarily disabled after update to .NET 9, should be reviewed and fixed or moved below to permanently disable
>>>>>>> db4c0e00
dotnet_diagnostic.CA1510.severity = silent
dotnet_diagnostic.CA1513.severity = silent
dotnet_diagnostic.CA1859.severity = silent
dotnet_diagnostic.CA1852.severity = silent
dotnet_diagnostic.IDE0290.severity = silent
dotnet_diagnostic.IDE0330.severity = silent
dotnet_diagnostic.IDE0305.severity = silent
dotnet_diagnostic.CA2263.severity = silent
dotnet_diagnostic.IDE0028.severity = silent
dotnet_diagnostic.IDE0300.severity = silent
dotnet_diagnostic.CA1861.severity = silent

# Disabled
dotnet_diagnostic.CA1309.severity = silent # Use ordinal StringComparison - this isn't important for tests and just adds clutter
dotnet_diagnostic.CA1305.severity = silent # Specify IFormatProvider - this isn't important for tests and just adds clutter
dotnet_diagnostic.CA1707.severity = silent # Identifiers should not contain underscores - this helps make test names more readable
dotnet_diagnostic.CA2201.severity = silent # Do not raise reserved exception types - tests can throw whatever they want
dotnet_diagnostic.CS0659.severity = silent # overrides Object.Equals but does not override Object.GetHashCode() - not necessary for our tests
dotnet_diagnostic.CA1711.severity = silent # Identifiers should not have incorrect suffix - Fine for tests
dotnet_diagnostic.CA1825.severity = silent # Avoid zero-length array allocations<|MERGE_RESOLUTION|>--- conflicted
+++ resolved
@@ -2,12 +2,7 @@
 
 [*.cs]
 
-<<<<<<< HEAD
-
-# Temporarily disabled after update to .NET 8.0, should be reviewed and fixed or moved below to permanently disable
-=======
 # Temporarily disabled after update to .NET 9, should be reviewed and fixed or moved below to permanently disable
->>>>>>> db4c0e00
 dotnet_diagnostic.CA1510.severity = silent
 dotnet_diagnostic.CA1513.severity = silent
 dotnet_diagnostic.CA1859.severity = silent
