--- conflicted
+++ resolved
@@ -6,14 +6,9 @@
 
 This repository contains the Azure SQL bindings for Azure Functions extension code as well as a quick start tutorial and samples illustrating how to use the binding in different ways.  A high level explanation of the bindings is provided below. Additional information for each is in their respective sample sections.
 
-<<<<<<< HEAD
-- **Input Binding**: takes a SQL query to run and returns the output of the query in the function.
-- **Output Binding**: takes a list of rows and upserts them into the user table (i.e. If a row doesn't already exist, it is added. If it does, it is updated).
-- **Trigger Binding**: monitors the user table for changes (i.e., row inserts, updates, and deletes) and invokes the function with updated rows.
-=======
 - [**Input Binding**](#input-binding-tutorial): takes a SQL query to run and returns the output of the query in the function.
 - [**Output Binding**](#output-binding-tutorial): takes a list of rows and upserts them into the user table (i.e. If a row doesn't already exist, it is added. If it does, it is updated).
->>>>>>> c722f422
+- [**Trigger Binding**](#trigger-binding-tutorial): monitors the user table for changes (i.e., row inserts, updates, and deletes) and invokes the function with updated rows.
 
 Further information on the Azure SQL binding for Azure Functions is also available in the [Azure Functions docs](https://docs.microsoft.com/azure/azure-functions/functions-bindings-azure-sql).
 
@@ -32,18 +27,12 @@
       - [Docker container](#docker-container)
       - [Azure SQL Database](#azure-sql-database)
     - [SQL Setup](#sql-setup)
-    - [Create a Function App](#create-a-function-app)
+    - [Create .NET Function App](#create-net-function-app)
     - [Configure Function App](#configure-function-app)
   - [Tutorials](#tutorials)
-<<<<<<< HEAD
-    - [Input Binding Tutorial](#input-binding-tutorial)
-    - [Output Binding Tutorial](#output-binding-tutorial)
-    - [Trigger Binding Tutorial](#trigger-binding-tutorial)
-=======
     - [.NET functions](#net-functions)
-    - [JavaScript functions](#javascript-functions)
-    - [Python functions](#python-functions)
->>>>>>> c722f422
+      - [Input Binding Tutorial](#input-binding-tutorial)
+      - [Output Binding Tutorial](#output-binding-tutorial)
   - [More Samples](#more-samples)
     - [Input Binding](#input-binding)
       - [Query String](#query-string)
@@ -106,21 +95,10 @@
 ALTER TABLE ['{table_name}'] ADD CONSTRAINT PKey PRIMARY KEY CLUSTERED (['{primary_key_column_name}']);
 ```
 
-3. If you plan to use the trigger support, you need to enable [change tracking](https://docs.microsoft.com/sql/relational-databases/track-changes/about-change-tracking-sql-server) on the SQL database and the SQL table. Please note that enabling change tracking will add to the cost of the SQL server.
-
-```sql
-ALTER DATABASE ['your database name']
-SET CHANGE_TRACKING = ON
-(CHANGE_RETENTION = 2 DAYS, AUTO_CLEANUP = ON);
-
-ALTER TABLE ['your table name']
-ENABLE CHANGE_TRACKING;
-```
-
-
-### Create a Function App
-
-Now you will need a a Function App to add the binding to. If you have one created already you can skip this step.
+
+### Create .NET Function App
+
+Now you will need a .NET Function App to add the binding to. If you have one created already you can skip this step.
 
 These steps can be done in the Terminal/CLI or with PowerShell.
 
@@ -135,33 +113,10 @@
     func init --worker-runtime dotnet
     ```
 
-    **JavaScript (NodeJS)**
-    ```bash
-    mkdir MyApp
-    cd MyApp
-    func init --worker-runtime node --language javascript
-    ```
-
-    **TypeScript (NodeJS)**
-    ```bash
-    mkdir MyApp
-    cd MyApp
-    func init --worker-runtime node --language typescript
-    ```
-
-    **Python**
-
-    *See [#250](https://github.com/Azure/azure-functions-sql-extension/issues/250) before starting.*
-    ```bash
-    mkdir MyApp
-    cd MyApp
-    func init --worker-runtime python
-    ```
-
-
-3. Enable SQL bindings on the function app. More information can be found [in Microsoft Docs](https://docs.microsoft.com/azure/azure-functions/functions-bindings-azure-sql).
-
-    **.NET:** Install the extension.
+**Note**: Other languages are not supported at this time
+
+1. Install the extension.
+
     ```powershell
     dotnet add package Microsoft.Azure.WebJobs.Extensions.Sql --prerelease
     ```
@@ -175,7 +130,7 @@
     ```
 
     **Python:**
-    
+
     Update the `host.json` file to the preview extension bundle.
     ```json
     "extensionBundle": {
@@ -342,47 +297,6 @@
 - Hit 'F5' to run your code. Click the link to upsert the output array values in your SQL table. Your upserted values should launch in the browser.
 - Congratulations! You have successfully created your first SQL output binding! Checkout [Output Binding](#Output-Binding) for more information on how to use it and explore on your own!
 
-<<<<<<< HEAD
-### Trigger Binding Tutorial
-
-Note: This tutorial requires that a SQL database is setup as shown in [Create a SQL Server](#create-a-sql-server), and that you have the 'Employee.cs' file from the [Input Binding Tutorial](#input-binding-tutorial).
-
-- Create a new file with the following content:
-
-    ```csharp
-    using System.Collections.Generic;
-    using Microsoft.Azure.WebJobs;
-    using Microsoft.Extensions.Logging;
-    using Microsoft.Azure.WebJobs.Extensions.Sql;
-
-    namespace Company.Function
-    {
-        public static class EmployeeTrigger
-        {
-            [FunctionName("EmployeeTrigger")]
-            public static void Run(
-                [SqlTrigger("[dbo].[Employees]", ConnectionStringSetting = "SqlConnectionString")]
-                IReadOnlyList<SqlChange<Employee>> changes,
-                ILogger logger)
-            {
-                foreach (SqlChange<Employee> change in changes)
-                {
-                    Employee employee = change.Item;
-                    logger.LogInformation($"Change operation: {change.Operation}");
-                    logger.LogInformation($"EmployeeID: {employee.EmployeeId}, FirstName: {employee.FirstName}, LastName: {employee.LastName}, Company: {employee.Company}, Team: {employee.Team}");
-                }
-            }
-        }
-    }
-    ```
-
-- *Skip these steps if you have not completed the output binding tutorial.*
-    - Open your output binding file and modify some of the values. For example, change the value of Team column from 'Functions' to 'Azure SQL'.
-    - Hit 'F5' to run your code. Click the link of the HTTP trigger from the output binding tutorial.
-- Update, insert, or delete rows in your SQL table while the function app is running and observe the function logs.
-- You should see the new log messages in the Visual Studio Code terminal containing the values of row-columns after the update operation.
-- Congratulations! You have successfully created your first SQL trigger binding! Checkout [Trigger Samples](#trigger-samples) for more information on how to use it and explore on your own!
-=======
 
 ### JavaScript functions
 
@@ -569,7 +483,46 @@
 
 - Hit 'F5' to run your code. Click the link to upsert the output array values in your SQL table. Your upserted values should launch in the browser.
 - Congratulations! You have successfully created your first SQL output binding! Checkout [Output Binding](#Output-Binding) for more information on how to use it and explore on your own!
->>>>>>> c722f422
+
+### Trigger Binding Tutorial
+
+Note: This tutorial requires that a SQL database is setup as shown in [Create a SQL Server](#create-a-sql-server), and that you have the 'Employee.cs' file from the [Input Binding Tutorial](#input-binding-tutorial).
+
+- Create a new file with the following content:
+
+    ```csharp
+    using System.Collections.Generic;
+    using Microsoft.Azure.WebJobs;
+    using Microsoft.Extensions.Logging;
+    using Microsoft.Azure.WebJobs.Extensions.Sql;
+
+    namespace Company.Function
+    {
+        public static class EmployeeTrigger
+        {
+            [FunctionName("EmployeeTrigger")]
+            public static void Run(
+                [SqlTrigger("[dbo].[Employees]", ConnectionStringSetting = "SqlConnectionString")]
+                IReadOnlyList<SqlChange<Employee>> changes,
+                ILogger logger)
+            {
+                foreach (SqlChange<Employee> change in changes)
+                {
+                    Employee employee = change.Item;
+                    logger.LogInformation($"Change operation: {change.Operation}");
+                    logger.LogInformation($"EmployeeID: {employee.EmployeeId}, FirstName: {employee.FirstName}, LastName: {employee.LastName}, Company: {employee.Company}, Team: {employee.Team}");
+                }
+            }
+        }
+    }
+    ```
+
+- *Skip these steps if you have not completed the output binding tutorial.*
+    - Open your output binding file and modify some of the values. For example, change the value of Team column from 'Functions' to 'Azure SQL'.
+    - Hit 'F5' to run your code. Click the link of the HTTP trigger from the output binding tutorial.
+- Update, insert, or delete rows in your SQL table while the function app is running and observe the function logs.
+- You should see the new log messages in the Visual Studio Code terminal containing the values of row-columns after the update operation.
+- Congratulations! You have successfully created your first SQL trigger binding! Checkout [Trigger Samples](#trigger-samples) for more information on how to use it and explore on your own!
 
 ## More Samples
 
@@ -878,7 +831,7 @@
 
 - **IReadOnlyList<SqlChange\<T\>>**: If there are multiple rows updated in the SQL table, the user function will get invoked with a batch of changes, where each element is a `SqlChange` object. Here `T` is a generic type-argument that can be substituted with a user-defined POCO, or Plain Old C# Object, representing the user table row. The POCO should therefore follow the schema of the queried table. See the [Query String](#query-string) section for an example of what the POCO should look like. The two properties of class `SqlChange<T>` are `Item` of type `T` which represents the table row and `Operation` of type `SqlChangeOperation` which indicates the kind of row operation (insert, update, or delete) that triggered the user function.
 
-Note that for insert and update operations, the user function receives POCO object containing the latest values of table columns. For delete operation, only the properties corresponding to the primary keys of the row are populated. 
+Note that for insert and update operations, the user function receives POCO object containing the latest values of table columns. For delete operation, only the properties corresponding to the primary keys of the row are populated.
 
 Any time when the changes happen to the "Products" table, the user function will be invoked with a batch of changes. The changes are processed sequentially, so if there are a large number of changes pending to be processed, the function will be passed a batch containing the earliest changes first.
 
