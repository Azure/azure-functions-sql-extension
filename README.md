# Azure SQL binding for Azure Functions - Preview

[![Build Status](https://mssqltools.visualstudio.com/CrossPlatBuildScripts/_apis/build/status/SQL%20Bindings/SQL%20Bindings%20-%20Nightly?branchName=main)](https://mssqltools.visualstudio.com/CrossPlatBuildScripts/_build/latest?definitionId=481&branchName=main)

## Introduction

This repository contains the Azure SQL bindings for Azure Functions extension code as well as a quick start tutorial and samples illustrating how to use the binding in different ways.  A high level explanation of the bindings is provided below. Additional information for each is in their respective sample sections.

- [**Input Binding**](#input-binding-tutorial): takes a SQL query to run and returns the output of the query in the function.
- [**Output Binding**](#output-binding-tutorial): takes a list of rows and upserts them into the user table (i.e. If a row doesn't already exist, it is added. If it does, it is updated).
- [**Trigger Binding**](#trigger-binding-tutorial): monitors the user table for changes (i.e., row inserts, updates, and deletes) and invokes the function with updated rows.

Further information on the Azure SQL binding for Azure Functions is also available in the [Azure Functions docs](https://docs.microsoft.com/azure/azure-functions/functions-bindings-azure-sql).

Azure SQL bindings for Azure Functions are supported for:
- .NET functions (C# in-process)
- NodeJS functions (JavaScript/TypeScript)
- Python functions

## Table of Contents

- [Azure SQL binding for Azure Functions - Preview](#azure-sql-binding-for-azure-functions---preview)
  - [Introduction](#introduction)
  - [Table of Contents](#table-of-contents)
  - [Quick Start](#quick-start)
    - [Create a SQL Server](#create-a-sql-server)
      - [Docker container](#docker-container)
      - [Azure SQL Database](#azure-sql-database)
    - [SQL Setup](#sql-setup)
    - [Create a Function App](#create-a-function-app)
    - [Configure Function App](#configure-function-app)
  - [Tutorials](#tutorials)
    - [.NET functions](#net-functions)
      - [Input Binding Tutorial](#input-binding-tutorial)
      - [Output Binding Tutorial](#output-binding-tutorial)
      - [Trigger Binding Tutorial](#trigger-binding-tutorial)
    - [JavaScript functions](#javascript-functions)
      - [Input Binding Tutorial](#input-binding-tutorial-1)
      - [Output Binding Tutorial](#output-binding-tutorial-1)
    - [Python functions](#python-functions)
      - [Input Binding Tutorial](#input-binding-tutorial-2)
      - [Output Binding Tutorial](#output-binding-tutorial-2)
  - [Configuration](#configuration)
    - [Trigger Binding Configuration](#trigger-binding-configuration)
      - [Sql_Trigger_BatchSize](#sql_trigger_batchsize)
      - [Sql_Trigger_PollingIntervalMs](#sql_trigger_pollingintervalms)
  - [More Samples](#more-samples)
    - [Input Binding](#input-binding)
      - [Query String](#query-string)
      - [Empty Parameter Value](#empty-parameter-value)
      - [Null Parameter Value](#null-parameter-value)
      - [Stored Procedure](#stored-procedure)
      - [IAsyncEnumerable](#iasyncenumerable)
    - [Output Binding](#output-binding)
      - [ICollector&lt;T&gt;/IAsyncCollector&lt;T&gt;](#icollectortiasynccollectort)
      - [Array](#array)
      - [Single Row](#single-row)
      - [Primary Key Special Cases](#primary-key-special-cases)
        - [Identity Columns](#identity-columns)
        - [Columns with Default Values](#columns-with-default-values)
    - [Trigger Binding](#trigger-binding)
      - [Change Tracking](#change-tracking)
      - [Scaling](#scaling)
      - [Internal State Tables](#internal-state-tables)
        - [az_func.GlobalState](#az_funcglobalstate)
        - [az_func.Leases_*](#az_funcleases_)
      - [Trigger Samples](#trigger-samples)
  - [Known Issues](#known-issues)
  - [Telemetry](#telemetry)
  - [Trademarks](#trademarks)

## Quick Start

### Create a SQL Server

First you'll need a SQL server for the bindings to connect to. If you already have your own set up then you can skip this step, otherwise pick from one of the below options.

#### Docker container

SQL Server on Docker makes it easy to set up and connect to a locally hosted instance of SQL Server. Instructions for getting started can be found [here](https://docs.microsoft.com/sql/linux/sql-server-linux-docker-container-deployment).

#### Azure SQL Database

Azure SQL Database is a fully managed platform as a service (PaaS) database engine that runs the latest stable version of the Microsoft SQL Server database engine. Instructions for getting started can be found [here](https://docs.microsoft.com/azure/azure-sql/database/single-database-create-quickstart).


### SQL Setup

Next you'll configure your SQL Server database for use with Azure SQL binding for Azure Functions.

This will require connecting to and running queries - you can use [Azure Data Studio](https://docs.microsoft.com/sql/azure-data-studio/download-azure-data-studio) or the [MSSQL for VS Code Extension](https://docs.microsoft.com/sql/tools/visual-studio-code/sql-server-develop-use-vscode) to do this.

1. First you'll need a table to run queries against. If you already have one you'd like to use then you can skip this step.

    Otherwise connect to your database and run the following query to create a simple table to start with.

```sql
CREATE TABLE Employees (
        EmployeeId int,
        FirstName varchar(255),
        LastName varchar(255),
        Company varchar(255),
        Team varchar(255)
);
```

2. Next a primary key must be set in your SQL table before using the bindings. To do this, run the queries below, replacing the placeholder values for your table and column.

```sql
ALTER TABLE ['{table_name}'] ALTER COLUMN ['{primary_key_column_name}'] int NOT NULL

ALTER TABLE ['{table_name}'] ADD CONSTRAINT PKey PRIMARY KEY CLUSTERED (['{primary_key_column_name}']);
```


### Create a Function App

Now you will need a Function App to add the binding to. If you have one created already you can skip this step.

These steps can be done in the Terminal/CLI or with PowerShell.

1. Install [Azure Functions Core Tools](https://docs.microsoft.com/azure/azure-functions/functions-run-local)

2. Create a function app for .NET, JavaScript, TypeScript or Python.

    **.NET**
    ```bash
    mkdir MyApp
    cd MyApp
    func init --worker-runtime dotnet
    ```

    **JavaScript (NodeJS)**
    ```bash
    mkdir MyApp
    cd MyApp
    func init --worker-runtime node --language javascript
    ```

    **TypeScript (NodeJS)**
    ```bash
    mkdir MyApp
    cd MyApp
    func init --worker-runtime node --language typescript
    ```

    **Python**

    *See [#250](https://github.com/Azure/azure-functions-sql-extension/issues/250) before starting.*
    ```bash
    mkdir MyApp
    cd MyApp
    func init --worker-runtime python
    ```

3. Enable SQL bindings on the function app. More information can be found [in Microsoft Docs](https://docs.microsoft.com/azure/azure-functions/functions-bindings-azure-sql).

    **.NET:** Install the extension.

    ```powershell
    dotnet add package Microsoft.Azure.WebJobs.Extensions.Sql --prerelease
    ```

    **JavaScript and TypeScript:** Update the `host.json` file to the preview extension bundle.
    ```json
    "extensionBundle": {
        "id": "Microsoft.Azure.Functions.ExtensionBundle.Preview",
        "version": "[4.*, 5.0.0)"
    }
    ```

    **Python:**

    Update the `host.json` file to the preview extension bundle.
    ```json
    "extensionBundle": {
        "id": "Microsoft.Azure.Functions.ExtensionBundle.Preview",
        "version": "[4.*, 5.0.0)"
    }
    ```

    Add a preview version of the Python functions library to `requirements.txt`.
    ```txt
    azure-functions==1.11.3b1
    ```

    Add a setting in `local.settings.json` to isolate the worker dependencies.
    ```json
    "PYTHON_ISOLATE_WORKER_DEPENDENCIES": "1"
    ```

### Configure Function App

Once you have your Function App you need to configure it for use with Azure SQL bindings for Azure Functions.

1. Ensure you have Azure Storage Emulator running. This is specific to the sample functions in this repository with a non-HTTP trigger. For information on the Azure Storage Emulator, refer to the docs on its use in [functions local development](https://docs.microsoft.com/azure/azure-functions/functions-app-settings#azurewebjobsstorage) and [installation](https://docs.microsoft.com/azure/storage/common/storage-use-emulator#get-the-storage-emulator).

1. Get your SQL connection string

   <details>
   <summary>Local SQL Server</summary>
   - Use this connection string, replacing the placeholder values for the database and password.</br>
    </br>
    <code>Server=localhost;Initial Catalog={db_name};Persist Security Info=False;User ID=sa;Password={your_password};</code>
   </details>

   <details>
   <summary>Azure SQL Server</summary>
   - Browse to the SQL Database resource in the [Azure portal](https://ms.portal.azure.com/)</br>
   - In the left blade click on the <b>Connection Strings</b> tab</br>
   - Copy the <b>SQL Authentication</b> connection string</br>
    </br>
    (<i>Note: when pasting in the connection string, you will need to replace part of the connection string where it says '{your_password}' with your Azure SQL Server password</i>)
   </details>

1. Open the generated `local.settings.json` file and in the `Values` section verify you have the below. If not, add the below and replace `{connection_string}` with the your connection string from the previous step:

    ```json
    "AzureWebJobsStorage": "UseDevelopmentStorage=true",
    "AzureWebJobsDashboard": "UseDevelopmentStorage=true",
    "SqlConnectionString": "{connection_string}"
    ```

1. Verify your `host.json` looks like the below:

    ```json
    {
        "version": "2.0",
        "logging": {
            "applicationInsights": {
                "samplingExcludedTypes": "Request",
                "samplingSettings": {
                    "isEnabled": true
                }
            }
        }
    }
    ```

1. You have setup your local environment and are now ready to create your first SQL bindings! Continue to the [input](#Input-Binding-Tutorial), [output](#Output-Binding-Tutorial) and [trigger](#trigger-binding-tutorial) binding tutorials, or refer to [More Samples](#More-Samples) for information on how to use the bindings and explore on your own.

## Tutorials

### .NET functions

#### Input Binding Tutorial

Note: This tutorial requires that a SQL database is setup as shown in [Create a SQL Server](#Create-a-SQL-Server).

- Open your app that you created in [Create a Function App](#create-a-function-app) in VSCode
- Press 'F1' and search for 'Azure Functions: Create Function'
- Choose HttpTrigger -> (Provide a function name) -> Company.namespace -> anonymous
- In the file that opens, replace the `public static async Task<IActionResult> Run` block with the below code.

    ```csharp
    public static async Task<IActionResult> Run(
        [HttpTrigger(AuthorizationLevel.Anonymous, "get", "post", Route = "employees")] HttpRequest req,
        ILogger log,
        [Sql("select * from Employees",
        CommandType = System.Data.CommandType.Text,
        ConnectionStringSetting = "SqlConnectionString")]
        IEnumerable<Employee> employee)
    {
        return new OkObjectResult(employee);
    }
    ```

    *In the above, "select * from Employees" is the SQL script run by the input binding. The CommandType on the line below specifies whether the first line is a query or a stored procedure. On the next line, the ConnectionStringSetting specifies that the app setting that contains the SQL connection string used to connect to the database is "SqlConnectionString." For more information on this, see the [Input Binding](#Input-Binding) section*

- Add 'using System.Collections.Generic;' to the namespaces list at the top of the page.
- Currently, there is an error for the IEnumerable. We'll fix this by creating an Employee class.
- Create a new file and call it 'Employee.cs'
- Paste the below in the file. These are the column names of our SQL table.

    ```csharp
    namespace Company.Function {
        public class Employee{
            public int EmployeeId { get; set; }
            public string LastName { get; set; }
            public string FirstName { get; set; }
            public string Company { get; set; }
            public string Team { get; set; }
        }
    }
    ```

- Navigate back to your HttpTrigger file. We can ignore the 'Run' warning for now.
- Open the local.settings.json file, and in the brackets for "Values," verify there is a 'SqlConnectionString.' If not, add it.
- Hit 'F5' to run your code. This will start up the Functions Host with a local HTTP Trigger and SQL Input Binding.
- Click the link that appears in your terminal.
- You should see your database output in the browser window.
- Congratulations! You have successfully created your first SQL input binding! Checkout [Input Binding](#Input-Binding) for more information on how to use it and explore on your own!

#### Output Binding Tutorial

Note: This tutorial requires that a SQL database is setup as shown in [Create a SQL Server](#Create-a-SQL-Server), and that you have the 'Employee.cs' class from the [Input Binding Tutorial](#Input-Binding-Tutorial).

- Open your app in VSCode
- Press 'F1' and search for 'Azure Functions: Create Function'
- Choose HttpTrigger ->  (Provide a function name) -> Company.namespace is fine -> anonymous
- In the file that opens, replace the `public static async Task<IActionResult> Run` block with the below code

    ```csharp
    public static IActionResult Run(
        [HttpTrigger(AuthorizationLevel.Anonymous, "get", Route = "addemployees-array")]
        HttpRequest req, ILogger log,
        [Sql("dbo.Employees",
        ConnectionStringSetting = "SqlConnectionString")]
        out Employee[] output)
    {
        output = new Employee[]
            {
                new Employee
                {
                    EmployeeId = 1,
                    FirstName = "Hello",
                    LastName = "World",
                    Company = "Microsoft",
                    Team = "Functions"
                },
                new Employee
                {
                    EmployeeId = 2,
                    FirstName = "Hi",
                    LastName = "SQLupdate",
                    Company = "Microsoft",
                    Team = "Functions"
                },
            };

        return new CreatedResult($"/api/addemployees-array", output);
    }
    ```

    *In the above, "dbo.Employees" is the name of the table our output binding is upserting into. The line below is similar to the input binding and specifies where our SqlConnectionString is. For more information on this, see the [Output Binding](#Output-Binding) section*

- Hit 'F5' to run your code. Click the link to upsert the output array values in your SQL table. Your upserted values should launch in the browser.
- Congratulations! You have successfully created your first SQL output binding! Checkout [Output Binding](#Output-Binding) for more information on how to use it and explore on your own!

#### Trigger Binding Tutorial

Note: This tutorial requires that a SQL database is setup as shown in [Create a SQL Server](#create-a-sql-server), and that you have the 'Employee.cs' file from the [Input Binding Tutorial](#input-binding-tutorial).

- Create a new file with the following content:

    ```csharp
    using System.Collections.Generic;
    using Microsoft.Azure.WebJobs;
    using Microsoft.Extensions.Logging;
    using Microsoft.Azure.WebJobs.Extensions.Sql;

    namespace Company.Function
    {
        public static class EmployeeTrigger
        {
            [FunctionName("EmployeeTrigger")]
            public static void Run(
                [SqlTrigger("[dbo].[Employees]", ConnectionStringSetting = "SqlConnectionString")]
                IReadOnlyList<SqlChange<Employee>> changes,
                ILogger logger)
            {
                foreach (SqlChange<Employee> change in changes)
                {
                    Employee employee = change.Item;
                    logger.LogInformation($"Change operation: {change.Operation}");
                    logger.LogInformation($"EmployeeID: {employee.EmployeeId}, FirstName: {employee.FirstName}, LastName: {employee.LastName}, Company: {employee.Company}, Team: {employee.Team}");
                }
            }
        }
    }
    ```

- *Skip these steps if you have not completed the output binding tutorial.*
    - Open your output binding file and modify some of the values. For example, change the value of Team column from 'Functions' to 'Azure SQL'.
    - Hit 'F5' to run your code. Click the link of the HTTP trigger from the output binding tutorial.
- Update, insert, or delete rows in your SQL table while the function app is running and observe the function logs.
- You should see the new log messages in the Visual Studio Code terminal containing the values of row-columns after the update operation.
- Congratulations! You have successfully created your first SQL trigger binding! Checkout [Trigger Samples](#trigger-samples) for more information on how to use it and explore on your own!


### JavaScript functions

#### Input Binding Tutorial

Note: This tutorial requires that a SQL database is setup as shown in [Create a SQL Server](#Create-a-SQL-Server).

- Open your app that you created in [Create a Function App](#create-a-function-app) in VSCode
- Press 'F1' and search for 'Azure Functions: Create Function'
- Choose HttpTrigger -> (Provide a function name) -> anonymous
- In the file that opens (`index.js`), replace the `module.exports = async function (context, req)` block with the below code.

    ```javascript
    module.exports = async function (context, req, employee) {
        return {
            status: 200,
            body: employee
        };
    }
    ```

- We also need to add the SQL input binding for the `employee` parameter. Open the function.json file.
- Paste the below in the file as an additional entry to the "bindings": [] array.

    ```json
    {
      "name": "employee",
      "type": "sql",
      "direction": "in",
      "commandText": "select * from Employees",
      "commandType": "Text",
      "connectionStringSetting": "SqlConnectionString"
    }
    ```

    *In the above, "select * from Employees" is the SQL script run by the input binding. The CommandType on the line below specifies whether the first line is a query or a stored procedure. On the next line, the ConnectionStringSetting specifies that the app setting that contains the SQL connection string used to connect to the database is "SqlConnectionString." For more information on this, see the [Input Binding](#Input-Binding) section*

- Open the local.settings.json file, and in the brackets for "Values," verify there is a 'SqlConnectionString.' If not, add it.
- Hit 'F5' to run your code. This will start up the Functions Host with a local HTTP Trigger and SQL Input Binding.
- Click the link that appears in your terminal.
- You should see your database output in the browser window.
- Congratulations! You have successfully created your first SQL input binding! Checkout [Input Binding](#Input-Binding) for more information on how to use it and explore on your own!

#### Output Binding Tutorial

Note: This tutorial requires that a SQL database is setup as shown in [Create a SQL Server](#Create-a-SQL-Server).

- Open your app in VSCode
- Press 'F1' and search for 'Azure Functions: Create Function'
- Choose HttpTrigger ->  (Provide a function name) -> anonymous
- In the file that opens (`index.js`), replace the `module.exports = async function (context, req)` block with the below code.

    ```javascript
    module.exports = async function (context, req) {
        const employees = [
            {
                EmployeeId : 1,
                FirstName : "Hello",
                LastName : "World",
                Company : "Microsoft",
                Team : "Functions"
            },
            {
                EmployeeId : 2,
                FirstName : "Hi",
                LastName : "SQLupdate",
                Company : "Microsoft",
                Team : "Functions"
            }
        ];
        context.bindings.employee = employees;

        return {
            status: 201,
            body: employees
        };
    }
    ```

- We also need to add the SQL output binding for the `context.bindings.employee` property. Open the function.json file.
- Paste the below in the file as an additional entry to the "bindings": [] array.

    ```json
    {
      "name": "employee",
      "type": "sql",
      "direction": "out",
      "commandText": "dbo.Employees",
      "connectionStringSetting": "SqlConnectionString"
    }
    ```
    *In the above, "dbo.Employees" is the name of the table our output binding is upserting into. The line below is similar to the input binding and specifies where our SqlConnectionString is. For more information on this, see the [Output Binding](#Output-Binding) section*

- Hit 'F5' to run your code. Click the link to upsert the output array values in your SQL table. Your upserted values should launch in the browser.
- Congratulations! You have successfully created your first SQL output binding! Checkout [Output Binding](#Output-Binding) for more information on how to use it and explore on your own!

### Python functions

#### Input Binding Tutorial

Note: This tutorial requires that a SQL database is setup as shown in [Create a SQL Server](#Create-a-SQL-Server).

- Open your app that you created in [Create a Function App](#create-a-function-app) in VSCode
- Press 'F1' and search for 'Azure Functions: Create Function'
- Choose HttpTrigger -> (Provide a function name) -> anonymous
- In the file that opens (`__init__.py`), replace the `def main(req: func.HttpRequest) -> func.HttpResponse:` block with the below code.

    ```python
    def main(req: func.HttpRequest, employee: func.SqlRowList) -> func.HttpResponse:
    rows = list(map(lambda r: json.loads(r.to_json()), employee))

    return func.HttpResponse(
        json.dumps(rows),
        status_code=200,
        mimetype="application/json"
    )
    ```

- Add an import json statement to the top of the file.
- We also need to add the SQL input binding for the `employee` parameter. Open the function.json file.
- Paste the below in the file as an additional entry to the "bindings": [] array.

    ```json
    {
      "name": "employee",
      "type": "sql",
      "direction": "in",
      "commandText": "select * from Employees",
      "commandType": "Text",
      "connectionStringSetting": "SqlConnectionString"
    }
    ```

    *In the above, "select * from Employees" is the SQL script run by the input binding. The CommandType on the line below specifies whether the first line is a query or a stored procedure. On the next line, the ConnectionStringSetting specifies that the app setting that contains the SQL connection string used to connect to the database is "SqlConnectionString." For more information on this, see the [Input Binding](#Input-Binding) section*

- Open the local.settings.json file, and in the brackets for "Values," verify there is a 'SqlConnectionString.' If not, add it.
- Hit 'F5' to run your code. This will start up the Functions Host with a local HTTP Trigger and SQL Input Binding.
- Click the link that appears in your terminal.
- You should see your database output in the browser window.
- Congratulations! You have successfully created your first SQL input binding! Checkout [Input Binding](#Input-Binding) for more information on how to use it and explore on your own!

#### Output Binding Tutorial

Note: This tutorial requires that a SQL database is setup as shown in [Create a SQL Server](#Create-a-SQL-Server).

- Open your app in VSCode
- Press 'F1' and search for 'Azure Functions: Create Function'
- Choose HttpTrigger ->  (Provide a function name) -> anonymous
- In the file that opens (`__init__.py`), replace the `def main(req: func.HttpRequest) -> func.HttpResponse:` block with the below code.

    ```python
    def main(req: func.HttpRequest, employee: func.Out[func.SqlRow]) -> func.HttpResponse:
        newEmployee = {
            EmployeeId = 1,
            FirstName = "Hello",
            LastName = "World",
            Company = "Microsoft",
            Team = "Functions"
        }
        row = func.SqlRow(newEmployee)
        employee.set(row);

        return func.HttpResponse(
            body=json.dumps(newEmployee),
            status_code=201,
            mimetype="application/json"
        )
    ```

- Add an import json statement to the top of the file.
- We also need to add the SQL output binding for the `context.bindings.employee` property. Open the function.json file.
- Paste the below in the file as an additional entry to the "bindings": [] array.

    ```json
    {
      "name": "employee",
      "type": "sql",
      "direction": "out",
      "commandText": "dbo.Employees",
      "connectionStringSetting": "SqlConnectionString"
    }
    ```
    *In the above, "dbo.Employees" is the name of the table our output binding is upserting into. The line below is similar to the input binding and specifies where our SqlConnectionString is. For more information on this, see the [Output Binding](#Output-Binding) section*

- Hit 'F5' to run your code. Click the link to upsert the output array values in your SQL table. Your upserted values should launch in the browser.
- Congratulations! You have successfully created your first SQL output binding! Checkout [Output Binding](#Output-Binding) for more information on how to use it and explore on your own!

## Configuration

This section goes over some of the configuration values you can use to customize the SQL bindings. See [How to Use Azure Function App Settings](https://learn.microsoft.com/azure/azure-functions/functions-how-to-use-azure-function-app-settings) to learn more.

### Trigger Binding Configuration

#### Sql_Trigger_BatchSize

This controls the number of changes processed at once before being sent to the triggered function.

#### Sql_Trigger_PollingIntervalMs

This controls the delay in milliseconds between processing each batch of changes.

## More Samples

### Input Binding

The input binding takes four [arguments](https://github.com/Azure/azure-functions-sql-extension/blob/main/src/SqlAttribute.cs):

- **CommandText**: Passed as a constructor argument to the binding. Represents either a query string or the name of a stored procedure.
- **CommandType**: Specifies whether CommandText is a query (`System.Data.CommandType.Text`) or a stored procedure (`System.Data.CommandType.StoredProcedure`)
- **Parameters**: The parameters to the query/stored procedure. This string must follow the format "@param1=param1,@param2=param2" where @param1 is the name of the parameter and param1 is the parameter value. Each pair of parameter name, parameter value is separated by a comma. Within each pair, the parameter name and value is separated by an equals sign. This means that neither the parameter name nor value can contain "," or "=". To specify a `NULL` parameter value, do "@param1=null,@param2=param2". To specify an empty string as a value, do "@param1=,@param2=param2", i.e. do not put any text after the equals sign of the corresponding parameter name. This argument is auto-resolvable (see Query String examples).
- **ConnectionStringSetting**: Specifies the name of the app setting that contains the SQL connection string used to connect to a database. The connection string must follow the format specified [here](https://docs.microsoft.com/dotnet/api/microsoft.data.sqlclient.sqlconnection.connectionstring?view=sqlclient-dotnet-core-2.0).

The following are valid binding types for the result of the query/stored procedure execution:

- **IEnumerable&lt;T&gt;**: Each element is a row of the result represented by `T`, where `T` is a user-defined POCO, or Plain Old C# Object. `T` should follow the structure of a row in the queried table. See the [Query String](#query-string) section for an example of what `T` should look like.
- **IAsyncEnumerable&lt;T&gt;**: Each element is again a row of the result represented by `T`, but the rows are retrieved "lazily". A row of the result is only retrieved when `MoveNextAsync` is called on the enumerator. This is useful in the case that the query can return a very large amount of rows.
- **String**: A JSON string representation of the rows of the result (an example is provided [here](https://github.com/Azure/azure-functions-sql-extension/blob/main/samples/samples-csharp/InputBindingSamples/GetProductsString.cs)).
- **SqlCommand**: The SqlCommand is populated with the appropriate query and parameters, but the associated connection is not opened. It is the responsiblity of the user to execute the command and read in the results. This is useful in the case that the user wants more control over how the results are read in. An example is provided [here](https://github.com/Azure/azure-functions-sql-extension/blob/main/samples/samples-csharp/InputBindingSamples/GetProductsSqlCommand.cs).

The repo contains examples of each of these binding types [here](https://github.com/Azure/azure-functions-sql-extension/tree/main/samples/samples-csharp/InputBindingSamples). A few examples are also included below.

#### Query String

The input binding executes the "select * from Products where Cost = @Cost" query, returning the result as an `IEnumerable<Product>`, where Product is a user-defined POCO. The *Parameters* argument passes the `{cost}` specified in the URL that triggers the function, `getproducts/{cost}`, as the value of the `@Cost` parameter in the query. *CommandType* is set to `System.Data.CommandType.Text`, since the constructor argument of the binding is a raw query.

```csharp
[FunctionName("GetProducts")]
  public static IActionResult Run(
      [HttpTrigger(AuthorizationLevel.Anonymous, "get", Route = "getproducts/{cost}")]
      HttpRequest req,
      [Sql("select * from Products where Cost = @Cost",
          CommandType = System.Data.CommandType.Text,
          Parameters = "@Cost={cost}",
          ConnectionStringSetting = "SqlConnectionString")]
      IEnumerable<Product> products)
  {
      return (ActionResult)new OkObjectResult(products);
  }
```

`Product` is a user-defined POCO that follows the structure of the Products table. It represents a row of the Products table, with field names and types copying those of the Products table schema. For example, if the Products table has three columns of the form

- **ProductID**: int
- **Name**: varchar
- **Cost**: int

Then the `Product` class would look like

```csharp
public class Product
{
    public int ProductID { get; set; }

    public string Name { get; set; }

    public int Cost { get; set; }

}
```

#### Empty Parameter Value

In this case, the parameter value of the `@Name` parameter is an empty string.

```csharp
[FunctionName("GetProductsNameEmpty")]
  public static IActionResult Run(
      [HttpTrigger(AuthorizationLevel.Anonymous, "get", Route = "getproducts-nameempty/{cost}")]
      HttpRequest req,
      [Sql("select * from Products where Cost = @Cost and Name = @Name",
          CommandType = System.Data.CommandType.Text,
          Parameters = "@Cost={cost},@Name=",
          ConnectionStringSetting = "SqlConnectionString")]
      IEnumerable<Product> products)
  {
      return (ActionResult)new OkObjectResult(products);
  }
  ```

#### Null Parameter Value

If the `{name}` specified in the `getproducts-namenull/{name}` URL is "null", the query returns all rows for which the Name column is `NULL`. Otherwise, it returns all rows for which the value of the Name column matches the string passed in `{name}`

```csharp
[FunctionName("GetProductsNameNull")]
  public static IActionResult Run(
      [HttpTrigger(AuthorizationLevel.Anonymous, "get", Route = "getproducts-namenull/{name}")]
      HttpRequest req,
      [Sql("if @Name is null select * from Products where Name is null else select * from Products where @Name = name",
          CommandType = System.Data.CommandType.Text,
          Parameters = "@Name={name}",
          ConnectionStringSetting = "SqlConnectionString")]
      IEnumerable<Product> products)
  {
      return (ActionResult)new OkObjectResult(products);
  }
```

#### Stored Procedure

`SelectsProductCost` is the name of a procedure stored in the user's database. In this case, *CommandType* is `System.Data.CommandType.StoredProcedure`. The parameter value of the `@Cost` parameter in the procedure is once again the `{cost}` specified in the `getproducts-storedprocedure/{cost}` URL.

```csharp
[FunctionName("GetProductsStoredProcedure")]
  public static IActionResult Run(
      [HttpTrigger(AuthorizationLevel.Anonymous, "get", Route = "getproducts-storedprocedure/{cost}")]
      HttpRequest req,
      [Sql("SelectProductsCost",
          CommandType = System.Data.CommandType.StoredProcedure,
          Parameters = "@Cost={cost}",
          ConnectionStringSetting = "SqlConnectionString")]
      IEnumerable<Product> products)
  {
      return (ActionResult)new OkObjectResult(products);
  }
```

#### IAsyncEnumerable

Using the `IAsyncEnumerable` binding generally requires that the `Run` function be `async`. It is also important to call `DisposeAsync` at the end of function execution to make sure all resources used by the enumerator are freed.

```csharp
public static async Task<IActionResult> Run(
    [HttpTrigger(AuthorizationLevel.Anonymous, "get", Route = "getproducts-async/{cost}")]
     HttpRequest req,
    [Sql("select * from Products where cost = @Cost",
         CommandType = System.Data.CommandType.Text,
         Parameters = "@Cost={cost}",
         ConnectionStringSetting = "SqlConnectionString")]
     IAsyncEnumerable<Product> products)
{
    var enumerator = products.GetAsyncEnumerator();
    var productList = new List<Product>();
    while (await enumerator.MoveNextAsync())
    {
        productList.Add(enumerator.Current);
    }
    await enumerator.DisposeAsync();
    return (ActionResult)new OkObjectResult(productList);
}
```

### Output Binding

The output binding takes a list of rows to be upserted into a user table. If the primary key value of the row already exists in the table, the row is interpreted as an update, meaning that the values of the other columns in the table for that primary key are updated. If the primary key value does not exist in the table, the row is interpreted as an insert. The upserting of the rows is batched by the output binding code.

  > **NOTE:** By default the Output binding uses the T-SQL [MERGE](https://docs.microsoft.com/sql/t-sql/statements/merge-transact-sql) statement which requires [SELECT](https://docs.microsoft.com/sql/t-sql/statements/merge-transact-sql#permissions) permissions on the target database.

The output binding takes two [arguments](https://github.com/Azure/azure-functions-sql-extension/blob/main/src/SqlAttribute.cs):

- **CommandText**: Passed as a constructor argument to the binding. Represents the name of the table into which rows will be upserted.
- **ConnectionStringSetting**: Specifies the name of the app setting that contains the SQL connection string used to connect to a database. The connection string must follow the format specified [here](https://docs.microsoft.com/dotnet/api/microsoft.data.sqlclient.sqlconnection.connectionstring?view=sqlclient-dotnet-core-2.0).

The following are valid binding types for the rows to be upserted into the table:

- **ICollector&lt;T&gt;/IAsyncCollector&lt;T&gt;**: Each element is a row represented by `T`, where `T` is a user-defined POCO, or Plain Old C# Object. `T` should follow the structure of a row in the queried table. See the [Query String](#query-string) for an example of what `T` should look like.
- **T**: Used when just one row is to be upserted into the table.
- **T[]**: Each element is again a row of the result represented by `T`. This output binding type requires manual instantiation of the array in the function.

The repo contains examples of each of these binding types [here](https://github.com/Azure/azure-functions-sql-extension/tree/main/samples/samples-csharp/OutputBindingSamples). A few examples are also included below.

#### ICollector&lt;T&gt;/IAsyncCollector&lt;T&gt;

When using an `ICollector`, it is not necessary to instantiate it. The function can add rows to the `ICollector` directly, and its contents are automatically upserted once the function exits.

 ```csharp
[FunctionName("AddProductsCollector")]
public static IActionResult Run(
[HttpTrigger(AuthorizationLevel.Anonymous, "get", Route = "addproducts-collector")] HttpRequest req,
[Sql("Products", ConnectionStringSetting = "SqlConnectionString")] ICollector<Product> products)
{
    var newProducts = GetNewProducts(5000);
    foreach (var product in newProducts)
    {
        products.Add(product);
    }
    return new CreatedResult($"/api/addproducts-collector", "done");
}
```

It is also possible to force an upsert within the function by calling `FlushAsync()` on an `IAsyncCollector`

```csharp
[FunctionName("AddProductsAsyncCollector")]
public static async Task<IActionResult> Run(
[HttpTrigger(AuthorizationLevel.Anonymous, "get", Route = "addproducts-asynccollector")] HttpRequest req,
[Sql("Products", ConnectionStringSetting = "SqlConnectionString")] IAsyncCollector<Product> products)
{
    var newProducts = GetNewProducts(5000);
    foreach (var product in newProducts)
    {
        await products.AddAsync(product);
    }
    // Rows are upserted here
    await products.FlushAsync();

    newProducts = GetNewProducts(5000);
    foreach (var product in newProducts)
    {
        await products.AddAsync(product);
    }
    return new CreatedResult($"/api/addproducts-collector", "done");
}
```

#### Array

This output binding type requires explicit instantiation within the function body. Note also that the `Product[]` array must be prefixed by `out` when attached to the output binding

``` csharp
[FunctionName("AddProductsArray")]
public static IActionResult Run(
[HttpTrigger(AuthorizationLevel.Anonymous, "get", Route = "addproducts-array")]
    HttpRequest req,
[Sql("dbo.Products", ConnectionStringSetting = "SqlConnectionString")] out Product[] output)
{
    // Suppose that the ProductID column is the primary key in the Products table, and the
    // table already contains a row with ProductID = 1. In that case, the row will be updated
    // instead of inserted to have values Name = "Cup" and Cost = 2.
    output = new Product[2];
    var product = new Product();
    product.ProductID = 1;
    product.Name = "Cup";
    product.Cost = 2;
    output[0] = product;
    product = new Product();
    product.ProductID = 2;
    product.Name = "Glasses";
    product.Cost = 12;
    output[1] = product;
    return new CreatedResult($"/api/addproducts-array", output);
}
```

#### Single Row

When binding to a single row, it is also necessary to prefix the row with `out`

```csharp
[FunctionName("AddProduct")]
public static IActionResult Run(
[HttpTrigger(AuthorizationLevel.Anonymous, "get", Route = "addproduct")]
    HttpRequest req,
[Sql("Products", ConnectionStringSetting = "SqlConnectionString")] out Product product)
{
    product = new Product
    {
        Name = req.Query["name"],
        ProductID = int.Parse(req.Query["id"]),
        Cost = int.Parse(req.Query["cost"])
    };
    return new CreatedResult($"/api/addproduct", product);
}
```

#### Primary Key Special Cases

Normally Output Bindings require two things :

1. The table being upserted to contains a Primary Key constraint (composed of one or more columns)
2. Each of those columns must be present in the POCO object used in the attribute

Normally if either of these are false then an error will be thrown. Below are the situations in which this is not the case :

##### Identity Columns
In the case where one of the primary key columns is an identity column, there are two options based on how the function defines the output object:

1. If the identity column isn't included in the output object then a straight insert is always performed with the other column values. See [AddProductWithIdentityColumn](./samples/samples-csharp/OutputBindingSamples/AddProductWithIdentityColumn.cs) for an example.
2. If the identity column is included (even if it's an optional nullable value) then a merge is performed similar to what happens when no identity column is present. This merge will either insert a new row or update an existing row based on the existence of a row that matches the primary keys (including the identity column). See [AddProductWithIdentityColumnIncluded](./samples/samples-csharp/OutputBindingSamples/AddProductWithIdentityColumnIncluded.cs) for an example.

##### Columns with Default Values
In the case where one of the primary key columns has a default value, there are also two options based on how the function defines the output object:
1. If the column with a default value is not included in the output object, then a straight insert is always performed with the other values. See [AddProductWithDefaultPK](./samples/samples-csharp/OutputBindingSamples/AddProductWithDefaultPK.cs) for an example.
2. If the column with a default value is included then a merge is performed similar to what happens when no default column is present. If there is a nullable column with a default value, then the provided column value in the output object will be upserted even if it is null.

### Trigger Binding

> **NOTE:** Trigger binding support is only available for C# functions at present.

#### Change Tracking

The trigger binding utilizes SQL [change tracking](https://docs.microsoft.com/sql/relational-databases/track-changes/about-change-tracking-sql-server) functionality to monitor the user table for changes. As such, it is necessary to enable change tracking on the SQL database and the SQL table before using the trigger support. The change tracking can be enabled through the following two queries.

1. Enabling change tracking on the SQL database:

    ```sql
    ALTER DATABASE ['your database name']
    SET CHANGE_TRACKING = ON
    (CHANGE_RETENTION = 2 DAYS, AUTO_CLEANUP = ON);
    ```

    The `CHANGE_RETENTION` option specifies the duration for which the changes are retained in the change tracking table. This may affect the trigger functionality. For example, if the user application is turned off for several days and then resumed, it will only be able to catch the changes that occurred in past two days with the above query. Hence, please update the value of `CHANGE_RETENTION` to suit your requirements. The `AUTO_CLEANUP` option is used to enable or disable the clean-up task that removes the stale data. Please refer to SQL Server documentation [here](https://docs.microsoft.com/sql/relational-databases/track-changes/enable-and-disable-change-tracking-sql-server#enable-change-tracking-for-a-database) for more information.

1. Enabling change tracking on the SQL table:

    ```sql
    ALTER TABLE dbo.Employees
    ENABLE CHANGE_TRACKING;
    ```

    For more information, please refer to the documentation [here](https://docs.microsoft.com/sql/relational-databases/track-changes/enable-and-disable-change-tracking-sql-server#enable-change-tracking-for-a-table). The trigger needs to have read access on the table being monitored for changes as well as to the change tracking system tables. It also needs write access to an `az_func` schema within the database, where it will create additional leases tables to store the trigger states and leases. Each function trigger will thus have an associated change tracking table and leases table.

    > **NOTE:** The leases table contains all columns corresponding to the primary key from the user table and three additional columns named `_az_func_ChangeVersion`, `_az_func_AttemptCount` and `_az_func_LeaseExpirationTime`. If any of the primary key columns happen to have the same name, that will result in an error message listing any conflicts. In this case, the listed primary key columns must be renamed for the trigger to work.

#### Scaling

If your application containing functions with SQL trigger bindings is running as an Azure function app, it will be scaled automatically based on the amount of changes that are pending to be processed in the user table. As of today, we only support scaling of function apps running in Elastic Premium plan. To enable scaling, you will need to go the function app resource's page on Azure Portal, then to Configuration > 'Function runtime settings' and turn on 'Runtime Scale Monitoring'. For more information, check documentation on [Runtime Scaling](https://learn.microsoft.com/azure/azure-functions/event-driven-scaling#runtime-scaling). You can configure scaling parameters by going to 'Scale out (App Service plan)' setting on the function app's page. To understand various scale settings, please check the respective sections in [Azure Functions Premium plan](https://learn.microsoft.com/azure/azure-functions/functions-premium-plan?tabs=portal#eliminate-cold-starts)'s documentation.

There are a couple of checks made to decide on whether the host application needs to be scaled in or out. The rationale behind these checks is to ensure that the count of pending changes per application-worker stays below a certain maximum limit, which is defaulted to 1000, while also ensuring that the number of workers running stays minimal. The scaling decision is made based on the latest count of the pending changes and whether the last 5 times we checked the count, we found it to be continuously increasing or decreasing.

#### Internal State Tables

The trigger functionality creates several tables to use for tracking the current state of the trigger. This allows state to be persisted across sessions and for multiple instances of a trigger binding to execute in parallel (for scaling purposes).

In addition, a schema named `az_func` will be created that the tables will belong to.

The login the trigger is configured to use must be given permissions to create these tables and schema. If not, then an error will be thrown and the trigger will fail to run.

If the tables are deleted or modified, then unexpected behavior may occur. To reset the state of the triggers, first stop all currently running functions with trigger bindings and then either truncate or delete the tables. The next time a function with a trigger binding is started, it will recreate the tables as necessary.

##### az_func.GlobalState

This table stores information about each function being executed, what table that function is watching and what the [last sync state](https://learn.microsoft.com/sql/relational-databases/track-changes/work-with-change-tracking-sql-server) that has been processed.

##### az_func.Leases_*

A `Leases_*` table is created for every unique instance of a function and table. The full name will be in the format `Leases_<FunctionId>_<TableId>` where `<FunctionId>` is generated from the function ID and `<TableId>` is the object ID of the table being tracked. Such as `Leases_7d12c06c6ddff24c_1845581613`.

This table is used to ensure that all changes are processed and that no change is processed more than once. This table consists of two groups of columns:

   * A column for each column in the primary key of the target table - used to identify the row that it maps to in the target table
   * A couple columns for tracking the state of each row. These are:
     * `_az_func_ChangeVersion` for the change version of the row currently being processed
     * `_az_func_AttemptCount` for tracking the number of times that a change has attempted to be processed to avoid getting stuck trying to process a change it's unable to handle
     * `_az_func_LeaseExpirationTime` for tracking when the lease on this row for a particular instance is set to expire. This ensures that if an instance exits unexpectedly another instance will be able to pick up and process any changes it had leases for after the expiration time has passed.

A row is created for every row in the target table that is modified. These are then cleaned up after the changes are processed for a set of changes corresponding to a change tracking sync version.

#### Trigger Samples
The trigger binding takes two [arguments](https://github.com/Azure/azure-functions-sql-extension/blob/main/src/TriggerBinding/SqlTriggerAttribute.cs)

- **TableName**: Passed as a constructor argument to the binding. Represents the name of the table to be monitored for changes.
- **ConnectionStringSetting**: Specifies the name of the app setting that contains the SQL connection string used to connect to a database. The connection string must follow the format specified [here](https://docs.microsoft.com/dotnet/api/microsoft.data.sqlclient.sqlconnection.connectionstring?view=sqlclient-dotnet-core-2.0).

The trigger binding can bind to type `IReadOnlyList<SqlChange<T>>`:

- **IReadOnlyList<SqlChange\<T\>>**: If there are multiple rows updated in the SQL table, the user function will get invoked with a batch of changes, where each element is a `SqlChange` object. Here `T` is a generic type-argument that can be substituted with a user-defined POCO, or Plain Old C# Object, representing the user table row. The POCO should therefore follow the schema of the queried table. See the [Query String](#query-string) section for an example of what the POCO should look like. The two properties of class `SqlChange<T>` are `Item` of type `T` which represents the table row and `Operation` of type `SqlChangeOperation` which indicates the kind of row operation (insert, update, or delete) that triggered the user function.

Note that for insert and update operations, the user function receives POCO object containing the latest values of table columns. For delete operation, only the properties corresponding to the primary keys of the row are populated.

Any time when the changes happen to the "Products" table, the user function will be invoked with a batch of changes. The changes are processed sequentially, so if there are a large number of changes pending to be processed, the function will be passed a batch containing the earliest changes first.

```csharp
[FunctionName("ProductsTrigger")]
public static void Run(
    [SqlTrigger("Products", ConnectionStringSetting = "SqlConnectionString")]
    IReadOnlyList<SqlChange<Product>> changes,
    ILogger logger)
{
    foreach (SqlChange<Product> change in changes)
    {
        Product product = change.Item;
        logger.LogInformation($"Change operation: {change.Operation}");
        logger.LogInformation($"ProductID: {product.ProductID}, Name: {product.Name}, Cost: {product.Cost}");
    }
}
```

## Known Issues

- Output bindings against tables with columns of data types `NTEXT`, `TEXT`, or `IMAGE` are not supported and data upserts will fail. These types [will be removed](https://docs.microsoft.com/sql/t-sql/data-types/ntext-text-and-image-transact-sql) in a future version of SQL Server and are not compatible with the `OPENJSON` function used by this Azure Functions binding.
- Input bindings against tables with columns of data types 'DATETIME', 'DATETIME2', or 'SMALLDATETIME' will assume that the values are in UTC format.
<<<<<<< HEAD

- Trigger bindings will exhibit undefined behavior if the SQL table schema gets modified while the user application is running, for example, if a column is added, renamed or deleted or if the primary key is modified or deleted. In such cases, restarting the application should help resolve any errors.
=======
>>>>>>> 17270c11

## Telemetry

This extension collect usage data in order to help us improve your experience. The data is anonymous and doesn't include any personal information. You can opt-out of telemetry by setting the `AZUREFUNCTIONS_SQLBINDINGS_TELEMETRY_OPTOUT` environment variable or the `AzureFunctionsSqlBindingsTelemetryOptOut` app setting (in your `*.settings.json` file) to '1', 'true' or 'yes';

## Trademarks

This project may contain trademarks or logos for projects, products, or services. Authorized use of Microsoft trademarks or logos is subject to and must follow [Microsoft’s Trademark & Brand Guidelines](https://www.microsoft.com/legal/intellectualproperty/trademarks/usage/general). Use of Microsoft trademarks or logos in modified versions of this project must not cause confusion or imply Microsoft sponsorship. Any use of third-party trademarks or logos are subject to those third-party’s policies.<|MERGE_RESOLUTION|>--- conflicted
+++ resolved
@@ -949,11 +949,8 @@
 
 - Output bindings against tables with columns of data types `NTEXT`, `TEXT`, or `IMAGE` are not supported and data upserts will fail. These types [will be removed](https://docs.microsoft.com/sql/t-sql/data-types/ntext-text-and-image-transact-sql) in a future version of SQL Server and are not compatible with the `OPENJSON` function used by this Azure Functions binding.
 - Input bindings against tables with columns of data types 'DATETIME', 'DATETIME2', or 'SMALLDATETIME' will assume that the values are in UTC format.
-<<<<<<< HEAD
 
 - Trigger bindings will exhibit undefined behavior if the SQL table schema gets modified while the user application is running, for example, if a column is added, renamed or deleted or if the primary key is modified or deleted. In such cases, restarting the application should help resolve any errors.
-=======
->>>>>>> 17270c11
 
 ## Telemetry
 
