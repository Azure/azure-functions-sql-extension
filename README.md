# Azure SQL bindings for Azure Functions - Preview

[![Build Status](https://mssqltools.visualstudio.com/CrossPlatBuildScripts/_apis/build/status/SQL%20Bindings/SQL%20Bindings%20-%20Nightly?branchName=main)](https://mssqltools.visualstudio.com/CrossPlatBuildScripts/_build/latest?definitionId=481&branchName=main)

## Table of Contents
- [Azure SQL bindings for Azure Functions - Preview](#azure-sql-bindings-for-azure-functions---preview)
  - [Table of Contents](#table-of-contents)
  - [Introduction](#introduction)
  - [Supported SQL Server Versions](#supported-sql-server-versions)
  - [Known Issues](#known-issues)
    - [Output Bindings](#output-bindings)
    - [Input Bindings](#input-bindings)
    - [Trigger Bindings](#trigger-bindings)
  - [Telemetry](#telemetry)
  - [Trademarks](#trademarks)

## Introduction

This repository contains the Azure SQL bindings for Azure Functions extension code as well as a quick start tutorial and samples illustrating how to use the binding in different ways. The types of bindings supported are:

- **Input Binding**: takes a SQL query to run and returns the output of the query in the function.
- **Output Binding**: takes a list of rows and upserts them into the user table (i.e. If a row doesn't already exist, it is added. If it does, it is updated).
- **Trigger Binding**: monitors the user table for changes (i.e., row inserts, updates, and deletes) and invokes the function with updated rows.

For a more detailed overview of the different types of bindings see the [Bindings Overview](./docs/BindingsOverview.md).

For further details on setup, usage and samples of the bindings see the language-specific guides below:

- [.NET (C# in-process)](./docs/SetupGuide_Dotnet.md)
- [.NET (C# out-of-proc)](./docs/SetupGuide_DotnetOutOfProc.md)
- [Java](./docs/SetupGuide_Java.md)
- [Javascript](./docs/SetupGuide_Javascript.md)
- [PowerShell](./docs/SetupGuide_PowerShell.md)
- [Python](./docs/SetupGuide_Python.md)

Further information on the Azure SQL binding for Azure Functions is also available in the [Azure Functions docs](https://docs.microsoft.com/azure/azure-functions/functions-bindings-azure-sql).

## Supported SQL Server Versions

This extension uses the [OPENJSON](https://learn.microsoft.com/sql/t-sql/functions/openjson-transact-sql) statement which requires a database compatibility level of 130 or higher (2016 or higher). To view or change the compatibility level of your database, see [this documentation article](https://learn.microsoft.com/sql/relational-databases/databases/view-or-change-the-compatibility-level-of-a-database) for more information.

Databases on SQL Server, Azure SQL Database, or Azure SQL Managed Instance which meet the compatibility level requirement above are supported.

## Known Issues

### Output Bindings
- Output bindings against tables with columns of data types `NTEXT`, `TEXT`, or `IMAGE` are not supported and data upserts will fail. These types [will be removed](https://docs.microsoft.com/sql/t-sql/data-types/ntext-text-and-image-transact-sql) in a future version of SQL Server and are not compatible with the `OPENJSON` function used by this Azure Functions binding.
- Output bindings execution order is not deterministic ([azure-webjobs-sdk#1025](https://github.com/Azure/azure-webjobs-sdk/issues/1025)) and so the order that data is upserted is not guaranteed. This can be problematic if, for example, you upsert rows to two separate tables with one having a foreign key reference to another. The upsert will fail if the dependent table does its upsert first.

    Some options for working around this :
    * Have multiple functions, with dependent functions being triggered by the initial functions (through a trigger binding or other such method)
    * Use [dynamic (imperative)](https://learn.microsoft.com/azure/azure-functions/functions-bindings-expressions-patterns#binding-at-runtime) bindings (.NET only)
    * Use [IAsyncCollector](https://learn.microsoft.com/azure/azure-functions/functions-dotnet-class-library?tabs=v2%2Ccmd#writing-multiple-output-values) and call `FlushAsync` in the order desired (.NET only)

### Input Bindings
- Input bindings against tables with columns of data types 'DATETIME', 'DATETIME2', or 'SMALLDATETIME' will assume that the values are in UTC format.
<<<<<<< HEAD

### Trigger Bindings
=======
- For Java Functions using Output bindings against a table with columns of data types 'DATETIME', 'DATETIME2', or 'SMALLDATETIME', use java.util.Date type to ensure the datetime is formatted correctly.
>>>>>>> 23bd0a33
- Trigger bindings will exhibit undefined behavior if the SQL table schema gets modified while the user application is running, for example, if a column is added, renamed or deleted or if the primary key is modified or deleted. In such cases, restarting the application should help resolve any errors.

## Telemetry

This extension collect usage data in order to help us improve your experience. The data is anonymous and doesn't include any personal information. You can opt-out of telemetry by setting the `AZUREFUNCTIONS_SQLBINDINGS_TELEMETRY_OPTOUT` environment variable or the `AzureFunctionsSqlBindingsTelemetryOptOut` app setting (in your `*.settings.json` file) to '1', 'true' or 'yes';

## Trademarks

This project may contain trademarks or logos for projects, products, or services. Authorized use of Microsoft trademarks or logos is subject to and must follow [Microsoft’s Trademark & Brand Guidelines](https://www.microsoft.com/legal/intellectualproperty/trademarks/usage/general). Use of Microsoft trademarks or logos in modified versions of this project must not cause confusion or imply Microsoft sponsorship. Any use of third-party trademarks or logos are subject to those third-party’s policies.<|MERGE_RESOLUTION|>--- conflicted
+++ resolved
@@ -54,12 +54,9 @@
 
 ### Input Bindings
 - Input bindings against tables with columns of data types 'DATETIME', 'DATETIME2', or 'SMALLDATETIME' will assume that the values are in UTC format.
-<<<<<<< HEAD
+- For Java Functions using Output bindings against a table with columns of data types 'DATETIME', 'DATETIME2', or 'SMALLDATETIME', use java.util.Date type to ensure the datetime is formatted correctly.
 
 ### Trigger Bindings
-=======
-- For Java Functions using Output bindings against a table with columns of data types 'DATETIME', 'DATETIME2', or 'SMALLDATETIME', use java.util.Date type to ensure the datetime is formatted correctly.
->>>>>>> 23bd0a33
 - Trigger bindings will exhibit undefined behavior if the SQL table schema gets modified while the user application is running, for example, if a column is added, renamed or deleted or if the primary key is modified or deleted. In such cases, restarting the application should help resolve any errors.
 
 ## Telemetry
