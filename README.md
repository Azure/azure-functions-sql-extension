--- conflicted
+++ resolved
@@ -39,17 +39,16 @@
       - [Input Binding Tutorial](#input-binding-tutorial-1)
       - [Output Binding Tutorial](#output-binding-tutorial-1)
     - [Python functions](#python-functions)
-<<<<<<< HEAD
       - [Input Binding Tutorial](#input-binding-tutorial-2)
       - [Output Binding Tutorial](#output-binding-tutorial-2)
+    - [Java functions](#java-functions)
+      - [Input Binding Tutorial](#input-binding-tutorial-3)
+      - [Output Binding Tutorial](#output-binding-tutorial-3)
   - [Configuration](#configuration)
     - [Trigger Binding Configuration](#trigger-binding-configuration)
       - [Sql_Trigger_BatchSize](#sql_trigger_batchsize)
       - [Sql_Trigger_PollingIntervalMs](#sql_trigger_pollingintervalms)
       - [Sql_Trigger_MaxChangesPerWorker](#sql_trigger_maxchangesperworker)
-=======
-    - [Java functions](#java-functions)
->>>>>>> 7eb2acf8
   - [More Samples](#more-samples)
     - [Input Binding](#input-binding)
       - [Query String](#query-string)
@@ -595,25 +594,6 @@
 - Hit 'F5' to run your code. Click the link to upsert the output array values in your SQL table. Your upserted values should launch in the browser.
 - Congratulations! You have successfully created your first SQL output binding! Checkout [Output Binding](#Output-Binding) for more information on how to use it and explore on your own!
 
-<<<<<<< HEAD
-## Configuration
-
-This section goes over some of the configuration values you can use to customize the SQL bindings. See [How to Use Azure Function App Settings](https://learn.microsoft.com/azure/azure-functions/functions-how-to-use-azure-function-app-settings) to learn more.
-
-### Trigger Binding Configuration
-
-#### Sql_Trigger_BatchSize
-
-This controls the number of changes processed at once before being sent to the triggered function.
-
-#### Sql_Trigger_PollingIntervalMs
-
-This controls the delay in milliseconds between processing each batch of changes.
-
-#### Sql_Trigger_MaxChangesPerWorker
-
-This controls the upper limit on the number of pending changes in the user table that are allowed per application-worker. If the count of changes exceeds this limit, it may result in a scale out. The setting only applies for Azure Function Apps with runtime driven scaling enabled. See the [Scaling](#scaling) section for more information.
-=======
 ### Java functions
 
 #### Input Binding Tutorial
@@ -638,30 +618,26 @@
                 commandType = "Text",
                 connectionStringSetting = "SqlConnectionString")
                 Employee[] employees) {
-
         return request.createResponseBuilder(HttpStatus.OK).header("Content-Type", "application/json").body(employees).build();
     }
     ```
 
     *In the above, "select * from Employees" is the SQL script run by the input binding. The CommandType on the line below specifies whether the first line is a query or a stored procedure. On the next line, the ConnectionStringSetting specifies that the app setting that contains the SQL connection string used to connect to the database is "SqlConnectionString." For more information on this, see the [Input Binding](#Input-Binding) section*
 
-- Add 'import com.microsoft.azure.functions.sql.annotation.SQLInput;' 
+- Add 'import com.microsoft.azure.functions.sql.annotation.SQLInput;'
 - Create a new file and call it 'Employee.java'
 - Paste the below in the file. These are the column names of our SQL table.
 
     ```java
     package com.function.Common;
-
     public class Employee {
         private int EmployeeId;
         private String LastName;
         private String FirstName;
         private String Company;
         private String Team;
-
         public Employee() {
         }
-
         public Employee(int employeeId, String lastName, String firstName, String company, String team) {
             EmployeeId = employeeId;
             LastName = lastName;
@@ -669,43 +645,33 @@
             Company = company;
             Team = team;
         }
-
         public int getEmployeeId() {
             return EmployeeId;
         }
-
         public void setEmployeeId(int employeeId) {
             this.EmployeeId = employeeId;
         }
-
         public String getLastName() {
             return LastName;
         }
-
         public void setLastName(String lastName) {
             this.LastName = lastName;
         }
-
         public String getFirstName() {
             return FirstName;
         }
-
         public void setFirstName(String firstName) {
             this.FirstName = firstName;
         }
-
         public String getCompany() {
             return Company;
         }
-
         public void setCompany(String company) {
             this.Company = company;
         }
-
         public String getTeam() {
             return Team;
         }
-
         public void setTeam(String team) {
             this.Team = team;
         }
@@ -740,13 +706,11 @@
                 commandText = "dbo.Employees",
                 connectionStringSetting = "SqlConnectionString")
                 OutputBinding<Employee[]> output) {
-
         output = new Employee[]
             {
                 new Employee(1, "Hello", "World", "Microsoft", "Functions"),
                 new Employee(2, "Hi", "SQLupdate", "Microsoft", "Functions")
             };
-
         return request.createResponseBuilder(HttpStatus.OK).header("Content-Type", "application/json").body(output).build();
     }
     ```
@@ -755,7 +719,24 @@
 
 - Hit 'F5' to run your code. Click the link to upsert the output array values in your SQL table. Your upserted values should launch in the browser.
 - Congratulations! You have successfully created your first SQL output binding! Checkout [Output Binding](#Output-Binding) for more information on how to use it and explore on your own!
->>>>>>> 7eb2acf8
+
+## Configuration
+
+This section goes over some of the configuration values you can use to customize the SQL bindings. See [How to Use Azure Function App Settings](https://learn.microsoft.com/azure/azure-functions/functions-how-to-use-azure-function-app-settings) to learn more.
+
+### Trigger Binding Configuration
+
+#### Sql_Trigger_BatchSize
+
+This controls the number of changes processed at once before being sent to the triggered function.
+
+#### Sql_Trigger_PollingIntervalMs
+
+This controls the delay in milliseconds between processing each batch of changes.
+
+#### Sql_Trigger_MaxChangesPerWorker
+
+This controls the upper limit on the number of pending changes in the user table that are allowed per application-worker. If the count of changes exceeds this limit, it may result in a scale out. The setting only applies for Azure Function Apps with runtime driven scaling enabled. See the [Scaling](#scaling) section for more information.
 
 ## More Samples
 
