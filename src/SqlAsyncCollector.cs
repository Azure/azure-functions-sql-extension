﻿// Copyright (c) Microsoft Corporation. All rights reserved.
// Licensed under the MIT License. See License.txt in the project root for license information.

using System;
using System.Collections.Generic;
using System.Data;
using System.Linq;
using System.Reflection;
using System.Runtime.Caching;
using System.Text;
using System.Threading;
using System.Threading.Tasks;
using Microsoft.Azure.WebJobs.Logging;
using Microsoft.Data.SqlClient;
using Microsoft.Extensions.Configuration;
using Microsoft.Extensions.Logging;
using MoreLinq;
using Newtonsoft.Json;
using Newtonsoft.Json.Serialization;

namespace Microsoft.Azure.WebJobs.Extensions.Sql
{

    internal class PrimaryKey
    {
        public readonly string Name;

        public readonly bool IsIdentity;

        public PrimaryKey(string name, bool isIdentity)
        {
            this.Name = name;
            this.IsIdentity = isIdentity;
        }
    }

    /// <typeparam name="T">A user-defined POCO that represents a row of the user's table</typeparam>
    internal class SqlAsyncCollector<T> : IAsyncCollector<T>, IDisposable
    {
        private const string RowDataParameter = "@rowData";
        private const string ColumnName = "COLUMN_NAME";
        private const string ColumnDefinition = "COLUMN_DEFINITION";

        private const string IsIdentity = "is_identity";
        private const string CteName = "cte";

        private const string Collation = "Collation";

        private readonly IConfiguration _configuration;
        private readonly SqlAttribute _attribute;
        private readonly ILogger _logger;

        private readonly List<T> _rows = new List<T>();
        private readonly SemaphoreSlim _rowLock = new SemaphoreSlim(1, 1);

        /// <summary>
        /// Initializes a new instance of the <see cref="SqlAsyncCollector<typeparamref name="T"/>"/> class.
        /// </summary>
        /// <param name="connection">
        /// Contains the SQL connection that will be used by the collector when it inserts SQL rows
        /// into the user's table
        /// </param>
        /// <param name="attribute">
        /// Contains as one of its attributes the SQL table that rows will be inserted into
        /// </param>
        /// <param name="loggerFactory">
        /// Logger Factory for creating an ILogger
        /// </param>
        /// <exception cref="ArgumentNullException">
        /// Thrown if either configuration or attribute is null
        /// </exception>
        public SqlAsyncCollector(IConfiguration configuration, SqlAttribute attribute, ILoggerFactory loggerFactory)
        {
            this._configuration = configuration ?? throw new ArgumentNullException(nameof(configuration));
            this._attribute = attribute ?? throw new ArgumentNullException(nameof(attribute));
            this._logger = loggerFactory?.CreateLogger(LogCategories.Bindings) ?? throw new ArgumentNullException(nameof(loggerFactory));
        }

        /// <summary>
        /// Adds an item to this collector that is processed in a batch along with all other items added via
        /// AddAsync when <see cref="FlushAsync"/> is called. Each item is interpreted as a row to be added to the SQL table
        /// specified in the SQL Binding.
        /// </summary>
        /// <param name="item"> The item to add to the collector </param>
        /// <param name="cancellationToken">The cancellationToken is not used in this method</param>
        /// <returns> A CompletedTask if executed successfully </returns>
        public async Task AddAsync(T item, CancellationToken cancellationToken = default)
        {
            if (item != null)
            {
                await this._rowLock.WaitAsync(cancellationToken);

                try
                {
                    this._rows.Add(item);
                }
                finally
                {
                    this._rowLock.Release();
                }
            }
        }

        /// <summary>
        /// Processes all items added to the collector via <see cref="AddAsync"/>. Each item is interpreted as a row to be added
        /// to the SQL table specified in the SQL Binding. All rows are added in one transaction. Nothing is done
        /// if no items were added via AddAsync.
        /// </summary>
        /// <param name="cancellationToken">The cancellationToken is not used in this method</param>
        /// <returns> A CompletedTask if executed successfully. If no rows were added, this is returned
        /// automatically. </returns>
        public async Task FlushAsync(CancellationToken cancellationToken = default)
        {
            await this._rowLock.WaitAsync(cancellationToken);
            try
            {
                if (this._rows.Count != 0)
                {
                    await this.UpsertRowsAsync(this._rows, this._attribute, this._configuration);
                    this._rows.Clear();
                }
            }
            finally
            {
                this._rowLock.Release();
            }
        }

        /// <summary>
        /// Upserts the rows specified in "rows" to the table specified in "attribute"
        /// If a primary key in "rows" already exists in the table, the row is interpreted as an update rather than an insert.
        /// The column values associated with that primary key in the table are updated to have the values specified in "rows".
        /// If a new primary key is encountered in "rows", the row is simply inserted into the table.
        /// </summary>
        /// <param name="rows"> The rows to be upserted </param>
        /// <param name="attribute"> Contains the name of the table to be modified and SQL connection information </param>
        /// <param name="configuration"> Used to build up the connection </param>
        private async Task UpsertRowsAsync(IEnumerable<T> rows, SqlAttribute attribute, IConfiguration configuration)
        {
            using SqlConnection connection = SqlBindingUtilities.BuildConnection(attribute.ConnectionStringSetting, configuration);
            await connection.OpenAsync();

            string fullTableName = attribute.CommandText;

            // Include the connection string hash as part of the key in case this customer has the same table in two different Sql Servers
            string cacheKey = $"{connection.ConnectionString.GetHashCode()}-{fullTableName}";

            ObjectCache cachedTables = MemoryCache.Default;
            var tableInfo = cachedTables[cacheKey] as TableInformation;

            if (tableInfo == null)
            {
<<<<<<< HEAD
                tableInfo = await TableInformation.RetrieveTableInformationAsync(connection, fullDatabaseAndTableName, this._logger);
=======
                tableInfo = await TableInformation.RetrieveTableInformationAsync(connection, fullTableName);
>>>>>>> 586d6f4a

                var policy = new CacheItemPolicy
                {
                    // Re-look up the primary key(s) after 10 minutes (they should not change very often!)
                    AbsoluteExpiration = DateTimeOffset.Now.AddMinutes(10)
                };

                this._logger.LogInformation($"DB and Table: {connection.Database}.{fullTableName}. Primary keys: [{string.Join(",", tableInfo.PrimaryKeys.Select(pk => pk.Name))}]. SQL Column and Definitions:  [{string.Join(",", tableInfo.ColumnDefinitions)}]");
                cachedTables.Set(cacheKey, tableInfo, policy);
            }

            IEnumerable<string> extraProperties = GetExtraProperties(tableInfo.Columns);
            if (extraProperties.Any())
            {
                string message = $"The following properties in {typeof(T)} do not exist in the table {fullTableName}: {string.Join(", ", extraProperties.ToArray())}.";
                throw new InvalidOperationException(message);
            }

            int batchSize = 1000;
            SqlTransaction transaction = connection.BeginTransaction();
            try
            {
                SqlCommand command = connection.CreateCommand();
                command.Connection = connection;
                command.Transaction = transaction;
                SqlParameter par = command.Parameters.Add(RowDataParameter, SqlDbType.NVarChar, -1);

                foreach (IEnumerable<T> batch in rows.Batch(batchSize))
                {
<<<<<<< HEAD
                    GenerateDataQueryForMerge(tableInfo, batch, tableInfo.Comparer, out string newDataQuery, out string rowData);
                    command.CommandText = $"{newDataQuery} {tableInfo.MergeQuery};";
=======
                    GenerateDataQueryForMerge(tableInfo, batch, out string newDataQuery, out string rowData);
                    command.CommandText = $"{newDataQuery} {tableInfo.Query};";
>>>>>>> 586d6f4a
                    par.Value = rowData;
                    await command.ExecuteNonQueryAsync();
                }
                transaction.Commit();
            }
            catch (Exception ex)
            {
                try
                {
                    transaction.Rollback();
                }
                catch (Exception ex2)
                {
                    string message2 = $"Encountered exception during upsert and rollback.";
                    throw new AggregateException(message2, new List<Exception> { ex, ex2 });
                }
                throw;
            }
        }

        /// <summary>
        /// Checks if any properties in T do not exist as columns in the table
        /// to upsert to and returns the extra property names in a List.
        /// </summary>
        /// <param name="columns"> The columns of the table to upsert to </param>
        /// <returns>List of property names that don't exist in the table</returns>
        private static IEnumerable<string> GetExtraProperties(IDictionary<string, string> columns)
        {
            return typeof(T).GetProperties().ToList()
                .Where(prop => !columns.ContainsKey(prop.Name))
                .Select(prop => prop.Name);
        }

        /// <summary>
        /// Generates T-SQL for data to be upserted using Merge.
        /// This needs to be regenerated for every batch to upsert.
        /// </summary>
        /// <param name="table">Information about the table we will be upserting into</param>
        /// <param name="rows">Rows to be upserted</param>
        /// <returns>T-SQL containing data for merge</returns>
        private static void GenerateDataQueryForMerge(TableInformation table, IEnumerable<T> rows, StringComparer comparer, out string newDataQuery, out string rowData)
        {
            IList<T> rowsToUpsert = new List<T>();

            var uniqueUpdatedPrimaryKeys = new HashSet<string>(comparer);

            // If there are duplicate primary keys, we'll need to pick the LAST (most recent) row per primary key.
            foreach (T row in rows.Reverse())
            {
                // SQL Server allows 900 bytes per primary key, so use that as a baseline
                var combinedPrimaryKey = new StringBuilder(900 * table.PrimaryKeys.Count());

                // Look up primary key of T. Because we're going in the same order of fields every time,
                // we can assume that if two rows with the same primary key are in the list, they will collide
                foreach (PropertyInfo primaryKey in table.PrimaryKeys)
                {
                    object value = primaryKey.GetValue(row);
                    // Identity columns are allowed to be optional, so just skip the key if it doesn't exist
                    if (value == null)
                    {
                        continue;
                    }
                    combinedPrimaryKey.Append(value.ToString());
                }

                // If we have already seen this unique primary key, skip this update
                if (uniqueUpdatedPrimaryKeys.Add(combinedPrimaryKey.ToString()))
                {
                    // This is the first time we've seen this particular PK. Add this row to the upsert query.
                    rowsToUpsert.Add(row);
                }
            }

            rowData = JsonConvert.SerializeObject(rowsToUpsert, table.JsonSerializerSettings);
            IEnumerable<string> columnNamesFromPOCO = typeof(T).GetProperties().Select(prop => prop.Name);
            IEnumerable<string> bracketColumnDefinitionsFromPOCO = table.Columns.Where(c => columnNamesFromPOCO.Contains(c.Key, comparer))
                .Select(c => $"{c.Key.AsBracketQuotedString()} {c.Value}");
            newDataQuery = $"WITH {CteName} AS ( SELECT * FROM OPENJSON({RowDataParameter}) WITH ({string.Join(",", bracketColumnDefinitionsFromPOCO)}) )";
        }

        public class TableInformation
        {
            public IEnumerable<MemberInfo> PrimaryKeys { get; }

            /// <summary>
            /// All of the columns, along with their data types, for SQL to use to turn JSON into a table
            /// </summary>
            public IDictionary<string, string> Columns { get; }

            /// <summary>
            /// List of strings containing each column and its type. ex: ["Cost int", "LastChangeDate datetime(7)"]
            /// </summary>
            public IEnumerable<string> ColumnDefinitions => this.Columns.Select(c => $"{c.Key} {c.Value}");

            /// <summary>
<<<<<<< HEAD
            /// The StringComparer to use when comparing column names. Ex. StringComparer.Ordinal or StringComparer.OrdinalIgnoreCase
            /// </summary>
            public StringComparer Comparer { get; }

            /// <summary>
            /// T-SQL merge statement generated from primary keys
=======
            /// T-SQL merge or insert statement generated from primary keys
>>>>>>> 586d6f4a
            /// and column names for a specific table.
            /// </summary>
            public string Query { get; }

            /// <summary>
            /// Settings to use when serializing the POCO into SQL.
            /// Only serialize properties and fields that correspond to SQL columns.
            /// </summary>
            public JsonSerializerSettings JsonSerializerSettings { get; }

<<<<<<< HEAD
            public TableInformation(IEnumerable<MemberInfo> primaryKeys, IDictionary<string, string> columns, StringComparer comparer, string mergeQuery)
            {
                this.PrimaryKeys = primaryKeys;
                this.Columns = columns;
                this.Comparer = comparer;
                this.MergeQuery = mergeQuery;
=======
            public TableInformation(IEnumerable<MemberInfo> primaryKeys, IDictionary<string, string> columns, string query)
            {
                this.PrimaryKeys = primaryKeys;
                this.Columns = columns;
                this.Query = query;
>>>>>>> 586d6f4a

                this.JsonSerializerSettings = new JsonSerializerSettings
                {
                    ContractResolver = new DynamicPOCOContractResolver(columns, comparer)
                };
            }

            public static bool GetCaseSensitivityFromCollation(string collation)
            {
                return collation.Contains("_CS_");
            }

            public static string GetDatabaseCollationQuery(SqlConnection sqlConnection)
            {
                return $@"
                    select 
                        DATABASEPROPERTYEX('{sqlConnection.Database}', '{Collation}') AS {Collation};";
            }

            /// <summary>
            /// Generates SQL query that can be used to retrieve the Primary Keys of a table
            /// </summary>
            public static string GetPrimaryKeysQuery(SqlObject table)
            {
                return $@"
                    SELECT
                        {ColumnName}, c.is_identity
                    FROM
                        INFORMATION_SCHEMA.TABLE_CONSTRAINTS tc
                    INNER JOIN
                        INFORMATION_SCHEMA.CONSTRAINT_COLUMN_USAGE ccu ON ccu.CONSTRAINT_NAME = tc.CONSTRAINT_NAME AND ccu.TABLE_NAME = tc.TABLE_NAME
                    INNER JOIN
                        sys.columns c ON c.object_id = OBJECT_ID({table.QuotedFullName}) AND c.name = ccu.COLUMN_NAME
                    WHERE
                        tc.CONSTRAINT_TYPE = 'PRIMARY KEY'
                    and
                        tc.TABLE_NAME = {table.QuotedName}
                    and
                        tc.TABLE_SCHEMA = {table.QuotedSchema}";
            }

            /// <summary>
            /// Generates SQL query that can be used to retrieve column names & types of a table
            /// </summary>
            public static string GetColumnDefinitionsQuery(SqlObject table)
            {
                return $@"
                    select
	                    {ColumnName}, DATA_TYPE +
		                    case
			                    when CHARACTER_MAXIMUM_LENGTH = -1 then '(max)'
			                    when CHARACTER_MAXIMUM_LENGTH <> -1 then '(' + cast(CHARACTER_MAXIMUM_LENGTH as varchar(4)) + ')'
                                when DATETIME_PRECISION is not null and DATA_TYPE not in ('datetime', 'date', 'smalldatetime') then '(' + cast(DATETIME_PRECISION as varchar(1)) + ')'
			                    when DATA_TYPE in ('decimal', 'numeric') then '(' + cast(NUMERIC_PRECISION as varchar(9)) + ',' + + cast(NUMERIC_SCALE as varchar(9)) + ')'
			                    else ''
		                    end as {ColumnDefinition}
                    from
	                    INFORMATION_SCHEMA.COLUMNS c
                    where
	                    c.TABLE_NAME = {table.QuotedName}
                    and
                        c.TABLE_SCHEMA = {table.QuotedSchema}";
            }

            public static string GetInsertQuery(SqlObject table)
            {
                IEnumerable<string> bracketedColumnNamesFromPOCO = typeof(T).GetProperties().Select(prop => prop.Name.ToLowerInvariant().AsBracketQuotedString());
                return $"INSERT INTO {table.BracketQuotedFullName} SELECT * FROM {CteName}";
            }

            /// <summary>
            /// Generates reusable SQL query that will be part of every upsert command.
            /// </summary>
            public static string GetMergeQuery(IList<PrimaryKey> primaryKeys, SqlObject table)
            {
                IList<string> bracketedPrimaryKeys = primaryKeys.Select(p => p.Name.AsBracketQuotedString()).ToList();
                // Generate the ON part of the merge query (compares new data against existing data)
                var primaryKeyMatchingQuery = new StringBuilder($"ExistingData.{bracketedPrimaryKeys[0]} = NewData.{bracketedPrimaryKeys[0]}");
                foreach (string primaryKey in bracketedPrimaryKeys.Skip(1))
                {
                    primaryKeyMatchingQuery.Append($" AND ExistingData.{primaryKey} = NewData.{primaryKey}");
                }

                // Generate the UPDATE part of the merge query (all columns that should be updated)
<<<<<<< HEAD
                IEnumerable<string> bracketedColumnNamesFromPOCO = typeof(T).GetProperties().Select(prop => prop.Name.AsBracketQuotedString());
=======
                IEnumerable<string> bracketedColumnNamesFromPOCO = typeof(T).GetProperties()
                    .Where(prop => !primaryKeys.Any(k => k.IsIdentity && k.Name.ToLowerInvariant() == prop.Name.ToLowerInvariant())) // Skip any identity columns, those should never be updated
                    .Select(prop => prop.Name.ToLowerInvariant().AsBracketQuotedString());
>>>>>>> 586d6f4a
                var columnMatchingQueryBuilder = new StringBuilder();
                foreach (string column in bracketedColumnNamesFromPOCO)
                {
                    columnMatchingQueryBuilder.Append($" ExistingData.{column} = NewData.{column},");
                }

                string columnMatchingQuery = columnMatchingQueryBuilder.ToString().TrimEnd(',');
                return @$"
                    MERGE INTO {table.BracketQuotedFullName} WITH (HOLDLOCK)
                        AS ExistingData
                    USING {CteName}
                        AS NewData
                    ON
                        {primaryKeyMatchingQuery}
                    WHEN MATCHED THEN
                        UPDATE SET {columnMatchingQuery}
                    WHEN NOT MATCHED THEN
                        INSERT ({string.Join(",", bracketedColumnNamesFromPOCO)}) VALUES ({string.Join(",", bracketedColumnNamesFromPOCO)})";
            }

            /// <summary>
            /// Retrieve (relatively) static information of SQL Table like primary keys, column names, etc.
            /// in order to generate the MERGE portion of the upsert query.
            /// This only needs to be generated once and can be reused for subsequent upserts.
            /// </summary>
            /// <param name="sqlConnection">An open connection with which to query SQL against</param>
            /// <param name="fullName">Full name of table, including schema (if exists).</param>
            /// <param name="logger">ILogger used to log any errors or warnings.</param>
            /// <returns>TableInformation object containing primary keys, column types, etc.</returns>
            public static async Task<TableInformation> RetrieveTableInformationAsync(SqlConnection sqlConnection, string fullName, ILogger logger)
            {
                var table = new SqlObject(fullName);

                // Get case sensitivity from database collation (default to false if any exception occurs)
                bool caseSensitive = false;
                try
                {
                    await sqlConnection.OpenAsync();
                    var cmdCollation = new SqlCommand(GetDatabaseCollationQuery(sqlConnection), sqlConnection);
                    using SqlDataReader rdr = await cmdCollation.ExecuteReaderAsync();
                    while (await rdr.ReadAsync())
                    {
                        caseSensitive = GetCaseSensitivityFromCollation(rdr[Collation].ToString());
                    }
                }
                catch (Exception ex)
                {
                    logger.LogInformation($"Encountered exception while retrieving database collation: {ex}. Will use case insensitive behavior by default.");
                }
                finally
                {
                    await sqlConnection.CloseAsync();
                }

                StringComparer comparer = caseSensitive ? StringComparer.Ordinal : StringComparer.OrdinalIgnoreCase;

                // Get all column names and types
                var columnDefinitionsFromSQL = new Dictionary<string, string>(comparer);
                try
                {
                    var cmdColDef = new SqlCommand(GetColumnDefinitionsQuery(table), sqlConnection);
                    using SqlDataReader rdr = await cmdColDef.ExecuteReaderAsync();
                    while (await rdr.ReadAsync())
                    {
                        string columnName = caseSensitive ? rdr[ColumnName].ToString() : rdr[ColumnName].ToString().ToLowerInvariant();
                        columnDefinitionsFromSQL.Add(columnName, rdr[ColumnDefinition].ToString());
                    }
                }
                catch (Exception ex)
                {
                    // Throw a custom error so that it's easier to decipher.
                    string message = $"Encountered exception while retrieving column names and types for table {table}. Cannot generate upsert command without them.";
                    throw new InvalidOperationException(message, ex);
                }

                if (columnDefinitionsFromSQL.Count == 0)
                {
                    string message = $"Table {table} does not exist.";
                    throw new InvalidOperationException(message);
                }

<<<<<<< HEAD
                // Query SQL for table Primary Keys
                var primaryKeys = new List<string>();
=======
                // 2. Query SQL for table Primary Keys
                var primaryKeys = new List<PrimaryKey>();
>>>>>>> 586d6f4a
                try
                {
                    var cmd = new SqlCommand(GetPrimaryKeysQuery(table), sqlConnection);
                    using SqlDataReader rdr = await cmd.ExecuteReaderAsync();
                    while (await rdr.ReadAsync())
                    {
<<<<<<< HEAD
                        primaryKeys.Add(rdr[ColumnName].ToString());
=======
                        primaryKeys.Add(new PrimaryKey(rdr[ColumnName].ToString().ToLowerInvariant(), bool.Parse(rdr[IsIdentity].ToString())));
>>>>>>> 586d6f4a
                    }
                }
                catch (Exception ex)
                {
                    // Throw a custom error so that it's easier to decipher.
                    string message = $"Encountered exception while retrieving primary keys for table {table}. Cannot generate upsert command without them.";
                    throw new InvalidOperationException(message, ex);
                }

                if (!primaryKeys.Any())
                {
                    string message = $"Did not retrieve any primary keys for {table}. Cannot generate upsert command without them.";
                    throw new InvalidOperationException(message);
                }

<<<<<<< HEAD
                // Match SQL Primary Key column names to POCO field/property objects. Ensure none are missing.
                IEnumerable<MemberInfo> primaryKeyFields = typeof(T).GetMembers().Where(f => primaryKeys.Contains(f.Name, comparer));
                IEnumerable<string> primaryKeysFromPOCO = primaryKeyFields.Select(f => f.Name);
                IEnumerable<string> missingFromPOCO = primaryKeys.Except(primaryKeysFromPOCO, comparer);
                if (missingFromPOCO.Any())
=======
                // 3. Match SQL Primary Key column names to POCO field/property objects. Ensure none are missing.
                IEnumerable<MemberInfo> primaryKeyFields = typeof(T).GetMembers().Where(f => primaryKeys.Any(k => string.Equals(k.Name, f.Name, StringComparison.OrdinalIgnoreCase)));
                IEnumerable<string> primaryKeysFromPOCO = primaryKeyFields.Select(f => f.Name);
                IEnumerable<PrimaryKey> missingPrimaryKeysFromPOCO = primaryKeys
                    .Where(k => !primaryKeysFromPOCO.Contains(k.Name, StringComparer.OrdinalIgnoreCase));
                bool hasIdentityColumnPrimaryKeys = primaryKeys.Any(k => k.IsIdentity);
                // If none of the primary keys are an identity column then we require that all primary keys be present in the POCO so we can
                // generate the MERGE statement correctly
                if (!hasIdentityColumnPrimaryKeys && missingPrimaryKeysFromPOCO.Any())
>>>>>>> 586d6f4a
                {
                    string message = $"All primary keys for SQL table {table} need to be found in '{typeof(T)}.' Missing primary keys: [{string.Join(",", missingPrimaryKeysFromPOCO)}]";
                    throw new InvalidOperationException(message);
                }

<<<<<<< HEAD
                return new TableInformation(primaryKeyFields, columnDefinitionsFromSQL, comparer, GetMergeQuery(primaryKeys, fullName));
=======
                // If any identity columns aren't included in the object then we have to generate a basic insert since the merge statement expects all primary key
                // columns to exist. (the merge statement can handle nullable columns though if those exist)
                string query = hasIdentityColumnPrimaryKeys && missingPrimaryKeysFromPOCO.Any() ? GetInsertQuery(table) : GetMergeQuery(primaryKeys, table);
                return new TableInformation(primaryKeyFields, columnDefinitionsFromSQL, query);
>>>>>>> 586d6f4a
            }
        }

        public class DynamicPOCOContractResolver : DefaultContractResolver
        {
            private readonly IDictionary<string, string> _propertiesToSerialize;
            private readonly StringComparer _comparer;

            public DynamicPOCOContractResolver(IDictionary<string, string> sqlColumns, StringComparer comparer)
            {
                // we only want to serialize POCO properties that correspond to SQL columns
                this._propertiesToSerialize = sqlColumns;
                this._comparer = comparer;
            }

            protected override IList<JsonProperty> CreateProperties(Type type, MemberSerialization memberSerialization)
            {
                var properties = base
                    .CreateProperties(type, memberSerialization)
                    .ToDictionary(p => p.PropertyName, this._comparer);

                // Make sure the ordering of columns matches that of SQL
                // Necessary for proper matching of column names to JSON that is generated for each batch of data
                IList<JsonProperty> propertiesToSerialize = new List<JsonProperty>(properties.Count);
                foreach (KeyValuePair<string, string> column in this._propertiesToSerialize)
                {
                    if (properties.ContainsKey(column.Key))
                    {
                        JsonProperty sqlColumn = properties[column.Key];
                        sqlColumn.PropertyName = this._comparer == StringComparer.Ordinal ? sqlColumn.PropertyName : sqlColumn.PropertyName.ToLowerInvariant();
                        propertiesToSerialize.Add(sqlColumn);
                    }
                }

                return propertiesToSerialize;
            }
        }

        public void Dispose()
        {
            this._rowLock.Dispose();
        }
    }
}<|MERGE_RESOLUTION|>--- conflicted
+++ resolved
@@ -150,11 +150,7 @@
 
             if (tableInfo == null)
             {
-<<<<<<< HEAD
-                tableInfo = await TableInformation.RetrieveTableInformationAsync(connection, fullDatabaseAndTableName, this._logger);
-=======
-                tableInfo = await TableInformation.RetrieveTableInformationAsync(connection, fullTableName);
->>>>>>> 586d6f4a
+                tableInfo = await TableInformation.RetrieveTableInformationAsync(connection, fullTableName, this._logger);
 
                 var policy = new CacheItemPolicy
                 {
@@ -184,13 +180,8 @@
 
                 foreach (IEnumerable<T> batch in rows.Batch(batchSize))
                 {
-<<<<<<< HEAD
                     GenerateDataQueryForMerge(tableInfo, batch, tableInfo.Comparer, out string newDataQuery, out string rowData);
-                    command.CommandText = $"{newDataQuery} {tableInfo.MergeQuery};";
-=======
-                    GenerateDataQueryForMerge(tableInfo, batch, out string newDataQuery, out string rowData);
                     command.CommandText = $"{newDataQuery} {tableInfo.Query};";
->>>>>>> 586d6f4a
                     par.Value = rowData;
                     await command.ExecuteNonQueryAsync();
                 }
@@ -286,16 +277,13 @@
             public IEnumerable<string> ColumnDefinitions => this.Columns.Select(c => $"{c.Key} {c.Value}");
 
             /// <summary>
-<<<<<<< HEAD
             /// The StringComparer to use when comparing column names. Ex. StringComparer.Ordinal or StringComparer.OrdinalIgnoreCase
             /// </summary>
             public StringComparer Comparer { get; }
 
             /// <summary>
             /// T-SQL merge statement generated from primary keys
-=======
             /// T-SQL merge or insert statement generated from primary keys
->>>>>>> 586d6f4a
             /// and column names for a specific table.
             /// </summary>
             public string Query { get; }
@@ -306,20 +294,12 @@
             /// </summary>
             public JsonSerializerSettings JsonSerializerSettings { get; }
 
-<<<<<<< HEAD
-            public TableInformation(IEnumerable<MemberInfo> primaryKeys, IDictionary<string, string> columns, StringComparer comparer, string mergeQuery)
+            public TableInformation(IEnumerable<MemberInfo> primaryKeys, IDictionary<string, string> columns, StringComparer comparer, string query)
             {
                 this.PrimaryKeys = primaryKeys;
                 this.Columns = columns;
                 this.Comparer = comparer;
-                this.MergeQuery = mergeQuery;
-=======
-            public TableInformation(IEnumerable<MemberInfo> primaryKeys, IDictionary<string, string> columns, string query)
-            {
-                this.PrimaryKeys = primaryKeys;
-                this.Columns = columns;
                 this.Query = query;
->>>>>>> 586d6f4a
 
                 this.JsonSerializerSettings = new JsonSerializerSettings
                 {
@@ -386,7 +366,7 @@
 
             public static string GetInsertQuery(SqlObject table)
             {
-                IEnumerable<string> bracketedColumnNamesFromPOCO = typeof(T).GetProperties().Select(prop => prop.Name.ToLowerInvariant().AsBracketQuotedString());
+                IEnumerable<string> bracketedColumnNamesFromPOCO = typeof(T).GetProperties().Select(prop => prop.Name.AsBracketQuotedString());
                 return $"INSERT INTO {table.BracketQuotedFullName} SELECT * FROM {CteName}";
             }
 
@@ -404,13 +384,9 @@
                 }
 
                 // Generate the UPDATE part of the merge query (all columns that should be updated)
-<<<<<<< HEAD
-                IEnumerable<string> bracketedColumnNamesFromPOCO = typeof(T).GetProperties().Select(prop => prop.Name.AsBracketQuotedString());
-=======
                 IEnumerable<string> bracketedColumnNamesFromPOCO = typeof(T).GetProperties()
-                    .Where(prop => !primaryKeys.Any(k => k.IsIdentity && k.Name.ToLowerInvariant() == prop.Name.ToLowerInvariant())) // Skip any identity columns, those should never be updated
-                    .Select(prop => prop.Name.ToLowerInvariant().AsBracketQuotedString());
->>>>>>> 586d6f4a
+                    .Where(prop => !primaryKeys.Any(k => k.IsIdentity && k.Name == prop.Name)) // Skip any identity columns, those should never be updated
+                    .Select(prop => prop.Name.AsBracketQuotedString());
                 var columnMatchingQueryBuilder = new StringBuilder();
                 foreach (string column in bracketedColumnNamesFromPOCO)
                 {
@@ -448,7 +424,6 @@
                 bool caseSensitive = false;
                 try
                 {
-                    await sqlConnection.OpenAsync();
                     var cmdCollation = new SqlCommand(GetDatabaseCollationQuery(sqlConnection), sqlConnection);
                     using SqlDataReader rdr = await cmdCollation.ExecuteReaderAsync();
                     while (await rdr.ReadAsync())
@@ -459,10 +434,6 @@
                 catch (Exception ex)
                 {
                     logger.LogInformation($"Encountered exception while retrieving database collation: {ex}. Will use case insensitive behavior by default.");
-                }
-                finally
-                {
-                    await sqlConnection.CloseAsync();
                 }
 
                 StringComparer comparer = caseSensitive ? StringComparer.Ordinal : StringComparer.OrdinalIgnoreCase;
@@ -492,24 +463,15 @@
                     throw new InvalidOperationException(message);
                 }
 
-<<<<<<< HEAD
                 // Query SQL for table Primary Keys
-                var primaryKeys = new List<string>();
-=======
-                // 2. Query SQL for table Primary Keys
                 var primaryKeys = new List<PrimaryKey>();
->>>>>>> 586d6f4a
                 try
                 {
                     var cmd = new SqlCommand(GetPrimaryKeysQuery(table), sqlConnection);
                     using SqlDataReader rdr = await cmd.ExecuteReaderAsync();
                     while (await rdr.ReadAsync())
                     {
-<<<<<<< HEAD
-                        primaryKeys.Add(rdr[ColumnName].ToString());
-=======
-                        primaryKeys.Add(new PrimaryKey(rdr[ColumnName].ToString().ToLowerInvariant(), bool.Parse(rdr[IsIdentity].ToString())));
->>>>>>> 586d6f4a
+                        primaryKeys.Add(new PrimaryKey(rdr[ColumnName].ToString(), bool.Parse(rdr[IsIdentity].ToString())));
                     }
                 }
                 catch (Exception ex)
@@ -525,36 +487,24 @@
                     throw new InvalidOperationException(message);
                 }
 
-<<<<<<< HEAD
                 // Match SQL Primary Key column names to POCO field/property objects. Ensure none are missing.
-                IEnumerable<MemberInfo> primaryKeyFields = typeof(T).GetMembers().Where(f => primaryKeys.Contains(f.Name, comparer));
-                IEnumerable<string> primaryKeysFromPOCO = primaryKeyFields.Select(f => f.Name);
-                IEnumerable<string> missingFromPOCO = primaryKeys.Except(primaryKeysFromPOCO, comparer);
-                if (missingFromPOCO.Any())
-=======
-                // 3. Match SQL Primary Key column names to POCO field/property objects. Ensure none are missing.
-                IEnumerable<MemberInfo> primaryKeyFields = typeof(T).GetMembers().Where(f => primaryKeys.Any(k => string.Equals(k.Name, f.Name, StringComparison.OrdinalIgnoreCase)));
+                IEnumerable<MemberInfo> primaryKeyFields = typeof(T).GetMembers().Where(f => primaryKeys.Any(k => string.Equals(k.Name, f.Name, comparer)));
                 IEnumerable<string> primaryKeysFromPOCO = primaryKeyFields.Select(f => f.Name);
                 IEnumerable<PrimaryKey> missingPrimaryKeysFromPOCO = primaryKeys
-                    .Where(k => !primaryKeysFromPOCO.Contains(k.Name, StringComparer.OrdinalIgnoreCase));
+                    .Where(k => !primaryKeysFromPOCO.Contains(k.Name, comparer));
                 bool hasIdentityColumnPrimaryKeys = primaryKeys.Any(k => k.IsIdentity);
                 // If none of the primary keys are an identity column then we require that all primary keys be present in the POCO so we can
                 // generate the MERGE statement correctly
                 if (!hasIdentityColumnPrimaryKeys && missingPrimaryKeysFromPOCO.Any())
->>>>>>> 586d6f4a
                 {
                     string message = $"All primary keys for SQL table {table} need to be found in '{typeof(T)}.' Missing primary keys: [{string.Join(",", missingPrimaryKeysFromPOCO)}]";
                     throw new InvalidOperationException(message);
                 }
 
-<<<<<<< HEAD
-                return new TableInformation(primaryKeyFields, columnDefinitionsFromSQL, comparer, GetMergeQuery(primaryKeys, fullName));
-=======
                 // If any identity columns aren't included in the object then we have to generate a basic insert since the merge statement expects all primary key
                 // columns to exist. (the merge statement can handle nullable columns though if those exist)
                 string query = hasIdentityColumnPrimaryKeys && missingPrimaryKeysFromPOCO.Any() ? GetInsertQuery(table) : GetMergeQuery(primaryKeys, table);
-                return new TableInformation(primaryKeyFields, columnDefinitionsFromSQL, query);
->>>>>>> 586d6f4a
+                return new TableInformation(primaryKeyFields, columnDefinitionsFromSQL, comparer, query);
             }
         }
 
