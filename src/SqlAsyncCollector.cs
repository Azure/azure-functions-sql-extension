﻿// Copyright (c) Microsoft Corporation. All rights reserved.
// Licensed under the MIT License. See License.txt in the project root for license information.

using System;
using System.Collections.Generic;
using System.Data;
using System.Linq;
using System.Reflection;
using System.Runtime.Caching;
using System.Text;
using System.Threading;
using System.Threading.Tasks;
using Microsoft.Azure.WebJobs.Logging;
using Microsoft.Data.SqlClient;
using Microsoft.Extensions.Configuration;
using Microsoft.Extensions.Logging;
using MoreLinq;
using Newtonsoft.Json;
using Newtonsoft.Json.Serialization;

namespace Microsoft.Azure.WebJobs.Extensions.Sql
{

    internal class PrimaryKey
    {
        public readonly string Name;

        public readonly bool IsIdentity;

        public PrimaryKey(string name, bool isIdentity)
        {
            this.Name = name;
            this.IsIdentity = isIdentity;
        }
    }

    /// <typeparam name="T">A user-defined POCO that represents a row of the user's table</typeparam>
    internal class SqlAsyncCollector<T> : IAsyncCollector<T>, IDisposable
    {
        private const string RowDataParameter = "@rowData";
        private const string ColumnName = "COLUMN_NAME";
        private const string ColumnDefinition = "COLUMN_DEFINITION";

        private const string IsIdentity = "is_identity";
        private const string CteName = "cte";

        private readonly IConfiguration _configuration;
        private readonly SqlAttribute _attribute;
        private readonly ILogger _logger;

        private readonly List<T> _rows = new List<T>();
        private readonly SemaphoreSlim _rowLock = new SemaphoreSlim(1, 1);

        /// <summary>
        /// Initializes a new instance of the <see cref="SqlAsyncCollector<typeparamref name="T"/>"/> class.
        /// </summary>
        /// <param name="connection">
        /// Contains the SQL connection that will be used by the collector when it inserts SQL rows
        /// into the user's table
        /// </param>
        /// <param name="attribute">
        /// Contains as one of its attributes the SQL table that rows will be inserted into
        /// </param>
        /// <param name="loggerFactory">
        /// Logger Factory for creating an ILogger
        /// </param>
        /// <exception cref="ArgumentNullException">
        /// Thrown if either configuration or attribute is null
        /// </exception>
        public SqlAsyncCollector(IConfiguration configuration, SqlAttribute attribute, ILoggerFactory loggerFactory)
        {
            this._configuration = configuration ?? throw new ArgumentNullException(nameof(configuration));
            this._attribute = attribute ?? throw new ArgumentNullException(nameof(attribute));
            this._logger = loggerFactory?.CreateLogger(LogCategories.Bindings) ?? throw new ArgumentNullException(nameof(loggerFactory));
        }

        /// <summary>
        /// Adds an item to this collector that is processed in a batch along with all other items added via
        /// AddAsync when <see cref="FlushAsync"/> is called. Each item is interpreted as a row to be added to the SQL table
        /// specified in the SQL Binding.
        /// </summary>
        /// <param name="item"> The item to add to the collector </param>
        /// <param name="cancellationToken">The cancellationToken is not used in this method</param>
        /// <returns> A CompletedTask if executed successfully </returns>
        public async Task AddAsync(T item, CancellationToken cancellationToken = default)
        {
            if (item != null)
            {
                await this._rowLock.WaitAsync(cancellationToken);

                try
                {
                    this._rows.Add(item);
                }
                finally
                {
                    this._rowLock.Release();
                }
            }
        }

        /// <summary>
        /// Processes all items added to the collector via <see cref="AddAsync"/>. Each item is interpreted as a row to be added
        /// to the SQL table specified in the SQL Binding. All rows are added in one transaction. Nothing is done
        /// if no items were added via AddAsync.
        /// </summary>
        /// <param name="cancellationToken">The cancellationToken is not used in this method</param>
        /// <returns> A CompletedTask if executed successfully. If no rows were added, this is returned
        /// automatically. </returns>
        public async Task FlushAsync(CancellationToken cancellationToken = default)
        {
            await this._rowLock.WaitAsync(cancellationToken);
            try
            {
                if (this._rows.Count != 0)
                {
                    await this.UpsertRowsAsync(this._rows, this._attribute, this._configuration);
                    this._rows.Clear();
                }
            }
            finally
            {
                this._rowLock.Release();
            }
        }

        /// <summary>
        /// Upserts the rows specified in "rows" to the table specified in "attribute"
        /// If a primary key in "rows" already exists in the table, the row is interpreted as an update rather than an insert.
        /// The column values associated with that primary key in the table are updated to have the values specified in "rows".
        /// If a new primary key is encountered in "rows", the row is simply inserted into the table.
        /// </summary>
        /// <param name="rows"> The rows to be upserted </param>
        /// <param name="attribute"> Contains the name of the table to be modified and SQL connection information </param>
        /// <param name="configuration"> Used to build up the connection </param>
        private async Task UpsertRowsAsync(IEnumerable<T> rows, SqlAttribute attribute, IConfiguration configuration)
        {
            using SqlConnection connection = SqlBindingUtilities.BuildConnection(attribute.ConnectionStringSetting, configuration);
<<<<<<< HEAD
            await connection.OpenAsync();

            string fullDatabaseAndTableName = attribute.CommandText;
=======
            string fullTableName = attribute.CommandText;
>>>>>>> 8b8f44ff

            // Include the connection string hash as part of the key in case this customer has the same table in two different Sql Servers
            string cacheKey = $"{connection.ConnectionString.GetHashCode()}-{fullTableName}";

            ObjectCache cachedTables = MemoryCache.Default;
            var tableInfo = cachedTables[cacheKey] as TableInformation;

            if (tableInfo == null)
            {
                tableInfo = await TableInformation.RetrieveTableInformationAsync(connection, fullTableName);

                var policy = new CacheItemPolicy
                {
                    // Re-look up the primary key(s) after 10 minutes (they should not change very often!)
                    AbsoluteExpiration = DateTimeOffset.Now.AddMinutes(10)
                };

                this._logger.LogInformation($"DB and Table: {connection.Database}.{fullTableName}. Primary keys: [{string.Join(",", tableInfo.PrimaryKeys.Select(pk => pk.Name))}]. SQL Column and Definitions:  [{string.Join(",", tableInfo.ColumnDefinitions)}]");
                cachedTables.Set(cacheKey, tableInfo, policy);
            }

            IEnumerable<string> extraProperties = GetExtraProperties(tableInfo.Columns);
            if (extraProperties.Any())
            {
                string message = $"The following properties in {typeof(T)} do not exist in the table {fullTableName}: {string.Join(", ", extraProperties.ToArray())}.";
                throw new InvalidOperationException(message);
            }

            int batchSize = 1000;
            SqlTransaction transaction = connection.BeginTransaction();
            try
            {
                SqlCommand command = connection.CreateCommand();
                command.Connection = connection;
                command.Transaction = transaction;
                SqlParameter par = command.Parameters.Add(RowDataParameter, SqlDbType.NVarChar, -1);

                foreach (IEnumerable<T> batch in rows.Batch(batchSize))
                {
                    GenerateDataQueryForMerge(tableInfo, batch, out string newDataQuery, out string rowData);
                    command.CommandText = $"{newDataQuery} {tableInfo.Query};";
                    par.Value = rowData;
                    await command.ExecuteNonQueryAsync();
                }
                transaction.Commit();
            }
            catch (Exception ex)
            {
                try
                {
                    transaction.Rollback();
                }
                catch (Exception ex2)
                {
                    string message2 = $"Encountered exception during upsert and rollback.";
                    throw new AggregateException(message2, new List<Exception> { ex, ex2 });
                }
                throw;
            }
        }

        /// <summary>
        /// Checks if any properties in T do not exist as columns in the table
        /// to upsert to and returns the extra property names in a List.
        /// </summary>
        /// <param name="columns"> The columns of the table to upsert to </param>
        /// <returns>List of property names that don't exist in the table</returns>
        private static IEnumerable<string> GetExtraProperties(IDictionary<string, string> columns)
        {
            return typeof(T).GetProperties().ToList()
                .Where(prop => !columns.ContainsKey(prop.Name))
                .Select(prop => prop.Name);
        }

        /// <summary>
        /// Generates T-SQL for data to be upserted using Merge.
        /// This needs to be regenerated for every batch to upsert.
        /// </summary>
        /// <param name="table">Information about the table we will be upserting into</param>
        /// <param name="rows">Rows to be upserted</param>
        /// <returns>T-SQL containing data for merge</returns>
        private static void GenerateDataQueryForMerge(TableInformation table, IEnumerable<T> rows, out string newDataQuery, out string rowData)
        {
            IList<T> rowsToUpsert = new List<T>();

            // Here, we assume that primary keys are case INsensitive, which is the SQL Server default.
            var uniqueUpdatedPrimaryKeys = new HashSet<string>(StringComparer.OrdinalIgnoreCase);

            // If there are duplicate primary keys, we'll need to pick the LAST (most recent) row per primary key.
            foreach (T row in rows.Reverse())
            {
                // SQL Server allows 900 bytes per primary key, so use that as a baseline
                var combinedPrimaryKey = new StringBuilder(900 * table.PrimaryKeys.Count());

                // Look up primary key of T. Because we're going in the same order of fields every time,
                // we can assume that if two rows with the same primary key are in the list, they will collide
                foreach (PropertyInfo primaryKey in table.PrimaryKeys)
                {
                    combinedPrimaryKey.Append(primaryKey.GetValue(row).ToString());
                }

                // If we have already seen this unique primary key, skip this update
                if (uniqueUpdatedPrimaryKeys.Add(combinedPrimaryKey.ToString()))
                {
                    // This is the first time we've seen this particular PK. Add this row to the upsert query.
                    rowsToUpsert.Add(row);
                }
            }

            rowData = JsonConvert.SerializeObject(rowsToUpsert, table.JsonSerializerSettings);
            IEnumerable<string> columnNamesFromPOCO = typeof(T).GetProperties().Select(prop => prop.Name);
            IEnumerable<string> bracketColumnDefinitionsFromPOCO = table.Columns.Where(c => columnNamesFromPOCO.Contains(c.Key, StringComparer.OrdinalIgnoreCase))
                .Select(c => $"{c.Key.AsBracketQuotedString()} {c.Value}");
            newDataQuery = $"WITH {CteName} AS ( SELECT * FROM OPENJSON({RowDataParameter}) WITH ({string.Join(",", bracketColumnDefinitionsFromPOCO)}) )";
        }

        public class TableInformation
        {
            public IEnumerable<MemberInfo> PrimaryKeys { get; }

            /// <summary>
            /// All of the columns, along with their data types, for SQL to use to turn JSON into a table
            /// </summary>
            public IDictionary<string, string> Columns { get; }

            /// <summary>
            /// List of strings containing each column and its type. ex: ["Cost int", "LastChangeDate datetime(7)"]
            /// </summary>
            public IEnumerable<string> ColumnDefinitions => this.Columns.Select(c => $"{c.Key} {c.Value}");

            /// <summary>
            /// T-SQL merge or insert statement generated from primary keys
            /// and column names for a specific table.
            /// </summary>
            public string Query { get; }

            /// <summary>
            /// Settings to use when serializing the POCO into SQL.
            /// Only serialize properties and fields that correspond to SQL columns.
            /// </summary>
            public JsonSerializerSettings JsonSerializerSettings { get; }

            public TableInformation(IEnumerable<MemberInfo> primaryKeys, IDictionary<string, string> columns, string query)
            {
                this.PrimaryKeys = primaryKeys;
                this.Columns = columns;
                this.Query = query;

                this.JsonSerializerSettings = new JsonSerializerSettings
                {
                    ContractResolver = new DynamicPOCOContractResolver(columns)
                };
            }

            /// <summary>
            /// Generates SQL query that can be used to retrieve the Primary Keys of a table
            /// </summary>
            public static string GetPrimaryKeysQuery(SqlObject table)
            {
                return $@"
                    SELECT
                        {ColumnName}, c.is_identity
                    FROM
                        INFORMATION_SCHEMA.TABLE_CONSTRAINTS tc
                    INNER JOIN
                        INFORMATION_SCHEMA.CONSTRAINT_COLUMN_USAGE ccu ON ccu.CONSTRAINT_NAME = tc.CONSTRAINT_NAME AND ccu.TABLE_NAME = tc.TABLE_NAME
                    INNER JOIN
                        sys.columns c ON c.object_id = OBJECT_ID({table.QuotedFullName}) AND c.name = ccu.COLUMN_NAME
                    WHERE
                        tc.CONSTRAINT_TYPE = 'PRIMARY KEY'
                    and
                        tc.TABLE_NAME = {table.QuotedName}
                    and
                        tc.TABLE_SCHEMA = {table.QuotedSchema}";
            }

            /// <summary>
            /// Generates SQL query that can be used to retrieve column names & types of a table
            /// </summary>
            public static string GetColumnDefinitionsQuery(SqlObject table)
            {
                return $@"
                    select
	                    {ColumnName}, DATA_TYPE +
		                    case
			                    when CHARACTER_MAXIMUM_LENGTH = -1 then '(max)'
			                    when CHARACTER_MAXIMUM_LENGTH <> -1 then '(' + cast(CHARACTER_MAXIMUM_LENGTH as varchar(4)) + ')'
                                when DATETIME_PRECISION is not null and DATA_TYPE not in ('datetime', 'date', 'smalldatetime') then '(' + cast(DATETIME_PRECISION as varchar(1)) + ')'
			                    when DATA_TYPE in ('decimal', 'numeric') then '(' + cast(NUMERIC_PRECISION as varchar(9)) + ',' + + cast(NUMERIC_SCALE as varchar(9)) + ')'
			                    else ''
		                    end as {ColumnDefinition}
                    from
	                    INFORMATION_SCHEMA.COLUMNS c
                    where
	                    c.TABLE_NAME = {table.QuotedName}
                    and
                        c.TABLE_SCHEMA = {table.QuotedSchema}";
            }

            public static string GetInsertQuery(SqlObject table)
            {
                IEnumerable<string> bracketedColumnNamesFromPOCO = typeof(T).GetProperties().Select(prop => prop.Name.ToLowerInvariant().AsBracketQuotedString());
                return $"INSERT INTO {table.BracketQuotedFullName} SELECT * FROM {CteName}";
            }

            /// <summary>
            /// Generates reusable SQL query that will be part of every upsert command.
            /// </summary>
            public static string GetMergeQuery(IList<PrimaryKey> primaryKeys, SqlObject table)
            {
                IList<string> bracketedPrimaryKeys = primaryKeys.Select(p => p.Name.AsBracketQuotedString()).ToList();
                // Generate the ON part of the merge query (compares new data against existing data)
                var primaryKeyMatchingQuery = new StringBuilder($"ExistingData.{bracketedPrimaryKeys[0]} = NewData.{bracketedPrimaryKeys[0]}");
                foreach (string primaryKey in bracketedPrimaryKeys.Skip(1))
                {
                    primaryKeyMatchingQuery.Append($" AND ExistingData.{primaryKey} = NewData.{primaryKey}");
                }

                // Generate the UPDATE part of the merge query (all columns that should be updated)
                IEnumerable<string> bracketedColumnNamesFromPOCO = typeof(T).GetProperties().Select(prop => prop.Name.ToLowerInvariant().AsBracketQuotedString());
                var columnMatchingQueryBuilder = new StringBuilder();
                foreach (string column in bracketedColumnNamesFromPOCO)
                {
                    columnMatchingQueryBuilder.Append($" ExistingData.{column} = NewData.{column},");
                }

                string columnMatchingQuery = columnMatchingQueryBuilder.ToString().TrimEnd(',');
                return @$"
                    MERGE INTO {table.BracketQuotedFullName} WITH (HOLDLOCK)
                        AS ExistingData
                    USING {CteName}
                        AS NewData
                    ON
                        {primaryKeyMatchingQuery}
                    WHEN MATCHED THEN
                        UPDATE SET {columnMatchingQuery}
                    WHEN NOT MATCHED THEN
                        INSERT ({string.Join(",", bracketedColumnNamesFromPOCO)}) VALUES ({string.Join(",", bracketedColumnNamesFromPOCO)})";
            }

            /// <summary>
            /// Retrieve (relatively) static information of SQL Table like primary keys, column names, etc.
            /// in order to generate the MERGE portion of the upsert query.
            /// This only needs to be generated once and can be reused for subsequent upserts.
            /// </summary>
            /// <param name="sqlConnection">Connection with which to query SQL against</param>
            /// <param name="fullName">Full name of table, including schema (if exists).</param>
            /// <returns>TableInformation object containing primary keys, column types, etc.</returns>
            public static async Task<TableInformation> RetrieveTableInformationAsync(SqlConnection sqlConnection, string fullName)
            {
                var table = new SqlObject(fullName);

                // 1. Get all column names and types
                var columnDefinitionsFromSQL = new Dictionary<string, string>(StringComparer.OrdinalIgnoreCase);
                try
                {
<<<<<<< HEAD
                    var cmdColDef = new SqlCommand(GetColumnDefinitionsQuery(quotedSchema, quotedTableName), sqlConnection);
=======
                    await sqlConnection.OpenAsync();
                    var cmdColDef = new SqlCommand(GetColumnDefinitionsQuery(table), sqlConnection);
>>>>>>> 8b8f44ff
                    using SqlDataReader rdr = await cmdColDef.ExecuteReaderAsync();
                    while (await rdr.ReadAsync())
                    {
                        columnDefinitionsFromSQL.Add(rdr[ColumnName].ToString().ToLowerInvariant(), rdr[ColumnDefinition].ToString());
                    }
                }
                catch (Exception ex)
                {
                    // Throw a custom error so that it's easier to decipher.
                    string message = $"Encountered exception while retrieving column names and types for table {table}. Cannot generate upsert command without them.";
                    throw new InvalidOperationException(message, ex);
                }

                if (columnDefinitionsFromSQL.Count == 0)
                {
                    string message = $"Table {table} does not exist.";
                    throw new InvalidOperationException(message);
                }

                // 2. Query SQL for table Primary Keys
                var primaryKeys = new List<PrimaryKey>();
                try
                {
<<<<<<< HEAD
                    var cmd = new SqlCommand(GetPrimaryKeysQuery(quotedSchema, quotedTableName), sqlConnection);
=======
                    await sqlConnection.OpenAsync();
                    var cmd = new SqlCommand(GetPrimaryKeysQuery(table), sqlConnection);
>>>>>>> 8b8f44ff
                    using SqlDataReader rdr = await cmd.ExecuteReaderAsync();
                    while (await rdr.ReadAsync())
                    {
                        primaryKeys.Add(new PrimaryKey(rdr[ColumnName].ToString().ToLowerInvariant(), bool.Parse(rdr[IsIdentity].ToString())));
                    }
                }
                catch (Exception ex)
                {
                    // Throw a custom error so that it's easier to decipher.
                    string message = $"Encountered exception while retrieving primary keys for table {table}. Cannot generate upsert command without them.";
                    throw new InvalidOperationException(message, ex);
                }

                if (!primaryKeys.Any())
                {
                    string message = $"Did not retrieve any primary keys for {table}. Cannot generate upsert command without them.";
                    throw new InvalidOperationException(message);
                }

                // 3. Match SQL Primary Key column names to POCO field/property objects. Ensure none are missing.
                IEnumerable<MemberInfo> primaryKeyFields = typeof(T).GetMembers().Where(f => primaryKeys.Any(k => string.Equals(k.Name, f.Name, StringComparison.OrdinalIgnoreCase)));
                IEnumerable<string> primaryKeysFromPOCO = primaryKeyFields.Select(f => f.Name);
                IEnumerable<PrimaryKey> missingPrimaryKeysFromPOCO = primaryKeys
                    .Where(k => !primaryKeysFromPOCO.Contains(k.Name, StringComparer.OrdinalIgnoreCase));
                bool hasIdentityColumnPrimaryKeys = primaryKeys.Any(k => k.IsIdentity);
                // If none of the primary keys are an identity column then we require that all primary keys be present in the POCO so we can
                // generate the MERGE statement correctly
                if (!hasIdentityColumnPrimaryKeys && missingPrimaryKeysFromPOCO.Any())
                {
                    string message = $"All primary keys for SQL table {table} need to be found in '{typeof(T)}.' Missing primary keys: [{string.Join(",", missingPrimaryKeysFromPOCO)}]";
                    throw new InvalidOperationException(message);
                }

                string query = hasIdentityColumnPrimaryKeys ? GetInsertQuery(table) : GetMergeQuery(primaryKeys, table);
                return new TableInformation(primaryKeyFields, columnDefinitionsFromSQL, query);
            }
        }

        public class DynamicPOCOContractResolver : DefaultContractResolver
        {
            private readonly IDictionary<string, string> _propertiesToSerialize;

            public DynamicPOCOContractResolver(IDictionary<string, string> sqlColumns)
            {
                // we only want to serialize POCO properties that correspond to SQL columns
                this._propertiesToSerialize = sqlColumns;
            }

            protected override IList<JsonProperty> CreateProperties(Type type, MemberSerialization memberSerialization)
            {
                var properties = base
                    .CreateProperties(type, memberSerialization)
                    .ToDictionary(p => p.PropertyName, StringComparer.OrdinalIgnoreCase);

                // Make sure the ordering of columns matches that of SQL
                // Necessary for proper matching of column names to JSON that is generated for each batch of data
                IList<JsonProperty> propertiesToSerialize = new List<JsonProperty>(properties.Count);
                foreach (KeyValuePair<string, string> column in this._propertiesToSerialize)
                {
                    if (properties.ContainsKey(column.Key))
                    {
                        // Lower-case the property name during serialization to match SQL casing
                        JsonProperty sqlColumn = properties[column.Key];
                        sqlColumn.PropertyName = sqlColumn.PropertyName.ToLowerInvariant();
                        propertiesToSerialize.Add(sqlColumn);
                    }
                }

                return propertiesToSerialize;
            }
        }

        public void Dispose()
        {
            this._rowLock.Dispose();
        }
    }
}<|MERGE_RESOLUTION|>--- conflicted
+++ resolved
@@ -136,13 +136,9 @@
         private async Task UpsertRowsAsync(IEnumerable<T> rows, SqlAttribute attribute, IConfiguration configuration)
         {
             using SqlConnection connection = SqlBindingUtilities.BuildConnection(attribute.ConnectionStringSetting, configuration);
-<<<<<<< HEAD
             await connection.OpenAsync();
 
-            string fullDatabaseAndTableName = attribute.CommandText;
-=======
             string fullTableName = attribute.CommandText;
->>>>>>> 8b8f44ff
 
             // Include the connection string hash as part of the key in case this customer has the same table in two different Sql Servers
             string cacheKey = $"{connection.ConnectionString.GetHashCode()}-{fullTableName}";
@@ -399,12 +395,7 @@
                 var columnDefinitionsFromSQL = new Dictionary<string, string>(StringComparer.OrdinalIgnoreCase);
                 try
                 {
-<<<<<<< HEAD
-                    var cmdColDef = new SqlCommand(GetColumnDefinitionsQuery(quotedSchema, quotedTableName), sqlConnection);
-=======
-                    await sqlConnection.OpenAsync();
                     var cmdColDef = new SqlCommand(GetColumnDefinitionsQuery(table), sqlConnection);
->>>>>>> 8b8f44ff
                     using SqlDataReader rdr = await cmdColDef.ExecuteReaderAsync();
                     while (await rdr.ReadAsync())
                     {
@@ -428,12 +419,7 @@
                 var primaryKeys = new List<PrimaryKey>();
                 try
                 {
-<<<<<<< HEAD
-                    var cmd = new SqlCommand(GetPrimaryKeysQuery(quotedSchema, quotedTableName), sqlConnection);
-=======
-                    await sqlConnection.OpenAsync();
                     var cmd = new SqlCommand(GetPrimaryKeysQuery(table), sqlConnection);
->>>>>>> 8b8f44ff
                     using SqlDataReader rdr = await cmd.ExecuteReaderAsync();
                     while (await rdr.ReadAsync())
                     {
