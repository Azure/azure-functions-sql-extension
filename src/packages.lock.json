--- conflicted
+++ resolved
@@ -26,19 +26,11 @@
       },
       "Microsoft.Azure.WebJobs": {
         "type": "Direct",
-<<<<<<< HEAD
-        "requested": "[3.0.36, )",
-        "resolved": "3.0.36",
-        "contentHash": "S5wppmL8sUfanGmo/zDzpoWrcM+IOvGNFjpkD5XJFCFzrBqktZTEX6MpP/vF3RN6VZm2sFKegZYyce+RNhgE4Q==",
-        "dependencies": {
-          "Microsoft.Azure.WebJobs.Core": "3.0.36",
-=======
         "requested": "[3.0.37, )",
         "resolved": "3.0.37",
         "contentHash": "cB8ExO360UeFprY4GAuumLhg35krY56LriAAE8kNkckxFQlEIZwQ5lMsOFU0cRwUcvFajLMdALllKF2PgYJRkA==",
         "dependencies": {
           "Microsoft.Azure.WebJobs.Core": "3.0.37",
->>>>>>> 5109410e
           "Microsoft.Extensions.Configuration": "2.1.1",
           "Microsoft.Extensions.Configuration.Abstractions": "2.1.1",
           "Microsoft.Extensions.Configuration.EnvironmentVariables": "2.1.0",
@@ -177,13 +169,8 @@
       },
       "Microsoft.Azure.WebJobs.Core": {
         "type": "Transitive",
-<<<<<<< HEAD
-        "resolved": "3.0.36",
-        "contentHash": "4ht/u677qxDL5rviXafYI5K9qtxee8peXQd8JDqG5KBRr5VXct2pgpEs5SnNu+gDO8dAVp+83N1IRiGG2Fl7Nw==",
-=======
         "resolved": "3.0.37",
         "contentHash": "nKlnoQyKmC5HsUIWLXu3a9VYhLKAAriZQ8v3PLldWKjV1vIQMiHKGK68FbLjRtvZsxCnIYS44gLlQjuOua//dg==",
->>>>>>> 5109410e
         "dependencies": {
           "System.ComponentModel.Annotations": "4.4.0",
           "System.Diagnostics.TraceSource": "4.3.0",
