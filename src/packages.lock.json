{
  "version": 2,
  "dependencies": {
    ".NETStandard,Version=v2.0": {
      "Microsoft.ApplicationInsights": {
        "type": "Direct",
        "requested": "[2.21.0, )",
        "resolved": "2.21.0",
        "contentHash": "btZEDWAFNo9CoYliMCriSMTX3ruRGZTtYw4mo2XyyfLlowFicYVM2Xszi5evDG95QRYV7MbbH3D2RqVwfZlJHw==",
        "dependencies": {
          "System.Diagnostics.DiagnosticSource": "5.0.0"
        }
      },
      "Microsoft.AspNetCore.Http": {
        "type": "Direct",
        "requested": "[2.2.2, )",
        "resolved": "2.2.2",
        "contentHash": "BAibpoItxI5puk7YJbIGj95arZueM8B8M5xT1fXBn3hb3L2G3ucrZcYXv1gXdaroLbntUs8qeV8iuBrpjQsrKw==",
        "dependencies": {
          "Microsoft.AspNetCore.Http.Abstractions": "2.2.0",
          "Microsoft.AspNetCore.WebUtilities": "2.2.0",
          "Microsoft.Extensions.ObjectPool": "2.2.0",
          "Microsoft.Extensions.Options": "2.2.0",
          "Microsoft.Net.Http.Headers": "2.2.0"
        }
      },
      "Microsoft.Azure.WebJobs": {
        "type": "Direct",
<<<<<<< HEAD
        "requested": "[3.0.36, )",
        "resolved": "3.0.36",
        "contentHash": "S5wppmL8sUfanGmo/zDzpoWrcM+IOvGNFjpkD5XJFCFzrBqktZTEX6MpP/vF3RN6VZm2sFKegZYyce+RNhgE4Q==",
        "dependencies": {
          "Microsoft.Azure.WebJobs.Core": "3.0.36",
=======
        "requested": "[3.0.33, )",
        "resolved": "3.0.33",
        "contentHash": "eSv858ll+GsLYxM2+RKBiTC34CvGnEgLtnrzRljzrociIXsosadHDQLxvvqu0eyIQRRf5kc4MHII/wc0HRNvyg==",
        "dependencies": {
          "Microsoft.Azure.WebJobs.Core": "3.0.33",
>>>>>>> 1b43f58d
          "Microsoft.Extensions.Configuration": "2.1.1",
          "Microsoft.Extensions.Configuration.Abstractions": "2.1.1",
          "Microsoft.Extensions.Configuration.EnvironmentVariables": "2.1.0",
          "Microsoft.Extensions.Configuration.Json": "2.1.0",
          "Microsoft.Extensions.Hosting": "2.1.0",
          "Microsoft.Extensions.Logging": "2.1.1",
          "Microsoft.Extensions.Logging.Abstractions": "2.1.1",
          "Microsoft.Extensions.Logging.Configuration": "2.1.0",
          "Newtonsoft.Json": "13.0.1",
          "System.Memory.Data": "1.0.2",
          "System.Threading.Tasks.Dataflow": "4.8.0"
        }
      },
      "Microsoft.Data.SqlClient": {
        "type": "Direct",
        "requested": "[5.0.1, )",
        "resolved": "5.0.1",
        "contentHash": "uu8dfrsx081cSbEevWuZAvqdmANDGJkbLBL2G3j0LAZxX1Oy8RCVAaC4Lcuak6jNicWP6CWvHqBTIEmQNSxQlw==",
        "dependencies": {
          "Azure.Identity": "1.6.0",
          "Microsoft.Data.SqlClient.SNI.runtime": "5.0.1",
          "Microsoft.Identity.Client": "4.45.0",
          "Microsoft.IdentityModel.JsonWebTokens": "6.21.0",
          "Microsoft.IdentityModel.Protocols.OpenIdConnect": "6.21.0",
          "Microsoft.SqlServer.Server": "1.0.0",
          "Microsoft.Win32.Registry": "5.0.0",
          "System.Buffers": "4.5.1",
          "System.Configuration.ConfigurationManager": "5.0.0",
          "System.IO": "4.3.0",
          "System.Resources.ResourceManager": "4.3.0",
          "System.Runtime.Caching": "5.0.0",
          "System.Runtime.Loader": "4.3.0",
          "System.Security.Cryptography.Cng": "5.0.0",
          "System.Security.Principal.Windows": "5.0.0",
          "System.Text.Encoding.CodePages": "5.0.0",
          "System.Text.Encodings.Web": "4.7.2"
        }
      },
      "Microsoft.SourceLink.GitHub": {
        "type": "Direct",
        "requested": "[1.1.1, )",
        "resolved": "1.1.1",
        "contentHash": "IaJGnOv/M7UQjRJks7B6p7pbPnOwisYGOIzqCz5ilGFTApZ3ktOR+6zJ12ZRPInulBmdAf1SrGdDG2MU8g6XTw==",
        "dependencies": {
          "Microsoft.Build.Tasks.Git": "1.1.1",
          "Microsoft.SourceLink.Common": "1.1.1"
        }
      },
      "morelinq": {
        "type": "Direct",
        "requested": "[3.3.2, )",
        "resolved": "3.3.2",
        "contentHash": "MQc8GppZJLmjvcpEdf3EkC6ovsp7gRWt2e5mC7dcIOrgwSc+yjFd3JQ0iRqr3XrUT6rb/phv0IkEmBtbfVA7AQ=="
      },
      "NETStandard.Library": {
        "type": "Direct",
        "requested": "[2.0.3, )",
        "resolved": "2.0.3",
        "contentHash": "st47PosZSHrjECdjeIzZQbzivYBJFv6P2nv4cj2ypdI204DO+vZ7l5raGMiX4eXMJ53RfOIg+/s4DHVZ54Nu2A==",
        "dependencies": {
          "Microsoft.NETCore.Platforms": "1.1.0"
        }
      },
      "Newtonsoft.Json": {
        "type": "Direct",
        "requested": "[13.0.2, )",
        "resolved": "13.0.2",
        "contentHash": "R2pZ3B0UjeyHShm9vG+Tu0EBb2lC8b0dFzV9gVn50ofHXh9Smjk6kTn7A/FdAsC8B5cKib1OnGYOXxRBz5XQDg=="
      },
      "System.Runtime.Caching": {
        "type": "Direct",
        "requested": "[5.0.0, )",
        "resolved": "5.0.0",
        "contentHash": "30D6MkO8WF9jVGWZIP0hmCN8l9BTY4LCsAzLIe4xFSXzs+AjDotR7DpSmj27pFskDURzUvqYYY0ikModgBTxWw==",
        "dependencies": {
          "System.Configuration.ConfigurationManager": "5.0.0"
        }
      },
      "Azure.Core": {
        "type": "Transitive",
        "resolved": "1.24.0",
        "contentHash": "+/qI1j2oU1S4/nvxb2k/wDsol00iGf1AyJX5g3epV7eOpQEP/2xcgh/cxgKMeFgn3U2fmgSiBnQZdkV+l5y0Uw==",
        "dependencies": {
          "Microsoft.Bcl.AsyncInterfaces": "1.1.1",
          "System.Diagnostics.DiagnosticSource": "4.6.0",
          "System.Memory.Data": "1.0.2",
          "System.Numerics.Vectors": "4.5.0",
          "System.Text.Encodings.Web": "4.7.2",
          "System.Text.Json": "4.7.2",
          "System.Threading.Tasks.Extensions": "4.5.4"
        }
      },
      "Azure.Identity": {
        "type": "Transitive",
        "resolved": "1.6.0",
        "contentHash": "EycyMsb6rD2PK9P0SyibFfEhvWWttdrYhyPF4f41uzdB/44yQlV+2Wehxyg489Rj6gbPvSPgbKq0xsHJBhipZA==",
        "dependencies": {
          "Azure.Core": "1.24.0",
          "Microsoft.Identity.Client": "4.39.0",
          "Microsoft.Identity.Client.Extensions.Msal": "2.19.3",
          "System.Memory": "4.5.4",
          "System.Security.Cryptography.ProtectedData": "4.7.0",
          "System.Text.Json": "4.7.2",
          "System.Threading.Tasks.Extensions": "4.5.4"
        }
      },
      "Microsoft.AspNetCore.Http.Abstractions": {
        "type": "Transitive",
        "resolved": "2.2.0",
        "contentHash": "Nxs7Z1q3f1STfLYKJSVXCs1iBl+Ya6E8o4Oy1bCxJ/rNI44E/0f6tbsrVqAWfB7jlnJfyaAtIalBVxPKUPQb4Q==",
        "dependencies": {
          "Microsoft.AspNetCore.Http.Features": "2.2.0",
          "System.Text.Encodings.Web": "4.5.0"
        }
      },
      "Microsoft.AspNetCore.Http.Features": {
        "type": "Transitive",
        "resolved": "2.2.0",
        "contentHash": "ziFz5zH8f33En4dX81LW84I6XrYXKf9jg6aM39cM+LffN9KJahViKZ61dGMSO2gd3e+qe5yBRwsesvyqlZaSMg==",
        "dependencies": {
          "Microsoft.Extensions.Primitives": "2.2.0"
        }
      },
      "Microsoft.AspNetCore.WebUtilities": {
        "type": "Transitive",
        "resolved": "2.2.0",
        "contentHash": "9ErxAAKaDzxXASB/b5uLEkLgUWv1QbeVxyJYEHQwMaxXOeFFVkQxiq8RyfVcifLU7NR0QY0p3acqx4ZpYfhHDg==",
        "dependencies": {
          "Microsoft.Net.Http.Headers": "2.2.0",
          "System.Text.Encodings.Web": "4.5.0"
        }
      },
      "Microsoft.Azure.WebJobs.Core": {
        "type": "Transitive",
<<<<<<< HEAD
        "resolved": "3.0.36",
        "contentHash": "4ht/u677qxDL5rviXafYI5K9qtxee8peXQd8JDqG5KBRr5VXct2pgpEs5SnNu+gDO8dAVp+83N1IRiGG2Fl7Nw==",
=======
        "resolved": "3.0.33",
        "contentHash": "4Rp5of6KFEGisQL7OJV2/8v3IQGFvTgZ9xSbB3bfkw5VHoNKn3Yllx7Qk/oUUX7Zey7jNu5mQFIR6dW6xNMX5Q==",
>>>>>>> 1b43f58d
        "dependencies": {
          "System.ComponentModel.Annotations": "4.4.0",
          "System.Diagnostics.TraceSource": "4.3.0",
          "System.Memory.Data": "1.0.1"
        }
      },
      "Microsoft.Bcl.AsyncInterfaces": {
        "type": "Transitive",
        "resolved": "1.1.1",
        "contentHash": "yuvf07qFWFqtK3P/MRkEKLhn5r2UbSpVueRziSqj0yJQIKFwG1pq9mOayK3zE5qZCTs0CbrwL9M6R8VwqyGy2w==",
        "dependencies": {
          "System.Threading.Tasks.Extensions": "4.5.4"
        }
      },
      "Microsoft.Build.Tasks.Git": {
        "type": "Transitive",
        "resolved": "1.1.1",
        "contentHash": "AT3HlgTjsqHnWpBHSNeR0KxbLZD7bztlZVj7I8vgeYG9SYqbeFGh0TM/KVtC6fg53nrWHl3VfZFvb5BiQFcY6Q=="
      },
      "Microsoft.CSharp": {
        "type": "Transitive",
        "resolved": "4.5.0",
        "contentHash": "kaj6Wb4qoMuH3HySFJhxwQfe8R/sJsNJnANrvv8WdFPMoNbKY5htfNscv+LHCu5ipz+49m2e+WQXpLXr9XYemQ=="
      },
      "Microsoft.Data.SqlClient.SNI.runtime": {
        "type": "Transitive",
        "resolved": "5.0.1",
        "contentHash": "y0X5MxiNdbITJYoafJ2ruaX6hqO0twpCGR/ipiDOe85JKLU8WL4TuAQfDe5qtt3bND5Je26HnrarLSAMMnVTNg=="
      },
      "Microsoft.Extensions.Configuration": {
        "type": "Transitive",
        "resolved": "2.1.1",
        "contentHash": "LjVKO6P2y52c5ZhTLX/w8zc5H4Y3J/LJsgqTBj49TtFq/hAtVNue/WA0F6/7GMY90xhD7K0MDZ4qpOeWXbLvzg==",
        "dependencies": {
          "Microsoft.Extensions.Configuration.Abstractions": "2.1.1"
        }
      },
      "Microsoft.Extensions.Configuration.Abstractions": {
        "type": "Transitive",
        "resolved": "2.1.1",
        "contentHash": "VfuZJNa0WUshZ/+8BFZAhwFKiKuu/qOUCFntfdLpHj7vcRnsGHqd3G2Hse78DM+pgozczGM63lGPRLmy+uhUOA==",
        "dependencies": {
          "Microsoft.Extensions.Primitives": "2.1.1"
        }
      },
      "Microsoft.Extensions.Configuration.Binder": {
        "type": "Transitive",
        "resolved": "2.1.1",
        "contentHash": "fcLCTS03poWE4v9tSNBr3pWn0QwGgAn1vzqHXlXgvqZeOc7LvQNzaWcKRQZTdEc3+YhQKwMsOtm3VKSA2aWQ8w==",
        "dependencies": {
          "Microsoft.Extensions.Configuration": "2.1.1"
        }
      },
      "Microsoft.Extensions.Configuration.EnvironmentVariables": {
        "type": "Transitive",
        "resolved": "2.1.0",
        "contentHash": "fZIoU1kxy9zu4KjjabcA79jws6Fk1xmub/VQMrClVqRXZrWt9lYmyjJjw7x0KZtl+Y1hs8qDDaFDrpR1Mso6Wg==",
        "dependencies": {
          "Microsoft.Extensions.Configuration": "2.1.0"
        }
      },
      "Microsoft.Extensions.Configuration.FileExtensions": {
        "type": "Transitive",
        "resolved": "2.1.0",
        "contentHash": "xvbjRAIo2Iwxk7vsMg49RwXPOOm5rtvr0frArvlg1uviS60ouVkOLouCNvOv/eRgWYINPbHAU9p//zEjit38Og==",
        "dependencies": {
          "Microsoft.Extensions.Configuration": "2.1.0",
          "Microsoft.Extensions.FileProviders.Physical": "2.1.0"
        }
      },
      "Microsoft.Extensions.Configuration.Json": {
        "type": "Transitive",
        "resolved": "2.1.0",
        "contentHash": "9OCdAv7qiRtRlXQnECxW9zINUK8bYPKbNp5x8FQaLZbm/flv7mPvo1muZ1nsKGMZF4uL4Bl6nHw2v1fi3MqQ1Q==",
        "dependencies": {
          "Microsoft.Extensions.Configuration": "2.1.0",
          "Microsoft.Extensions.Configuration.FileExtensions": "2.1.0",
          "Newtonsoft.Json": "11.0.2"
        }
      },
      "Microsoft.Extensions.DependencyInjection": {
        "type": "Transitive",
        "resolved": "2.1.0",
        "contentHash": "gqQviLfuA31PheEGi+XJoZc1bc9H9RsPa9Gq9XuDct7XGWSR9eVXjK5Sg7CSUPhTFHSuxUFY12wcTYLZ4zM1hg==",
        "dependencies": {
          "Microsoft.Extensions.DependencyInjection.Abstractions": "2.1.0"
        }
      },
      "Microsoft.Extensions.DependencyInjection.Abstractions": {
        "type": "Transitive",
        "resolved": "2.2.0",
        "contentHash": "f9hstgjVmr6rmrfGSpfsVOl2irKAgr1QjrSi3FgnS7kulxband50f2brRLwySAQTADPZeTdow0mpSMcoAdadCw=="
      },
      "Microsoft.Extensions.FileProviders.Abstractions": {
        "type": "Transitive",
        "resolved": "2.1.0",
        "contentHash": "itv+7XBu58pxi8mykxx9cUO1OOVYe0jmQIZVSZVp5lOcLxB7sSV2bnHiI1RSu6Nxne/s6+oBla3ON5CCMSmwhQ==",
        "dependencies": {
          "Microsoft.Extensions.Primitives": "2.1.0"
        }
      },
      "Microsoft.Extensions.FileProviders.Physical": {
        "type": "Transitive",
        "resolved": "2.1.0",
        "contentHash": "A9xLomqD4tNFqDfleapx2C14ZcSjCTzn/4Od0W/wBYdlLF2tYDJ204e75HjpWDVTkr03kgdZbM3QZ6ZeDsrBYg==",
        "dependencies": {
          "Microsoft.Extensions.FileProviders.Abstractions": "2.1.0",
          "Microsoft.Extensions.FileSystemGlobbing": "2.1.0"
        }
      },
      "Microsoft.Extensions.FileSystemGlobbing": {
        "type": "Transitive",
        "resolved": "2.1.0",
        "contentHash": "JEwwhwbVTEXJu4W4l/FFx7FG9Fh5R8999mZl6qJImjM/LY4DxQsFYzpSkziMdY022n7TQpNUxJlH9bKZc7TqWw=="
      },
      "Microsoft.Extensions.Hosting": {
        "type": "Transitive",
        "resolved": "2.1.0",
        "contentHash": "nqOrLtBqpwRT006vdQ2Vp87uiuYztiZcZAndFqH91ZH4SQgr8wImCVQwzUgTxx1DSrpIW765+xrZTZqsoGtvqg==",
        "dependencies": {
          "Microsoft.Extensions.Configuration": "2.1.0",
          "Microsoft.Extensions.DependencyInjection": "2.1.0",
          "Microsoft.Extensions.FileProviders.Physical": "2.1.0",
          "Microsoft.Extensions.Hosting.Abstractions": "2.1.0",
          "Microsoft.Extensions.Logging": "2.1.0"
        }
      },
      "Microsoft.Extensions.Hosting.Abstractions": {
        "type": "Transitive",
        "resolved": "2.1.0",
        "contentHash": "BpMaoBxdXr5VD0yk7rYN6R8lAU9X9JbvsPveNdKT+llIn3J5s4sxpWqaSG/NnzTzTLU5eJE5nrecTl7clg/7dQ==",
        "dependencies": {
          "Microsoft.Extensions.Configuration.Abstractions": "2.1.0",
          "Microsoft.Extensions.DependencyInjection.Abstractions": "2.1.0",
          "Microsoft.Extensions.FileProviders.Abstractions": "2.1.0",
          "Microsoft.Extensions.Logging.Abstractions": "2.1.0"
        }
      },
      "Microsoft.Extensions.Logging": {
        "type": "Transitive",
        "resolved": "2.1.1",
        "contentHash": "hh+mkOAQDTp6XH80xJt3+wwYVzkbwYQl9XZRCz4Um0JjP/o7N9vHM3rZ6wwwtr+BBe/L6iBO2sz0px6OWBzqZQ==",
        "dependencies": {
          "Microsoft.Extensions.Configuration.Binder": "2.1.1",
          "Microsoft.Extensions.DependencyInjection.Abstractions": "2.1.1",
          "Microsoft.Extensions.Logging.Abstractions": "2.1.1",
          "Microsoft.Extensions.Options": "2.1.1"
        }
      },
      "Microsoft.Extensions.Logging.Abstractions": {
        "type": "Transitive",
        "resolved": "2.1.1",
        "contentHash": "XRzK7ZF+O6FzdfWrlFTi1Rgj2080ZDsd46vzOjadHUB0Cz5kOvDG8vI7caa5YFrsHQpcfn0DxtjS4E46N4FZsA=="
      },
      "Microsoft.Extensions.Logging.Configuration": {
        "type": "Transitive",
        "resolved": "2.1.0",
        "contentHash": "nMAcTACzW37zc3f7n5fIYsRDXtjjQA2U/kiE4xmuSLn7coCIeDfFTpUhJ+wG/3vwb5f1lFWNpyXGyQdlUCIXUw==",
        "dependencies": {
          "Microsoft.Extensions.Logging": "2.1.0",
          "Microsoft.Extensions.Options.ConfigurationExtensions": "2.1.0"
        }
      },
      "Microsoft.Extensions.ObjectPool": {
        "type": "Transitive",
        "resolved": "2.2.0",
        "contentHash": "gA8H7uQOnM5gb+L0uTNjViHYr+hRDqCdfugheGo/MxQnuHzmhhzCBTIPm19qL1z1Xe0NEMabfcOBGv9QghlZ8g=="
      },
      "Microsoft.Extensions.Options": {
        "type": "Transitive",
        "resolved": "2.2.0",
        "contentHash": "UpZLNLBpIZ0GTebShui7xXYh6DmBHjWM8NxGxZbdQh/bPZ5e6YswqI+bru6BnEL5eWiOdodsXtEz3FROcgi/qg==",
        "dependencies": {
          "Microsoft.Extensions.DependencyInjection.Abstractions": "2.2.0",
          "Microsoft.Extensions.Primitives": "2.2.0",
          "System.ComponentModel.Annotations": "4.5.0"
        }
      },
      "Microsoft.Extensions.Options.ConfigurationExtensions": {
        "type": "Transitive",
        "resolved": "2.1.0",
        "contentHash": "w/MP147fSqlIcCymaNpLbjdJsFVkSJM9Sz+jbWMr1gKMDVxoOS8AuFjJkVyKU/eydYxHIR/K1Hn3wisJBW5gSg==",
        "dependencies": {
          "Microsoft.Extensions.Configuration.Abstractions": "2.1.0",
          "Microsoft.Extensions.Configuration.Binder": "2.1.0",
          "Microsoft.Extensions.DependencyInjection.Abstractions": "2.1.0",
          "Microsoft.Extensions.Options": "2.1.0"
        }
      },
      "Microsoft.Extensions.Primitives": {
        "type": "Transitive",
        "resolved": "2.2.0",
        "contentHash": "azyQtqbm4fSaDzZHD/J+V6oWMFaf2tWP4WEGIYePLCMw3+b2RQdj9ybgbQyjCshcitQKQ4lEDOZjmSlTTrHxUg==",
        "dependencies": {
          "System.Memory": "4.5.1",
          "System.Runtime.CompilerServices.Unsafe": "4.5.1"
        }
      },
      "Microsoft.Identity.Client": {
        "type": "Transitive",
        "resolved": "4.45.0",
        "contentHash": "ircobISCLWbtE5eEoLKU+ldfZ8O41vg4lcy38KRj/znH17jvBiAl8oxcyNp89CsuqE3onxIpn21Ca7riyDDrRw==",
        "dependencies": {
          "Microsoft.CSharp": "4.5.0",
          "Microsoft.IdentityModel.Abstractions": "6.18.0",
          "System.ComponentModel.TypeConverter": "4.3.0",
          "System.Diagnostics.Process": "4.3.0",
          "System.Dynamic.Runtime": "4.3.0",
          "System.Private.Uri": "4.3.2",
          "System.Runtime.Serialization.Formatters": "4.3.0",
          "System.Runtime.Serialization.Json": "4.3.0",
          "System.Runtime.Serialization.Primitives": "4.3.0",
          "System.Security.Claims": "4.3.0",
          "System.Security.Cryptography.X509Certificates": "4.3.0",
          "System.Security.SecureString": "4.3.0",
          "System.Xml.XDocument": "4.3.0",
          "System.Xml.XmlDocument": "4.3.0"
        }
      },
      "Microsoft.Identity.Client.Extensions.Msal": {
        "type": "Transitive",
        "resolved": "2.19.3",
        "contentHash": "zVVZjn8aW7W79rC1crioDgdOwaFTQorsSO6RgVlDDjc7MvbEGz071wSNrjVhzR0CdQn6Sefx7Abf1o7vasmrLg==",
        "dependencies": {
          "Microsoft.Identity.Client": "4.38.0",
          "System.Security.Cryptography.ProtectedData": "4.5.0"
        }
      },
      "Microsoft.IdentityModel.Abstractions": {
        "type": "Transitive",
        "resolved": "6.21.0",
        "contentHash": "XeE6LQtD719Qs2IG7HDi1TSw9LIkDbJ33xFiOBoHbApVw/8GpIBCbW+t7RwOjErUDyXZvjhZliwRkkLb8Z1uzg=="
      },
      "Microsoft.IdentityModel.JsonWebTokens": {
        "type": "Transitive",
        "resolved": "6.21.0",
        "contentHash": "d3h1/BaMeylKTkdP6XwRCxuOoDJZ44V9xaXr6gl5QxmpnZGdoK3bySo3OQN8ehRLJHShb94ElLUvoXyglQtgAw==",
        "dependencies": {
          "Microsoft.IdentityModel.Tokens": "6.21.0"
        }
      },
      "Microsoft.IdentityModel.Logging": {
        "type": "Transitive",
        "resolved": "6.21.0",
        "contentHash": "tuEhHIQwvBEhMf8I50hy8FHmRSUkffDFP5EdLsSDV4qRcl2wvOPkQxYqEzWkh+ytW6sbdJGEXElGhmhDfAxAKg==",
        "dependencies": {
          "Microsoft.IdentityModel.Abstractions": "6.21.0"
        }
      },
      "Microsoft.IdentityModel.Protocols": {
        "type": "Transitive",
        "resolved": "6.21.0",
        "contentHash": "0FqY5cTLQKtHrClzHEI+QxJl8OBT2vUiEQQB7UKk832JDiJJmetzYZ3AdSrPjN/3l3nkhByeWzXnhrX0JbifKg==",
        "dependencies": {
          "Microsoft.IdentityModel.Logging": "6.21.0",
          "Microsoft.IdentityModel.Tokens": "6.21.0"
        }
      },
      "Microsoft.IdentityModel.Protocols.OpenIdConnect": {
        "type": "Transitive",
        "resolved": "6.21.0",
        "contentHash": "vtSKL7n6EnAsLyxmiviusm6LKrblT2ndnNqN6rvVq6iIHAnPCK9E2DkDx6h1Jrpy1cvbp40r0cnTg23nhEAGTA==",
        "dependencies": {
          "Microsoft.IdentityModel.Protocols": "6.21.0",
          "System.IdentityModel.Tokens.Jwt": "6.21.0"
        }
      },
      "Microsoft.IdentityModel.Tokens": {
        "type": "Transitive",
        "resolved": "6.21.0",
        "contentHash": "AAEHZvZyb597a+QJSmtxH3n2P1nIJGpZ4Q89GTenknRx6T6zyfzf592yW/jA5e8EHN4tNMjjXHQaYWEq5+L05w==",
        "dependencies": {
          "Microsoft.CSharp": "4.5.0",
          "Microsoft.IdentityModel.Logging": "6.21.0",
          "System.Security.Cryptography.Cng": "4.5.0"
        }
      },
      "Microsoft.Net.Http.Headers": {
        "type": "Transitive",
        "resolved": "2.2.0",
        "contentHash": "iZNkjYqlo8sIOI0bQfpsSoMTmB/kyvmV2h225ihyZT33aTp48ZpF6qYnXxzSXmHt8DpBAwBTX+1s1UFLbYfZKg==",
        "dependencies": {
          "Microsoft.Extensions.Primitives": "2.2.0",
          "System.Buffers": "4.5.0"
        }
      },
      "Microsoft.NETCore.Platforms": {
        "type": "Transitive",
        "resolved": "1.1.1",
        "contentHash": "TMBuzAHpTenGbGgk0SMTwyEkyijY/Eae4ZGsFNYJvAr/LDn1ku3Etp3FPxChmDp5HHF3kzJuoaa08N0xjqAJfQ=="
      },
      "Microsoft.NETCore.Targets": {
        "type": "Transitive",
        "resolved": "1.1.3",
        "contentHash": "3Wrmi0kJDzClwAC+iBdUBpEKmEle8FQNsCs77fkiOIw/9oYA07bL1EZNX0kQ2OMN3xpwvl0vAtOCYY3ndDNlhQ=="
      },
      "Microsoft.SourceLink.Common": {
        "type": "Transitive",
        "resolved": "1.1.1",
        "contentHash": "WMcGpWKrmJmzrNeuaEb23bEMnbtR/vLmvZtkAP5qWu7vQsY59GqfRJd65sFpBszbd2k/bQ8cs8eWawQKAabkVg=="
      },
      "Microsoft.SqlServer.Server": {
        "type": "Transitive",
        "resolved": "1.0.0",
        "contentHash": "N4KeF3cpcm1PUHym1RmakkzfkEv3GRMyofVv40uXsQhCQeglr2OHNcUk2WOG51AKpGO8ynGpo9M/kFXSzghwug=="
      },
      "Microsoft.Win32.Primitives": {
        "type": "Transitive",
        "resolved": "4.3.0",
        "contentHash": "9ZQKCWxH7Ijp9BfahvL2Zyf1cJIk8XYLF6Yjzr2yi0b2cOut/HQ31qf1ThHAgCc3WiZMdnWcfJCgN82/0UunxA==",
        "dependencies": {
          "Microsoft.NETCore.Platforms": "1.1.0",
          "Microsoft.NETCore.Targets": "1.1.0",
          "System.Runtime": "4.3.0"
        }
      },
      "Microsoft.Win32.Registry": {
        "type": "Transitive",
        "resolved": "5.0.0",
        "contentHash": "dDoKi0PnDz31yAyETfRntsLArTlVAVzUzCIvvEDsDsucrl33Dl8pIJG06ePTJTI3tGpeyHS9Cq7Foc/s4EeKcg==",
        "dependencies": {
          "System.Buffers": "4.5.1",
          "System.Memory": "4.5.4",
          "System.Security.AccessControl": "5.0.0",
          "System.Security.Principal.Windows": "5.0.0"
        }
      },
      "runtime.debian.8-x64.runtime.native.System.Security.Cryptography.OpenSsl": {
        "type": "Transitive",
        "resolved": "4.3.0",
        "contentHash": "HdSSp5MnJSsg08KMfZThpuLPJpPwE5hBXvHwoKWosyHHfe8Mh5WKT0ylEOf6yNzX6Ngjxe4Whkafh5q7Ymac4Q=="
      },
      "runtime.fedora.23-x64.runtime.native.System.Security.Cryptography.OpenSsl": {
        "type": "Transitive",
        "resolved": "4.3.0",
        "contentHash": "+yH1a49wJMy8Zt4yx5RhJrxO/DBDByAiCzNwiETI+1S4mPdCu0OY4djdciC7Vssk0l22wQaDLrXxXkp+3+7bVA=="
      },
      "runtime.fedora.24-x64.runtime.native.System.Security.Cryptography.OpenSsl": {
        "type": "Transitive",
        "resolved": "4.3.0",
        "contentHash": "c3YNH1GQJbfIPJeCnr4avseugSqPrxwIqzthYyZDN6EuOyNOzq+y2KSUfRcXauya1sF4foESTgwM5e1A8arAKw=="
      },
      "runtime.native.System": {
        "type": "Transitive",
        "resolved": "4.3.0",
        "contentHash": "c/qWt2LieNZIj1jGnVNsE2Kl23Ya2aSTBuXMD6V7k9KWr6l16Tqdwq+hJScEpWER9753NWC8h96PaVNY5Ld7Jw==",
        "dependencies": {
          "Microsoft.NETCore.Platforms": "1.1.0",
          "Microsoft.NETCore.Targets": "1.1.0"
        }
      },
      "runtime.native.System.Net.Http": {
        "type": "Transitive",
        "resolved": "4.3.0",
        "contentHash": "ZVuZJqnnegJhd2k/PtAbbIcZ3aZeITq3sj06oKfMBSfphW3HDmk/t4ObvbOk/JA/swGR0LNqMksAh/f7gpTROg==",
        "dependencies": {
          "Microsoft.NETCore.Platforms": "1.1.0",
          "Microsoft.NETCore.Targets": "1.1.0"
        }
      },
      "runtime.native.System.Security.Cryptography.Apple": {
        "type": "Transitive",
        "resolved": "4.3.0",
        "contentHash": "DloMk88juo0OuOWr56QG7MNchmafTLYWvABy36izkrLI5VledI0rq28KGs1i9wbpeT9NPQrx/wTf8U2vazqQ3Q==",
        "dependencies": {
          "runtime.osx.10.10-x64.runtime.native.System.Security.Cryptography.Apple": "4.3.0"
        }
      },
      "runtime.native.System.Security.Cryptography.OpenSsl": {
        "type": "Transitive",
        "resolved": "4.3.0",
        "contentHash": "NS1U+700m4KFRHR5o4vo9DSlTmlCKu/u7dtE5sUHVIPB+xpXxYQvgBgA6wEIeCz6Yfn0Z52/72WYsToCEPJnrw==",
        "dependencies": {
          "runtime.debian.8-x64.runtime.native.System.Security.Cryptography.OpenSsl": "4.3.0",
          "runtime.fedora.23-x64.runtime.native.System.Security.Cryptography.OpenSsl": "4.3.0",
          "runtime.fedora.24-x64.runtime.native.System.Security.Cryptography.OpenSsl": "4.3.0",
          "runtime.opensuse.13.2-x64.runtime.native.System.Security.Cryptography.OpenSsl": "4.3.0",
          "runtime.opensuse.42.1-x64.runtime.native.System.Security.Cryptography.OpenSsl": "4.3.0",
          "runtime.osx.10.10-x64.runtime.native.System.Security.Cryptography.OpenSsl": "4.3.0",
          "runtime.rhel.7-x64.runtime.native.System.Security.Cryptography.OpenSsl": "4.3.0",
          "runtime.ubuntu.14.04-x64.runtime.native.System.Security.Cryptography.OpenSsl": "4.3.0",
          "runtime.ubuntu.16.04-x64.runtime.native.System.Security.Cryptography.OpenSsl": "4.3.0",
          "runtime.ubuntu.16.10-x64.runtime.native.System.Security.Cryptography.OpenSsl": "4.3.0"
        }
      },
      "runtime.opensuse.13.2-x64.runtime.native.System.Security.Cryptography.OpenSsl": {
        "type": "Transitive",
        "resolved": "4.3.0",
        "contentHash": "b3pthNgxxFcD+Pc0WSEoC0+md3MyhRS6aCEeenvNE3Fdw1HyJ18ZhRFVJJzIeR/O/jpxPboB805Ho0T3Ul7w8A=="
      },
      "runtime.opensuse.42.1-x64.runtime.native.System.Security.Cryptography.OpenSsl": {
        "type": "Transitive",
        "resolved": "4.3.0",
        "contentHash": "KeLz4HClKf+nFS7p/6Fi/CqyLXh81FpiGzcmuS8DGi9lUqSnZ6Es23/gv2O+1XVGfrbNmviF7CckBpavkBoIFQ=="
      },
      "runtime.osx.10.10-x64.runtime.native.System.Security.Cryptography.Apple": {
        "type": "Transitive",
        "resolved": "4.3.0",
        "contentHash": "kVXCuMTrTlxq4XOOMAysuNwsXWpYeboGddNGpIgNSZmv1b6r/s/DPk0fYMB7Q5Qo4bY68o48jt4T4y5BVecbCQ=="
      },
      "runtime.osx.10.10-x64.runtime.native.System.Security.Cryptography.OpenSsl": {
        "type": "Transitive",
        "resolved": "4.3.0",
        "contentHash": "X7IdhILzr4ROXd8mI1BUCQMSHSQwelUlBjF1JyTKCjXaOGn2fB4EKBxQbCK2VjO3WaWIdlXZL3W6TiIVnrhX4g=="
      },
      "runtime.rhel.7-x64.runtime.native.System.Security.Cryptography.OpenSsl": {
        "type": "Transitive",
        "resolved": "4.3.0",
        "contentHash": "nyFNiCk/r+VOiIqreLix8yN+q3Wga9+SE8BCgkf+2BwEKiNx6DyvFjCgkfV743/grxv8jHJ8gUK4XEQw7yzRYg=="
      },
      "runtime.ubuntu.14.04-x64.runtime.native.System.Security.Cryptography.OpenSsl": {
        "type": "Transitive",
        "resolved": "4.3.0",
        "contentHash": "ytoewC6wGorL7KoCAvRfsgoJPJbNq+64k2SqW6JcOAebWsFUvCCYgfzQMrnpvPiEl4OrblUlhF2ji+Q1+SVLrQ=="
      },
      "runtime.ubuntu.16.04-x64.runtime.native.System.Security.Cryptography.OpenSsl": {
        "type": "Transitive",
        "resolved": "4.3.0",
        "contentHash": "I8bKw2I8k58Wx7fMKQJn2R8lamboCAiHfHeV/pS65ScKWMMI0+wJkLYlEKvgW1D/XvSl/221clBoR2q9QNNM7A=="
      },
      "runtime.ubuntu.16.10-x64.runtime.native.System.Security.Cryptography.OpenSsl": {
        "type": "Transitive",
        "resolved": "4.3.0",
        "contentHash": "VB5cn/7OzUfzdnC8tqAIMQciVLiq2epm2NrAm1E9OjNRyG4lVhfR61SMcLizejzQP8R8Uf/0l5qOIbUEi+RdEg=="
      },
      "System.Buffers": {
        "type": "Transitive",
        "resolved": "4.5.1",
        "contentHash": "Rw7ijyl1qqRS0YQD/WycNst8hUUMgrMH4FCn1nNm27M4VxchZ1js3fVjQaANHO5f3sN4isvP4a+Met9Y4YomAg=="
      },
      "System.Collections": {
        "type": "Transitive",
        "resolved": "4.3.0",
        "contentHash": "3Dcj85/TBdVpL5Zr+gEEBUuFe2icOnLalmEh9hfck1PTYbbyWuZgh4fmm2ysCLTrqLQw6t3TgTyJ+VLp+Qb+Lw==",
        "dependencies": {
          "Microsoft.NETCore.Platforms": "1.1.0",
          "Microsoft.NETCore.Targets": "1.1.0",
          "System.Runtime": "4.3.0"
        }
      },
      "System.Collections.Concurrent": {
        "type": "Transitive",
        "resolved": "4.3.0",
        "contentHash": "ztl69Xp0Y/UXCL+3v3tEU+lIy+bvjKNUmopn1wep/a291pVPK7dxBd6T7WnlQqRog+d1a/hSsgRsmFnIBKTPLQ==",
        "dependencies": {
          "System.Collections": "4.3.0",
          "System.Diagnostics.Debug": "4.3.0",
          "System.Diagnostics.Tracing": "4.3.0",
          "System.Globalization": "4.3.0",
          "System.Reflection": "4.3.0",
          "System.Resources.ResourceManager": "4.3.0",
          "System.Runtime": "4.3.0",
          "System.Runtime.Extensions": "4.3.0",
          "System.Threading": "4.3.0",
          "System.Threading.Tasks": "4.3.0"
        }
      },
      "System.Collections.NonGeneric": {
        "type": "Transitive",
        "resolved": "4.3.0",
        "contentHash": "prtjIEMhGUnQq6RnPEYLpFt8AtLbp9yq2zxOSrY7KJJZrw25Fi97IzBqY7iqssbM61Ek5b8f3MG/sG1N2sN5KA==",
        "dependencies": {
          "System.Diagnostics.Debug": "4.3.0",
          "System.Globalization": "4.3.0",
          "System.Resources.ResourceManager": "4.3.0",
          "System.Runtime": "4.3.0",
          "System.Runtime.Extensions": "4.3.0",
          "System.Threading": "4.3.0"
        }
      },
      "System.Collections.Specialized": {
        "type": "Transitive",
        "resolved": "4.3.0",
        "contentHash": "Epx8PoVZR0iuOnJJDzp7pWvdfMMOAvpUo95pC4ScH2mJuXkKA2Y4aR3cG9qt2klHgSons1WFh4kcGW7cSXvrxg==",
        "dependencies": {
          "System.Collections.NonGeneric": "4.3.0",
          "System.Globalization": "4.3.0",
          "System.Globalization.Extensions": "4.3.0",
          "System.Resources.ResourceManager": "4.3.0",
          "System.Runtime": "4.3.0",
          "System.Runtime.Extensions": "4.3.0",
          "System.Threading": "4.3.0"
        }
      },
      "System.ComponentModel": {
        "type": "Transitive",
        "resolved": "4.3.0",
        "contentHash": "VyGn1jGRZVfxnh8EdvDCi71v3bMXrsu8aYJOwoV7SNDLVhiEqwP86pPMyRGsDsxhXAm2b3o9OIqeETfN5qfezw==",
        "dependencies": {
          "System.Runtime": "4.3.0"
        }
      },
      "System.ComponentModel.Annotations": {
        "type": "Transitive",
        "resolved": "4.5.0",
        "contentHash": "UxYQ3FGUOtzJ7LfSdnYSFd7+oEv6M8NgUatatIN2HxNtDdlcvFAf+VIq4Of9cDMJEJC0aSRv/x898RYhB4Yppg=="
      },
      "System.ComponentModel.Primitives": {
        "type": "Transitive",
        "resolved": "4.3.0",
        "contentHash": "j8GUkCpM8V4d4vhLIIoBLGey2Z5bCkMVNjEZseyAlm4n5arcsJOeI3zkUP+zvZgzsbLTYh4lYeP/ZD/gdIAPrw==",
        "dependencies": {
          "System.ComponentModel": "4.3.0",
          "System.Resources.ResourceManager": "4.3.0",
          "System.Runtime": "4.3.0"
        }
      },
      "System.ComponentModel.TypeConverter": {
        "type": "Transitive",
        "resolved": "4.3.0",
        "contentHash": "16pQ6P+EdhcXzPiEK4kbA953Fu0MNG2ovxTZU81/qsCd1zPRsKc3uif5NgvllCY598k6bI0KUyKW8fanlfaDQg==",
        "dependencies": {
          "System.Collections": "4.3.0",
          "System.Collections.NonGeneric": "4.3.0",
          "System.Collections.Specialized": "4.3.0",
          "System.ComponentModel": "4.3.0",
          "System.ComponentModel.Primitives": "4.3.0",
          "System.Globalization": "4.3.0",
          "System.Linq": "4.3.0",
          "System.Reflection": "4.3.0",
          "System.Reflection.Extensions": "4.3.0",
          "System.Reflection.Primitives": "4.3.0",
          "System.Reflection.TypeExtensions": "4.3.0",
          "System.Resources.ResourceManager": "4.3.0",
          "System.Runtime": "4.3.0",
          "System.Runtime.Extensions": "4.3.0",
          "System.Threading": "4.3.0"
        }
      },
      "System.Configuration.ConfigurationManager": {
        "type": "Transitive",
        "resolved": "5.0.0",
        "contentHash": "aM7cbfEfVNlEEOj3DsZP+2g9NRwbkyiAv2isQEzw7pnkDg9ekCU2m1cdJLM02Uq691OaCS91tooaxcEn8d0q5w==",
        "dependencies": {
          "System.Security.Cryptography.ProtectedData": "5.0.0",
          "System.Security.Permissions": "5.0.0"
        }
      },
      "System.Diagnostics.Debug": {
        "type": "Transitive",
        "resolved": "4.3.0",
        "contentHash": "ZUhUOdqmaG5Jk3Xdb8xi5kIyQYAA4PnTNlHx1mu9ZY3qv4ELIdKbnL/akbGaKi2RnNUWaZsAs31rvzFdewTj2g==",
        "dependencies": {
          "Microsoft.NETCore.Platforms": "1.1.0",
          "Microsoft.NETCore.Targets": "1.1.0",
          "System.Runtime": "4.3.0"
        }
      },
      "System.Diagnostics.DiagnosticSource": {
        "type": "Transitive",
        "resolved": "5.0.0",
        "contentHash": "tCQTzPsGZh/A9LhhA6zrqCRV4hOHsK90/G7q3Khxmn6tnB1PuNU0cRaKANP2AWcF9bn0zsuOoZOSrHuJk6oNBA==",
        "dependencies": {
          "System.Memory": "4.5.4",
          "System.Runtime.CompilerServices.Unsafe": "5.0.0"
        }
      },
      "System.Diagnostics.Process": {
        "type": "Transitive",
        "resolved": "4.3.0",
        "contentHash": "J0wOX07+QASQblsfxmIMFc9Iq7KTXYL3zs2G/Xc704Ylv3NpuVdo6gij6V3PGiptTxqsK0K7CdXenRvKUnkA2g==",
        "dependencies": {
          "Microsoft.NETCore.Platforms": "1.1.0",
          "Microsoft.Win32.Primitives": "4.3.0",
          "Microsoft.Win32.Registry": "4.3.0",
          "System.Collections": "4.3.0",
          "System.Diagnostics.Debug": "4.3.0",
          "System.Globalization": "4.3.0",
          "System.IO": "4.3.0",
          "System.IO.FileSystem": "4.3.0",
          "System.IO.FileSystem.Primitives": "4.3.0",
          "System.Resources.ResourceManager": "4.3.0",
          "System.Runtime": "4.3.0",
          "System.Runtime.Extensions": "4.3.0",
          "System.Runtime.Handles": "4.3.0",
          "System.Runtime.InteropServices": "4.3.0",
          "System.Text.Encoding": "4.3.0",
          "System.Text.Encoding.Extensions": "4.3.0",
          "System.Threading": "4.3.0",
          "System.Threading.Tasks": "4.3.0",
          "System.Threading.Thread": "4.3.0",
          "System.Threading.ThreadPool": "4.3.0",
          "runtime.native.System": "4.3.0"
        }
      },
      "System.Diagnostics.Tools": {
        "type": "Transitive",
        "resolved": "4.3.0",
        "contentHash": "UUvkJfSYJMM6x527dJg2VyWPSRqIVB0Z7dbjHst1zmwTXz5CcXSYJFWRpuigfbO1Lf7yfZiIaEUesfnl/g5EyA==",
        "dependencies": {
          "Microsoft.NETCore.Platforms": "1.1.0",
          "Microsoft.NETCore.Targets": "1.1.0",
          "System.Runtime": "4.3.0"
        }
      },
      "System.Diagnostics.TraceSource": {
        "type": "Transitive",
        "resolved": "4.3.0",
        "contentHash": "VnYp1NxGx8Ww731y2LJ1vpfb/DKVNKEZ8Jsh5SgQTZREL/YpWRArgh9pI8CDLmgHspZmLL697CaLvH85qQpRiw==",
        "dependencies": {
          "Microsoft.NETCore.Platforms": "1.1.0",
          "System.Collections": "4.3.0",
          "System.Diagnostics.Debug": "4.3.0",
          "System.Globalization": "4.3.0",
          "System.Resources.ResourceManager": "4.3.0",
          "System.Runtime": "4.3.0",
          "System.Runtime.Extensions": "4.3.0",
          "System.Threading": "4.3.0",
          "runtime.native.System": "4.3.0"
        }
      },
      "System.Diagnostics.Tracing": {
        "type": "Transitive",
        "resolved": "4.3.0",
        "contentHash": "rswfv0f/Cqkh78rA5S8eN8Neocz234+emGCtTF3lxPY96F+mmmUen6tbn0glN6PMvlKQb9bPAY5e9u7fgPTkKw==",
        "dependencies": {
          "Microsoft.NETCore.Platforms": "1.1.0",
          "Microsoft.NETCore.Targets": "1.1.0",
          "System.Runtime": "4.3.0"
        }
      },
      "System.Dynamic.Runtime": {
        "type": "Transitive",
        "resolved": "4.3.0",
        "contentHash": "SNVi1E/vfWUAs/WYKhE9+qlS6KqK0YVhnlT0HQtr8pMIA8YX3lwy3uPMownDwdYISBdmAF/2holEIldVp85Wag==",
        "dependencies": {
          "System.Collections": "4.3.0",
          "System.Diagnostics.Debug": "4.3.0",
          "System.Linq": "4.3.0",
          "System.Linq.Expressions": "4.3.0",
          "System.ObjectModel": "4.3.0",
          "System.Reflection": "4.3.0",
          "System.Reflection.Emit": "4.3.0",
          "System.Reflection.Emit.ILGeneration": "4.3.0",
          "System.Reflection.Primitives": "4.3.0",
          "System.Reflection.TypeExtensions": "4.3.0",
          "System.Resources.ResourceManager": "4.3.0",
          "System.Runtime": "4.3.0",
          "System.Runtime.Extensions": "4.3.0",
          "System.Threading": "4.3.0"
        }
      },
      "System.Globalization": {
        "type": "Transitive",
        "resolved": "4.3.0",
        "contentHash": "kYdVd2f2PAdFGblzFswE4hkNANJBKRmsfa2X5LG2AcWE1c7/4t0pYae1L8vfZ5xvE2nK/R9JprtToA61OSHWIg==",
        "dependencies": {
          "Microsoft.NETCore.Platforms": "1.1.0",
          "Microsoft.NETCore.Targets": "1.1.0",
          "System.Runtime": "4.3.0"
        }
      },
      "System.Globalization.Calendars": {
        "type": "Transitive",
        "resolved": "4.3.0",
        "contentHash": "GUlBtdOWT4LTV3I+9/PJW+56AnnChTaOqqTLFtdmype/L500M2LIyXgmtd9X2P2VOkmJd5c67H5SaC2QcL1bFA==",
        "dependencies": {
          "Microsoft.NETCore.Platforms": "1.1.0",
          "Microsoft.NETCore.Targets": "1.1.0",
          "System.Globalization": "4.3.0",
          "System.Runtime": "4.3.0"
        }
      },
      "System.Globalization.Extensions": {
        "type": "Transitive",
        "resolved": "4.3.0",
        "contentHash": "FhKmdR6MPG+pxow6wGtNAWdZh7noIOpdD5TwQ3CprzgIE1bBBoim0vbR1+AWsWjQmU7zXHgQo4TWSP6lCeiWcQ==",
        "dependencies": {
          "Microsoft.NETCore.Platforms": "1.1.0",
          "System.Globalization": "4.3.0",
          "System.Resources.ResourceManager": "4.3.0",
          "System.Runtime": "4.3.0",
          "System.Runtime.Extensions": "4.3.0",
          "System.Runtime.InteropServices": "4.3.0"
        }
      },
      "System.IdentityModel.Tokens.Jwt": {
        "type": "Transitive",
        "resolved": "6.21.0",
        "contentHash": "JRD8AuypBE+2zYxT3dMJomQVsPYsCqlyZhWel3J1d5nzQokSRyTueF+Q4ID3Jcu6zSZKuzOdJ1MLTkbQsDqcvQ==",
        "dependencies": {
          "Microsoft.IdentityModel.JsonWebTokens": "6.21.0",
          "Microsoft.IdentityModel.Tokens": "6.21.0"
        }
      },
      "System.IO": {
        "type": "Transitive",
        "resolved": "4.3.0",
        "contentHash": "3qjaHvxQPDpSOYICjUoTsmoq5u6QJAFRUITgeT/4gqkF1bajbSmb1kwSxEA8AHlofqgcKJcM8udgieRNhaJ5Cg==",
        "dependencies": {
          "Microsoft.NETCore.Platforms": "1.1.0",
          "Microsoft.NETCore.Targets": "1.1.0",
          "System.Runtime": "4.3.0",
          "System.Text.Encoding": "4.3.0",
          "System.Threading.Tasks": "4.3.0"
        }
      },
      "System.IO.FileSystem": {
        "type": "Transitive",
        "resolved": "4.3.0",
        "contentHash": "3wEMARTnuio+ulnvi+hkRNROYwa1kylvYahhcLk4HSoVdl+xxTFVeVlYOfLwrDPImGls0mDqbMhrza8qnWPTdA==",
        "dependencies": {
          "Microsoft.NETCore.Platforms": "1.1.0",
          "Microsoft.NETCore.Targets": "1.1.0",
          "System.IO": "4.3.0",
          "System.IO.FileSystem.Primitives": "4.3.0",
          "System.Runtime": "4.3.0",
          "System.Runtime.Handles": "4.3.0",
          "System.Text.Encoding": "4.3.0",
          "System.Threading.Tasks": "4.3.0"
        }
      },
      "System.IO.FileSystem.Primitives": {
        "type": "Transitive",
        "resolved": "4.3.0",
        "contentHash": "6QOb2XFLch7bEc4lIcJH49nJN2HV+OC3fHDgsLVsBVBk3Y4hFAnOBGzJ2lUu7CyDDFo9IBWkSsnbkT6IBwwiMw==",
        "dependencies": {
          "System.Runtime": "4.3.0"
        }
      },
      "System.Linq": {
        "type": "Transitive",
        "resolved": "4.3.0",
        "contentHash": "5DbqIUpsDp0dFftytzuMmc0oeMdQwjcP/EWxsksIz/w1TcFRkZ3yKKz0PqiYFMmEwPSWw+qNVqD7PJ889JzHbw==",
        "dependencies": {
          "System.Collections": "4.3.0",
          "System.Diagnostics.Debug": "4.3.0",
          "System.Resources.ResourceManager": "4.3.0",
          "System.Runtime": "4.3.0",
          "System.Runtime.Extensions": "4.3.0"
        }
      },
      "System.Linq.Expressions": {
        "type": "Transitive",
        "resolved": "4.3.0",
        "contentHash": "PGKkrd2khG4CnlyJwxwwaWWiSiWFNBGlgXvJpeO0xCXrZ89ODrQ6tjEWS/kOqZ8GwEOUATtKtzp1eRgmYNfclg==",
        "dependencies": {
          "System.Collections": "4.3.0",
          "System.Diagnostics.Debug": "4.3.0",
          "System.Globalization": "4.3.0",
          "System.IO": "4.3.0",
          "System.Linq": "4.3.0",
          "System.ObjectModel": "4.3.0",
          "System.Reflection": "4.3.0",
          "System.Reflection.Emit": "4.3.0",
          "System.Reflection.Emit.ILGeneration": "4.3.0",
          "System.Reflection.Emit.Lightweight": "4.3.0",
          "System.Reflection.Extensions": "4.3.0",
          "System.Reflection.Primitives": "4.3.0",
          "System.Reflection.TypeExtensions": "4.3.0",
          "System.Resources.ResourceManager": "4.3.0",
          "System.Runtime": "4.3.0",
          "System.Runtime.Extensions": "4.3.0",
          "System.Threading": "4.3.0"
        }
      },
      "System.Memory": {
        "type": "Transitive",
        "resolved": "4.5.4",
        "contentHash": "1MbJTHS1lZ4bS4FmsJjnuGJOu88ZzTT2rLvrhW7Ygic+pC0NWA+3hgAen0HRdsocuQXCkUTdFn9yHJJhsijDXw==",
        "dependencies": {
          "System.Buffers": "4.5.1",
          "System.Numerics.Vectors": "4.4.0",
          "System.Runtime.CompilerServices.Unsafe": "4.5.3"
        }
      },
      "System.Memory.Data": {
        "type": "Transitive",
        "resolved": "1.0.2",
        "contentHash": "JGkzeqgBsiZwKJZ1IxPNsDFZDhUvuEdX8L8BDC8N3KOj+6zMcNU28CNN59TpZE/VJYy9cP+5M+sbxtWJx3/xtw==",
        "dependencies": {
          "System.Text.Encodings.Web": "4.7.2",
          "System.Text.Json": "4.6.0"
        }
      },
      "System.Numerics.Vectors": {
        "type": "Transitive",
        "resolved": "4.5.0",
        "contentHash": "QQTlPTl06J/iiDbJCiepZ4H//BVraReU4O4EoRw1U02H5TLUIT7xn3GnDp9AXPSlJUDyFs4uWjWafNX6WrAojQ=="
      },
      "System.ObjectModel": {
        "type": "Transitive",
        "resolved": "4.3.0",
        "contentHash": "bdX+80eKv9bN6K4N+d77OankKHGn6CH711a6fcOpMQu2Fckp/Ft4L/kW9WznHpyR0NRAvJutzOMHNNlBGvxQzQ==",
        "dependencies": {
          "System.Collections": "4.3.0",
          "System.Diagnostics.Debug": "4.3.0",
          "System.Resources.ResourceManager": "4.3.0",
          "System.Runtime": "4.3.0",
          "System.Threading": "4.3.0"
        }
      },
      "System.Private.DataContractSerialization": {
        "type": "Transitive",
        "resolved": "4.3.0",
        "contentHash": "yDaJ2x3mMmjdZEDB4IbezSnCsnjQ4BxinKhRAaP6kEgL6Bb6jANWphs5SzyD8imqeC/3FxgsuXT6ykkiH1uUmA==",
        "dependencies": {
          "System.Collections": "4.3.0",
          "System.Collections.Concurrent": "4.3.0",
          "System.Diagnostics.Debug": "4.3.0",
          "System.Globalization": "4.3.0",
          "System.IO": "4.3.0",
          "System.Linq": "4.3.0",
          "System.Reflection": "4.3.0",
          "System.Reflection.Emit.ILGeneration": "4.3.0",
          "System.Reflection.Emit.Lightweight": "4.3.0",
          "System.Reflection.Extensions": "4.3.0",
          "System.Reflection.Primitives": "4.3.0",
          "System.Reflection.TypeExtensions": "4.3.0",
          "System.Resources.ResourceManager": "4.3.0",
          "System.Runtime": "4.3.0",
          "System.Runtime.Extensions": "4.3.0",
          "System.Runtime.Serialization.Primitives": "4.3.0",
          "System.Text.Encoding": "4.3.0",
          "System.Text.Encoding.Extensions": "4.3.0",
          "System.Text.RegularExpressions": "4.3.0",
          "System.Threading": "4.3.0",
          "System.Threading.Tasks": "4.3.0",
          "System.Xml.ReaderWriter": "4.3.0",
          "System.Xml.XDocument": "4.3.0",
          "System.Xml.XmlDocument": "4.3.0",
          "System.Xml.XmlSerializer": "4.3.0"
        }
      },
      "System.Private.Uri": {
        "type": "Transitive",
        "resolved": "4.3.2",
        "contentHash": "o1+7RJnu3Ik3PazR7Z7tJhjPdE000Eq2KGLLWhqJJKXj04wrS8lwb1OFtDF9jzXXADhUuZNJZlPc98uwwqmpFA==",
        "dependencies": {
          "Microsoft.NETCore.Platforms": "1.1.1",
          "Microsoft.NETCore.Targets": "1.1.3"
        }
      },
      "System.Reflection": {
        "type": "Transitive",
        "resolved": "4.3.0",
        "contentHash": "KMiAFoW7MfJGa9nDFNcfu+FpEdiHpWgTcS2HdMpDvt9saK3y/G4GwprPyzqjFH9NTaGPQeWNHU+iDlDILj96aQ==",
        "dependencies": {
          "Microsoft.NETCore.Platforms": "1.1.0",
          "Microsoft.NETCore.Targets": "1.1.0",
          "System.IO": "4.3.0",
          "System.Reflection.Primitives": "4.3.0",
          "System.Runtime": "4.3.0"
        }
      },
      "System.Reflection.Emit": {
        "type": "Transitive",
        "resolved": "4.3.0",
        "contentHash": "228FG0jLcIwTVJyz8CLFKueVqQK36ANazUManGaJHkO0icjiIypKW7YLWLIWahyIkdh5M7mV2dJepllLyA1SKg==",
        "dependencies": {
          "System.IO": "4.3.0",
          "System.Reflection": "4.3.0",
          "System.Reflection.Emit.ILGeneration": "4.3.0",
          "System.Reflection.Primitives": "4.3.0",
          "System.Runtime": "4.3.0"
        }
      },
      "System.Reflection.Emit.ILGeneration": {
        "type": "Transitive",
        "resolved": "4.3.0",
        "contentHash": "59tBslAk9733NXLrUJrwNZEzbMAcu8k344OYo+wfSVygcgZ9lgBdGIzH/nrg3LYhXceynyvTc8t5/GD4Ri0/ng==",
        "dependencies": {
          "System.Reflection": "4.3.0",
          "System.Reflection.Primitives": "4.3.0",
          "System.Runtime": "4.3.0"
        }
      },
      "System.Reflection.Emit.Lightweight": {
        "type": "Transitive",
        "resolved": "4.3.0",
        "contentHash": "oadVHGSMsTmZsAF864QYN1t1QzZjIcuKU3l2S9cZOwDdDueNTrqq1yRj7koFfIGEnKpt6NjpL3rOzRhs4ryOgA==",
        "dependencies": {
          "System.Reflection": "4.3.0",
          "System.Reflection.Emit.ILGeneration": "4.3.0",
          "System.Reflection.Primitives": "4.3.0",
          "System.Runtime": "4.3.0"
        }
      },
      "System.Reflection.Extensions": {
        "type": "Transitive",
        "resolved": "4.3.0",
        "contentHash": "rJkrJD3kBI5B712aRu4DpSIiHRtr6QlfZSQsb0hYHrDCZORXCFjQfoipo2LaMUHoT9i1B7j7MnfaEKWDFmFQNQ==",
        "dependencies": {
          "Microsoft.NETCore.Platforms": "1.1.0",
          "Microsoft.NETCore.Targets": "1.1.0",
          "System.Reflection": "4.3.0",
          "System.Runtime": "4.3.0"
        }
      },
      "System.Reflection.Primitives": {
        "type": "Transitive",
        "resolved": "4.3.0",
        "contentHash": "5RXItQz5As4xN2/YUDxdpsEkMhvw3e6aNveFXUn4Hl/udNTCNhnKp8lT9fnc3MhvGKh1baak5CovpuQUXHAlIA==",
        "dependencies": {
          "Microsoft.NETCore.Platforms": "1.1.0",
          "Microsoft.NETCore.Targets": "1.1.0",
          "System.Runtime": "4.3.0"
        }
      },
      "System.Reflection.TypeExtensions": {
        "type": "Transitive",
        "resolved": "4.3.0",
        "contentHash": "7u6ulLcZbyxB5Gq0nMkQttcdBTx57ibzw+4IOXEfR+sXYQoHvjW5LTLyNr8O22UIMrqYbchJQJnos4eooYzYJA==",
        "dependencies": {
          "System.Reflection": "4.3.0",
          "System.Runtime": "4.3.0"
        }
      },
      "System.Resources.ResourceManager": {
        "type": "Transitive",
        "resolved": "4.3.0",
        "contentHash": "/zrcPkkWdZmI4F92gL/TPumP98AVDu/Wxr3CSJGQQ+XN6wbRZcyfSKVoPo17ilb3iOr0cCRqJInGwNMolqhS8A==",
        "dependencies": {
          "Microsoft.NETCore.Platforms": "1.1.0",
          "Microsoft.NETCore.Targets": "1.1.0",
          "System.Globalization": "4.3.0",
          "System.Reflection": "4.3.0",
          "System.Runtime": "4.3.0"
        }
      },
      "System.Runtime": {
        "type": "Transitive",
        "resolved": "4.3.0",
        "contentHash": "JufQi0vPQ0xGnAczR13AUFglDyVYt4Kqnz1AZaiKZ5+GICq0/1MH/mO/eAJHt/mHW1zjKBJd7kV26SrxddAhiw==",
        "dependencies": {
          "Microsoft.NETCore.Platforms": "1.1.0",
          "Microsoft.NETCore.Targets": "1.1.0"
        }
      },
      "System.Runtime.CompilerServices.Unsafe": {
        "type": "Transitive",
        "resolved": "5.0.0",
        "contentHash": "ZD9TMpsmYJLrxbbmdvhwt9YEgG5WntEnZ/d1eH8JBX9LBp+Ju8BSBhUGbZMNVHHomWo2KVImJhTDl2hIgw/6MA=="
      },
      "System.Runtime.Extensions": {
        "type": "Transitive",
        "resolved": "4.3.0",
        "contentHash": "guW0uK0fn5fcJJ1tJVXYd7/1h5F+pea1r7FLSOz/f8vPEqbR2ZAknuRDvTQ8PzAilDveOxNjSfr0CHfIQfFk8g==",
        "dependencies": {
          "Microsoft.NETCore.Platforms": "1.1.0",
          "Microsoft.NETCore.Targets": "1.1.0",
          "System.Runtime": "4.3.0"
        }
      },
      "System.Runtime.Handles": {
        "type": "Transitive",
        "resolved": "4.3.0",
        "contentHash": "OKiSUN7DmTWeYb3l51A7EYaeNMnvxwE249YtZz7yooT4gOZhmTjIn48KgSsw2k2lYdLgTKNJw/ZIfSElwDRVgg==",
        "dependencies": {
          "Microsoft.NETCore.Platforms": "1.1.0",
          "Microsoft.NETCore.Targets": "1.1.0",
          "System.Runtime": "4.3.0"
        }
      },
      "System.Runtime.InteropServices": {
        "type": "Transitive",
        "resolved": "4.3.0",
        "contentHash": "uv1ynXqiMK8mp1GM3jDqPCFN66eJ5w5XNomaK2XD+TuCroNTLFGeZ+WCmBMcBDyTFKou3P6cR6J/QsaqDp7fGQ==",
        "dependencies": {
          "Microsoft.NETCore.Platforms": "1.1.0",
          "Microsoft.NETCore.Targets": "1.1.0",
          "System.Reflection": "4.3.0",
          "System.Reflection.Primitives": "4.3.0",
          "System.Runtime": "4.3.0",
          "System.Runtime.Handles": "4.3.0"
        }
      },
      "System.Runtime.Loader": {
        "type": "Transitive",
        "resolved": "4.3.0",
        "contentHash": "DHMaRn8D8YCK2GG2pw+UzNxn/OHVfaWx7OTLBD/hPegHZZgcZh3H6seWegrC4BYwsfuGrywIuT+MQs+rPqRLTQ==",
        "dependencies": {
          "System.IO": "4.3.0",
          "System.Reflection": "4.3.0",
          "System.Runtime": "4.3.0"
        }
      },
      "System.Runtime.Numerics": {
        "type": "Transitive",
        "resolved": "4.3.0",
        "contentHash": "yMH+MfdzHjy17l2KESnPiF2dwq7T+xLnSJar7slyimAkUh/gTrS9/UQOtv7xarskJ2/XDSNvfLGOBQPjL7PaHQ==",
        "dependencies": {
          "System.Globalization": "4.3.0",
          "System.Resources.ResourceManager": "4.3.0",
          "System.Runtime": "4.3.0",
          "System.Runtime.Extensions": "4.3.0"
        }
      },
      "System.Runtime.Serialization.Formatters": {
        "type": "Transitive",
        "resolved": "4.3.0",
        "contentHash": "KT591AkTNFOTbhZlaeMVvfax3RqhH1EJlcwF50Wm7sfnBLuHiOeZRRKrr1ns3NESkM20KPZ5Ol/ueMq5vg4QoQ==",
        "dependencies": {
          "System.Collections": "4.3.0",
          "System.Reflection": "4.3.0",
          "System.Resources.ResourceManager": "4.3.0",
          "System.Runtime": "4.3.0",
          "System.Runtime.Serialization.Primitives": "4.3.0"
        }
      },
      "System.Runtime.Serialization.Json": {
        "type": "Transitive",
        "resolved": "4.3.0",
        "contentHash": "CpVfOH0M/uZ5PH+M9+Gu56K0j9lJw3M+PKRegTkcrY/stOIvRUeonggxNrfBYLA5WOHL2j15KNJuTuld3x4o9w==",
        "dependencies": {
          "System.IO": "4.3.0",
          "System.Private.DataContractSerialization": "4.3.0",
          "System.Runtime": "4.3.0"
        }
      },
      "System.Runtime.Serialization.Primitives": {
        "type": "Transitive",
        "resolved": "4.3.0",
        "contentHash": "Wz+0KOukJGAlXjtKr+5Xpuxf8+c8739RI1C+A2BoQZT+wMCCoMDDdO8/4IRHfaVINqL78GO8dW8G2lW/e45Mcw==",
        "dependencies": {
          "System.Resources.ResourceManager": "4.3.0",
          "System.Runtime": "4.3.0"
        }
      },
      "System.Security.AccessControl": {
        "type": "Transitive",
        "resolved": "5.0.0",
        "contentHash": "dagJ1mHZO3Ani8GH0PHpPEe/oYO+rVdbQjvjJkBRNQkX4t0r1iaeGn8+/ybkSLEan3/slM0t59SVdHzuHf2jmw==",
        "dependencies": {
          "System.Security.Principal.Windows": "5.0.0"
        }
      },
      "System.Security.Claims": {
        "type": "Transitive",
        "resolved": "4.3.0",
        "contentHash": "P/+BR/2lnc4PNDHt/TPBAWHVMLMRHsyYZbU1NphW4HIWzCggz8mJbTQQ3MKljFE7LS3WagmVFuBgoLcFzYXlkA==",
        "dependencies": {
          "System.Collections": "4.3.0",
          "System.Globalization": "4.3.0",
          "System.IO": "4.3.0",
          "System.Resources.ResourceManager": "4.3.0",
          "System.Runtime": "4.3.0",
          "System.Runtime.Extensions": "4.3.0",
          "System.Security.Principal": "4.3.0"
        }
      },
      "System.Security.Cryptography.Algorithms": {
        "type": "Transitive",
        "resolved": "4.3.0",
        "contentHash": "W1kd2Y8mYSCgc3ULTAZ0hOP2dSdG5YauTb1089T0/kRcN2MpSAW1izOFROrJgxSlMn3ArsgHXagigyi+ibhevg==",
        "dependencies": {
          "Microsoft.NETCore.Platforms": "1.1.0",
          "System.Collections": "4.3.0",
          "System.IO": "4.3.0",
          "System.Resources.ResourceManager": "4.3.0",
          "System.Runtime": "4.3.0",
          "System.Runtime.Extensions": "4.3.0",
          "System.Runtime.Handles": "4.3.0",
          "System.Runtime.InteropServices": "4.3.0",
          "System.Runtime.Numerics": "4.3.0",
          "System.Security.Cryptography.Encoding": "4.3.0",
          "System.Security.Cryptography.Primitives": "4.3.0",
          "System.Text.Encoding": "4.3.0",
          "runtime.native.System.Security.Cryptography.Apple": "4.3.0",
          "runtime.native.System.Security.Cryptography.OpenSsl": "4.3.0"
        }
      },
      "System.Security.Cryptography.Cng": {
        "type": "Transitive",
        "resolved": "5.0.0",
        "contentHash": "jIMXsKn94T9JY7PvPq/tMfqa6GAaHpElRDpmG+SuL+D3+sTw2M8VhnibKnN8Tq+4JqbPJ/f+BwtLeDMEnzAvRg=="
      },
      "System.Security.Cryptography.Csp": {
        "type": "Transitive",
        "resolved": "4.3.0",
        "contentHash": "X4s/FCkEUnRGnwR3aSfVIkldBmtURMhmexALNTwpjklzxWU7yjMk7GHLKOZTNkgnWnE0q7+BCf9N2LVRWxewaA==",
        "dependencies": {
          "Microsoft.NETCore.Platforms": "1.1.0",
          "System.IO": "4.3.0",
          "System.Reflection": "4.3.0",
          "System.Resources.ResourceManager": "4.3.0",
          "System.Runtime": "4.3.0",
          "System.Runtime.Extensions": "4.3.0",
          "System.Runtime.Handles": "4.3.0",
          "System.Runtime.InteropServices": "4.3.0",
          "System.Security.Cryptography.Algorithms": "4.3.0",
          "System.Security.Cryptography.Encoding": "4.3.0",
          "System.Security.Cryptography.Primitives": "4.3.0",
          "System.Text.Encoding": "4.3.0",
          "System.Threading": "4.3.0"
        }
      },
      "System.Security.Cryptography.Encoding": {
        "type": "Transitive",
        "resolved": "4.3.0",
        "contentHash": "1DEWjZZly9ae9C79vFwqaO5kaOlI5q+3/55ohmq/7dpDyDfc8lYe7YVxJUZ5MF/NtbkRjwFRo14yM4OEo9EmDw==",
        "dependencies": {
          "Microsoft.NETCore.Platforms": "1.1.0",
          "System.Collections": "4.3.0",
          "System.Collections.Concurrent": "4.3.0",
          "System.Linq": "4.3.0",
          "System.Resources.ResourceManager": "4.3.0",
          "System.Runtime": "4.3.0",
          "System.Runtime.Extensions": "4.3.0",
          "System.Runtime.Handles": "4.3.0",
          "System.Runtime.InteropServices": "4.3.0",
          "System.Security.Cryptography.Primitives": "4.3.0",
          "System.Text.Encoding": "4.3.0",
          "runtime.native.System.Security.Cryptography.OpenSsl": "4.3.0"
        }
      },
      "System.Security.Cryptography.OpenSsl": {
        "type": "Transitive",
        "resolved": "4.3.0",
        "contentHash": "h4CEgOgv5PKVF/HwaHzJRiVboL2THYCou97zpmhjghx5frc7fIvlkY1jL+lnIQyChrJDMNEXS6r7byGif8Cy4w==",
        "dependencies": {
          "System.Collections": "4.3.0",
          "System.IO": "4.3.0",
          "System.Resources.ResourceManager": "4.3.0",
          "System.Runtime": "4.3.0",
          "System.Runtime.Extensions": "4.3.0",
          "System.Runtime.Handles": "4.3.0",
          "System.Runtime.InteropServices": "4.3.0",
          "System.Runtime.Numerics": "4.3.0",
          "System.Security.Cryptography.Algorithms": "4.3.0",
          "System.Security.Cryptography.Encoding": "4.3.0",
          "System.Security.Cryptography.Primitives": "4.3.0",
          "System.Text.Encoding": "4.3.0",
          "runtime.native.System.Security.Cryptography.OpenSsl": "4.3.0"
        }
      },
      "System.Security.Cryptography.Primitives": {
        "type": "Transitive",
        "resolved": "4.3.0",
        "contentHash": "7bDIyVFNL/xKeFHjhobUAQqSpJq9YTOpbEs6mR233Et01STBMXNAc/V+BM6dwYGc95gVh/Zf+iVXWzj3mE8DWg==",
        "dependencies": {
          "System.Diagnostics.Debug": "4.3.0",
          "System.Globalization": "4.3.0",
          "System.IO": "4.3.0",
          "System.Resources.ResourceManager": "4.3.0",
          "System.Runtime": "4.3.0",
          "System.Threading": "4.3.0",
          "System.Threading.Tasks": "4.3.0"
        }
      },
      "System.Security.Cryptography.ProtectedData": {
        "type": "Transitive",
        "resolved": "5.0.0",
        "contentHash": "HGxMSAFAPLNoxBvSfW08vHde0F9uh7BjASwu6JF9JnXuEPhCY3YUqURn0+bQV/4UWeaqymmrHWV+Aw9riQCtCA==",
        "dependencies": {
          "System.Memory": "4.5.4"
        }
      },
      "System.Security.Cryptography.X509Certificates": {
        "type": "Transitive",
        "resolved": "4.3.0",
        "contentHash": "t2Tmu6Y2NtJ2um0RtcuhP7ZdNNxXEgUm2JeoA/0NvlMjAhKCnM1NX07TDl3244mVp3QU6LPEhT3HTtH1uF7IYw==",
        "dependencies": {
          "Microsoft.NETCore.Platforms": "1.1.0",
          "System.Collections": "4.3.0",
          "System.Diagnostics.Debug": "4.3.0",
          "System.Globalization": "4.3.0",
          "System.Globalization.Calendars": "4.3.0",
          "System.IO": "4.3.0",
          "System.IO.FileSystem": "4.3.0",
          "System.IO.FileSystem.Primitives": "4.3.0",
          "System.Resources.ResourceManager": "4.3.0",
          "System.Runtime": "4.3.0",
          "System.Runtime.Extensions": "4.3.0",
          "System.Runtime.Handles": "4.3.0",
          "System.Runtime.InteropServices": "4.3.0",
          "System.Runtime.Numerics": "4.3.0",
          "System.Security.Cryptography.Algorithms": "4.3.0",
          "System.Security.Cryptography.Cng": "4.3.0",
          "System.Security.Cryptography.Csp": "4.3.0",
          "System.Security.Cryptography.Encoding": "4.3.0",
          "System.Security.Cryptography.OpenSsl": "4.3.0",
          "System.Security.Cryptography.Primitives": "4.3.0",
          "System.Text.Encoding": "4.3.0",
          "System.Threading": "4.3.0",
          "runtime.native.System": "4.3.0",
          "runtime.native.System.Net.Http": "4.3.0",
          "runtime.native.System.Security.Cryptography.OpenSsl": "4.3.0"
        }
      },
      "System.Security.Permissions": {
        "type": "Transitive",
        "resolved": "5.0.0",
        "contentHash": "uE8juAhEkp7KDBCdjDIE3H9R1HJuEHqeqX8nLX9gmYKWwsqk3T5qZlPx8qle5DPKimC/Fy3AFTdV7HamgCh9qQ==",
        "dependencies": {
          "System.Security.AccessControl": "5.0.0"
        }
      },
      "System.Security.Principal": {
        "type": "Transitive",
        "resolved": "4.3.0",
        "contentHash": "I1tkfQlAoMM2URscUtpcRo/hX0jinXx6a/KUtEQoz3owaYwl3qwsO8cbzYVVnjxrzxjHo3nJC+62uolgeGIS9A==",
        "dependencies": {
          "System.Runtime": "4.3.0"
        }
      },
      "System.Security.Principal.Windows": {
        "type": "Transitive",
        "resolved": "5.0.0",
        "contentHash": "t0MGLukB5WAVU9bO3MGzvlGnyJPgUlcwerXn1kzBRjwLKixT96XV0Uza41W49gVd8zEMFu9vQEFlv0IOrytICA=="
      },
      "System.Security.SecureString": {
        "type": "Transitive",
        "resolved": "4.3.0",
        "contentHash": "PnXp38O9q/2Oe4iZHMH60kinScv6QiiL2XH54Pj2t0Y6c2zKPEiAZsM/M3wBOHLNTBDFP0zfy13WN2M0qFz5jg==",
        "dependencies": {
          "Microsoft.NETCore.Platforms": "1.1.0",
          "System.Resources.ResourceManager": "4.3.0",
          "System.Runtime": "4.3.0",
          "System.Runtime.Handles": "4.3.0",
          "System.Runtime.InteropServices": "4.3.0",
          "System.Security.Cryptography.Primitives": "4.3.0",
          "System.Text.Encoding": "4.3.0",
          "System.Threading": "4.3.0"
        }
      },
      "System.Text.Encoding": {
        "type": "Transitive",
        "resolved": "4.3.0",
        "contentHash": "BiIg+KWaSDOITze6jGQynxg64naAPtqGHBwDrLaCtixsa5bKiR8dpPOHA7ge3C0JJQizJE+sfkz1wV+BAKAYZw==",
        "dependencies": {
          "Microsoft.NETCore.Platforms": "1.1.0",
          "Microsoft.NETCore.Targets": "1.1.0",
          "System.Runtime": "4.3.0"
        }
      },
      "System.Text.Encoding.CodePages": {
        "type": "Transitive",
        "resolved": "5.0.0",
        "contentHash": "NyscU59xX6Uo91qvhOs2Ccho3AR2TnZPomo1Z0K6YpyztBPM/A5VbkzOO19sy3A3i1TtEnTxA7bCe3Us+r5MWg==",
        "dependencies": {
          "System.Runtime.CompilerServices.Unsafe": "5.0.0"
        }
      },
      "System.Text.Encoding.Extensions": {
        "type": "Transitive",
        "resolved": "4.3.0",
        "contentHash": "YVMK0Bt/A43RmwizJoZ22ei2nmrhobgeiYwFzC4YAN+nue8RF6djXDMog0UCn+brerQoYVyaS+ghy9P/MUVcmw==",
        "dependencies": {
          "Microsoft.NETCore.Platforms": "1.1.0",
          "Microsoft.NETCore.Targets": "1.1.0",
          "System.Runtime": "4.3.0",
          "System.Text.Encoding": "4.3.0"
        }
      },
      "System.Text.Encodings.Web": {
        "type": "Transitive",
        "resolved": "4.7.2",
        "contentHash": "iTUgB/WtrZ1sWZs84F2hwyQhiRH6QNjQv2DkwrH+WP6RoFga2Q1m3f9/Q7FG8cck8AdHitQkmkXSY8qylcDmuA==",
        "dependencies": {
          "System.Buffers": "4.5.1",
          "System.Memory": "4.5.4"
        }
      },
      "System.Text.Json": {
        "type": "Transitive",
        "resolved": "4.7.2",
        "contentHash": "TcMd95wcrubm9nHvJEQs70rC0H/8omiSGGpU4FQ/ZA1URIqD4pjmFJh2Mfv1yH1eHgJDWTi2hMDXwTET+zOOyg==",
        "dependencies": {
          "Microsoft.Bcl.AsyncInterfaces": "1.1.0",
          "System.Buffers": "4.5.1",
          "System.Memory": "4.5.4",
          "System.Numerics.Vectors": "4.5.0",
          "System.Runtime.CompilerServices.Unsafe": "4.7.1",
          "System.Text.Encodings.Web": "4.7.1",
          "System.Threading.Tasks.Extensions": "4.5.4"
        }
      },
      "System.Text.RegularExpressions": {
        "type": "Transitive",
        "resolved": "4.3.0",
        "contentHash": "RpT2DA+L660cBt1FssIE9CAGpLFdFPuheB7pLpKpn6ZXNby7jDERe8Ua/Ne2xGiwLVG2JOqziiaVCGDon5sKFA==",
        "dependencies": {
          "System.Collections": "4.3.0",
          "System.Globalization": "4.3.0",
          "System.Resources.ResourceManager": "4.3.0",
          "System.Runtime": "4.3.0",
          "System.Runtime.Extensions": "4.3.0",
          "System.Threading": "4.3.0"
        }
      },
      "System.Threading": {
        "type": "Transitive",
        "resolved": "4.3.0",
        "contentHash": "VkUS0kOBcUf3Wwm0TSbrevDDZ6BlM+b/HRiapRFWjM5O0NS0LviG0glKmFK+hhPDd1XFeSdU1GmlLhb2CoVpIw==",
        "dependencies": {
          "System.Runtime": "4.3.0",
          "System.Threading.Tasks": "4.3.0"
        }
      },
      "System.Threading.Tasks": {
        "type": "Transitive",
        "resolved": "4.3.0",
        "contentHash": "LbSxKEdOUhVe8BezB/9uOGGppt+nZf6e1VFyw6v3DN6lqitm0OSn2uXMOdtP0M3W4iMcqcivm2J6UgqiwwnXiA==",
        "dependencies": {
          "Microsoft.NETCore.Platforms": "1.1.0",
          "Microsoft.NETCore.Targets": "1.1.0",
          "System.Runtime": "4.3.0"
        }
      },
      "System.Threading.Tasks.Dataflow": {
        "type": "Transitive",
        "resolved": "4.8.0",
        "contentHash": "PSIdcgbyNv7FZvZ1I9Mqy6XZOwstYYMdZiXuHvIyc0gDyPjEhrrP9OvTGDHp+LAHp1RNSLjPYssyqox9+Kt9Ug=="
      },
      "System.Threading.Tasks.Extensions": {
        "type": "Transitive",
        "resolved": "4.5.4",
        "contentHash": "zteT+G8xuGu6mS+mzDzYXbzS7rd3K6Fjb9RiZlYlJPam2/hU7JCBZBVEcywNuR+oZ1ncTvc/cq0faRr3P01OVg==",
        "dependencies": {
          "System.Runtime.CompilerServices.Unsafe": "4.5.3"
        }
      },
      "System.Threading.Thread": {
        "type": "Transitive",
        "resolved": "4.3.0",
        "contentHash": "OHmbT+Zz065NKII/ZHcH9XO1dEuLGI1L2k7uYss+9C1jLxTC9kTZZuzUOyXHayRk+dft9CiDf3I/QZ0t8JKyBQ==",
        "dependencies": {
          "System.Runtime": "4.3.0"
        }
      },
      "System.Threading.ThreadPool": {
        "type": "Transitive",
        "resolved": "4.3.0",
        "contentHash": "k/+g4b7vjdd4aix83sTgC9VG6oXYKAktSfNIJUNGxPEj7ryEOfzHHhfnmsZvjxawwcD9HyWXKCXmPjX8U4zeSw==",
        "dependencies": {
          "System.Runtime": "4.3.0",
          "System.Runtime.Handles": "4.3.0"
        }
      },
      "System.Xml.ReaderWriter": {
        "type": "Transitive",
        "resolved": "4.3.0",
        "contentHash": "GrprA+Z0RUXaR4N7/eW71j1rgMnEnEVlgii49GZyAjTH7uliMnrOU3HNFBr6fEDBCJCIdlVNq9hHbaDR621XBA==",
        "dependencies": {
          "System.Collections": "4.3.0",
          "System.Diagnostics.Debug": "4.3.0",
          "System.Globalization": "4.3.0",
          "System.IO": "4.3.0",
          "System.IO.FileSystem": "4.3.0",
          "System.IO.FileSystem.Primitives": "4.3.0",
          "System.Resources.ResourceManager": "4.3.0",
          "System.Runtime": "4.3.0",
          "System.Runtime.Extensions": "4.3.0",
          "System.Runtime.InteropServices": "4.3.0",
          "System.Text.Encoding": "4.3.0",
          "System.Text.Encoding.Extensions": "4.3.0",
          "System.Text.RegularExpressions": "4.3.0",
          "System.Threading.Tasks": "4.3.0",
          "System.Threading.Tasks.Extensions": "4.3.0"
        }
      },
      "System.Xml.XDocument": {
        "type": "Transitive",
        "resolved": "4.3.0",
        "contentHash": "5zJ0XDxAIg8iy+t4aMnQAu0MqVbqyvfoUVl1yDV61xdo3Vth45oA2FoY4pPkxYAH5f8ixpmTqXeEIya95x0aCQ==",
        "dependencies": {
          "System.Collections": "4.3.0",
          "System.Diagnostics.Debug": "4.3.0",
          "System.Diagnostics.Tools": "4.3.0",
          "System.Globalization": "4.3.0",
          "System.IO": "4.3.0",
          "System.Reflection": "4.3.0",
          "System.Resources.ResourceManager": "4.3.0",
          "System.Runtime": "4.3.0",
          "System.Runtime.Extensions": "4.3.0",
          "System.Text.Encoding": "4.3.0",
          "System.Threading": "4.3.0",
          "System.Xml.ReaderWriter": "4.3.0"
        }
      },
      "System.Xml.XmlDocument": {
        "type": "Transitive",
        "resolved": "4.3.0",
        "contentHash": "lJ8AxvkX7GQxpC6GFCeBj8ThYVyQczx2+f/cWHJU8tjS7YfI6Cv6bon70jVEgs2CiFbmmM8b9j1oZVx0dSI2Ww==",
        "dependencies": {
          "System.Collections": "4.3.0",
          "System.Diagnostics.Debug": "4.3.0",
          "System.Globalization": "4.3.0",
          "System.IO": "4.3.0",
          "System.Resources.ResourceManager": "4.3.0",
          "System.Runtime": "4.3.0",
          "System.Runtime.Extensions": "4.3.0",
          "System.Text.Encoding": "4.3.0",
          "System.Threading": "4.3.0",
          "System.Xml.ReaderWriter": "4.3.0"
        }
      },
      "System.Xml.XmlSerializer": {
        "type": "Transitive",
        "resolved": "4.3.0",
        "contentHash": "MYoTCP7EZ98RrANESW05J5ZwskKDoN0AuZ06ZflnowE50LTpbR5yRg3tHckTVm5j/m47stuGgCrCHWePyHS70Q==",
        "dependencies": {
          "System.Collections": "4.3.0",
          "System.Globalization": "4.3.0",
          "System.IO": "4.3.0",
          "System.Linq": "4.3.0",
          "System.Reflection": "4.3.0",
          "System.Reflection.Emit": "4.3.0",
          "System.Reflection.Emit.ILGeneration": "4.3.0",
          "System.Reflection.Extensions": "4.3.0",
          "System.Reflection.Primitives": "4.3.0",
          "System.Reflection.TypeExtensions": "4.3.0",
          "System.Resources.ResourceManager": "4.3.0",
          "System.Runtime": "4.3.0",
          "System.Runtime.Extensions": "4.3.0",
          "System.Text.RegularExpressions": "4.3.0",
          "System.Threading": "4.3.0",
          "System.Xml.ReaderWriter": "4.3.0",
          "System.Xml.XmlDocument": "4.3.0"
        }
      }
    }
  }
}<|MERGE_RESOLUTION|>--- conflicted
+++ resolved
@@ -26,19 +26,11 @@
       },
       "Microsoft.Azure.WebJobs": {
         "type": "Direct",
-<<<<<<< HEAD
         "requested": "[3.0.36, )",
         "resolved": "3.0.36",
         "contentHash": "S5wppmL8sUfanGmo/zDzpoWrcM+IOvGNFjpkD5XJFCFzrBqktZTEX6MpP/vF3RN6VZm2sFKegZYyce+RNhgE4Q==",
         "dependencies": {
           "Microsoft.Azure.WebJobs.Core": "3.0.36",
-=======
-        "requested": "[3.0.33, )",
-        "resolved": "3.0.33",
-        "contentHash": "eSv858ll+GsLYxM2+RKBiTC34CvGnEgLtnrzRljzrociIXsosadHDQLxvvqu0eyIQRRf5kc4MHII/wc0HRNvyg==",
-        "dependencies": {
-          "Microsoft.Azure.WebJobs.Core": "3.0.33",
->>>>>>> 1b43f58d
           "Microsoft.Extensions.Configuration": "2.1.1",
           "Microsoft.Extensions.Configuration.Abstractions": "2.1.1",
           "Microsoft.Extensions.Configuration.EnvironmentVariables": "2.1.0",
@@ -173,13 +165,8 @@
       },
       "Microsoft.Azure.WebJobs.Core": {
         "type": "Transitive",
-<<<<<<< HEAD
         "resolved": "3.0.36",
         "contentHash": "4ht/u677qxDL5rviXafYI5K9qtxee8peXQd8JDqG5KBRr5VXct2pgpEs5SnNu+gDO8dAVp+83N1IRiGG2Fl7Nw==",
-=======
-        "resolved": "3.0.33",
-        "contentHash": "4Rp5of6KFEGisQL7OJV2/8v3IQGFvTgZ9xSbB3bfkw5VHoNKn3Yllx7Qk/oUUX7Zey7jNu5mQFIR6dW6xNMX5Q==",
->>>>>>> 1b43f58d
         "dependencies": {
           "System.ComponentModel.Annotations": "4.4.0",
           "System.Diagnostics.TraceSource": "4.3.0",
