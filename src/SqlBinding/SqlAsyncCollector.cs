--- conflicted
+++ resolved
@@ -326,14 +326,8 @@
                 try
                 {
                     await sqlConnection.OpenAsync();
-<<<<<<< HEAD
                     SqlCommand cmdColDef = new SqlCommand(GetColumnDefinitionsQuery(quotedSchema, quotedTableName), sqlConnection);
                     using (SqlDataReader rdr = await cmdColDef.ExecuteReaderAsync())
-=======
-                    SqlCommand cmdColDef = new SqlCommand(GetColumnDefinitionsQuery(schema, tableName), sqlConnection);
-                    using SqlDataReader rdr = await cmdColDef.ExecuteReaderAsync();
-                    while (await rdr.ReadAsync())
->>>>>>> 6a408bbd
                     {
                         columnDefinitionsFromSQL.Add(rdr[ColumnName].ToString().ToLowerInvariant(), rdr[ColumnDefinition].ToString());
                     }
@@ -360,14 +354,8 @@
                 try
                 {
                     await sqlConnection.OpenAsync();
-<<<<<<< HEAD
                     SqlCommand cmd = new SqlCommand(GetPrimaryKeysQuery(quotedSchema, quotedTableName), sqlConnection);
                     using (SqlDataReader rdr = await cmd.ExecuteReaderAsync())
-=======
-                    SqlCommand cmd = new SqlCommand(GetPrimaryKeysQuery(schema, tableName), sqlConnection);
-                    using SqlDataReader rdr = await cmd.ExecuteReaderAsync();
-                    while (await rdr.ReadAsync())
->>>>>>> 6a408bbd
                     {
                         primaryKeys.Add(rdr[ColumnName].ToString().ToLowerInvariant());
                     }
