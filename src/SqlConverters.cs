﻿// Copyright (c) Microsoft Corporation. All rights reserved.
// Licensed under the MIT License. See License.txt in the project root for license information.

using System;
using System.Collections.Generic;
using System.Data;
using System.Diagnostics;
using System.Threading;
using System.Threading.Tasks;
using Microsoft.Azure.WebJobs.Extensions.Sql.Telemetry;
using static Microsoft.Azure.WebJobs.Extensions.Sql.Telemetry.Telemetry;
using Microsoft.Data.SqlClient;
using Microsoft.Extensions.Configuration;
using Newtonsoft.Json;
using Newtonsoft.Json.Linq;
using Microsoft.Extensions.Logging;

namespace Microsoft.Azure.WebJobs.Extensions.Sql
{
    internal class SqlConverters
    {
        internal class SqlConverter : IConverter<SqlAttribute, SqlCommand>
        {
            private readonly IConfiguration _configuration;
            private readonly ILogger _logger;

            /// <summary>
            /// Initializes a new instance of the <see cref="SqlConverter/>"/> class.
            /// </summary>
            /// <param name="configuration"></param>
            /// <param name="logger">ILogger used to log information and warnings</param>
            /// <exception cref="ArgumentNullException">
            /// Thrown if the configuration is null
            /// </exception>
            public SqlConverter(IConfiguration configuration, ILogger logger)
            {
                this._configuration = configuration ?? throw new ArgumentNullException(nameof(configuration));
                this._logger = logger;
                TelemetryInstance.TrackCreate(CreateType.SqlConverter);
            }

            /// <summary>
            /// Creates a SqlCommand containing a SQL connection and the SQL query and parameters specified in attribute.
            /// The user can open the connection in the SqlCommand and use it to read in the results of the query themselves.
            /// </summary>
            /// <param name="attribute">
            /// Contains the SQL query and parameters as well as the information necessary to build the SQL Connection
            /// </param>
            /// <returns>The SqlCommand</returns>
            public SqlCommand Convert(SqlAttribute attribute)
            {
                TelemetryInstance.TrackConvert(ConvertType.SqlCommand);
                this._logger.LogDebugWithThreadId("BEGIN Convert (SqlCommand)");
                var sw = Stopwatch.StartNew();
                try
                {
                    SqlCommand command = SqlBindingUtilities.BuildCommand(attribute, SqlBindingUtilities.BuildConnection(
                                       attribute.ConnectionStringSetting, this._configuration));
                    this._logger.LogDebugWithThreadId($"END Convert (SqlCommand) Duration={sw.ElapsedMilliseconds}ms");
                    return command;
                }
                catch (Exception ex)
                {
                    var props = new Dictionary<TelemetryPropertyName, string>()
                    {
                        { TelemetryPropertyName.Type, ConvertType.SqlCommand.ToString() }
                    };
                    TelemetryInstance.TrackException(TelemetryErrorName.Convert, ex, props);
                    throw;
                }
            }

        }

        /// <typeparam name="T">A user-defined POCO that represents a row of the user's table</typeparam>
        internal class SqlGenericsConverter<T> : IAsyncConverter<SqlAttribute, IEnumerable<T>>, IConverter<SqlAttribute, IAsyncEnumerable<T>>,
            IAsyncConverter<SqlAttribute, string>, IAsyncConverter<SqlAttribute, JArray>
        {
            private readonly IConfiguration _configuration;

            private readonly ILogger _logger;

            /// <summary>
            /// Initializes a new instance of the <see cref="SqlGenericsConverter<typeparamref name="T"/>"/> class.
            /// </summary>
            /// <param name="configuration"></param>
            /// <param name="logger">ILogger used to log information and warnings</param>
            /// <exception cref="ArgumentNullException">
            /// Thrown if the configuration is null
            /// </exception>
            public SqlGenericsConverter(IConfiguration configuration, ILogger logger)
            {
                this._configuration = configuration ?? throw new ArgumentNullException(nameof(configuration));
                this._logger = logger;
                TelemetryInstance.TrackCreate(CreateType.SqlGenericsConverter);
            }

            /// <summary>
            /// Opens a SqlConnection, reads in the data from the user's database, and returns it as a list of POCOs.
            /// </summary>
            /// <param name="attribute">
            /// Contains the information necessary to establish a SqlConnection, and the query to be executed on the database
            /// </param>
            /// <param name="cancellationToken">The cancellationToken is not used in this method</param>
            /// <returns>An IEnumerable containing the rows read from the user's database in the form of the user-defined POCO</returns>
            public async Task<IEnumerable<T>> ConvertAsync(SqlAttribute attribute, CancellationToken cancellationToken)
            {
<<<<<<< HEAD
                try
                {
                    string json = await this.BuildItemFromAttributeAsync(attribute, ConvertType.IEnumerable);
                    return JsonConvert.DeserializeObject<IEnumerable<T>>(json);
=======
                TelemetryInstance.TrackConvert(ConvertType.IEnumerable);
                this._logger.LogDebugWithThreadId("BEGIN ConvertAsync (IEnumerable)");
                var sw = Stopwatch.StartNew();
                try
                {
                    string json = await this.BuildItemFromAttributeAsync(attribute);
                    IEnumerable<T> result = JsonConvert.DeserializeObject<IEnumerable<T>>(json);
                    this._logger.LogDebugWithThreadId($"END ConvertAsync (IEnumerable) Duration={sw.ElapsedMilliseconds}ms");
                    return result;
>>>>>>> d026ecd8
                }
                catch (Exception ex)
                {
                    var props = new Dictionary<TelemetryPropertyName, string>()
                    {
                        { TelemetryPropertyName.Type, ConvertType.IEnumerable.ToString() }
                    };
                    TelemetryInstance.TrackException(TelemetryErrorName.Convert, ex, props);
                    throw;
                }
            }

            /// <summary>
            /// Opens a SqlConnection, reads in the data from the user's database, and returns it as a JSON-formatted string.
            /// </summary>
            /// <param name="attribute">
            /// Contains the information necessary to establish a SqlConnection, and the query to be executed on the database
            /// </param>
            /// <param name="cancellationToken">The cancellationToken is not used in this method</param>
            /// <returns>
            /// The JSON string. I.e., if the result has two rows from a table with schema ProductID: int, Name: varchar, Cost: int,
            /// then the returned JSON string could look like
            /// [{"productID":3,"name":"Bottle","cost":90},{"productID":5,"name":"Cup","cost":100}]
            /// </returns>
            async Task<string> IAsyncConverter<SqlAttribute, string>.ConvertAsync(SqlAttribute attribute, CancellationToken cancellationToken)
            {
<<<<<<< HEAD
                try
                {
                    return await this.BuildItemFromAttributeAsync(attribute, ConvertType.Json);
=======
                TelemetryInstance.TrackConvert(ConvertType.Json);
                this._logger.LogDebugWithThreadId("BEGIN ConvertAsync (Json)");
                var sw = Stopwatch.StartNew();
                try
                {
                    string result = await this.BuildItemFromAttributeAsync(attribute);
                    this._logger.LogDebugWithThreadId($"END ConvertAsync (Json) Duration={sw.ElapsedMilliseconds}ms");
                    return result;
>>>>>>> d026ecd8
                }
                catch (Exception ex)
                {
                    var props = new Dictionary<TelemetryPropertyName, string>()
                    {
                        { TelemetryPropertyName.Type, ConvertType.Json.ToString() }
                    };
                    TelemetryInstance.TrackException(TelemetryErrorName.Convert, ex, props);
                    throw;
                }
            }

            /// <summary>
            /// Extracts the <see cref="SqlAttribute.ConnectionStringSetting"/> in attribute and uses it to establish a connection
            /// to the SQL database. (Must be virtual for mocking the method in unit tests)
            /// </summary>
            /// <param name="attribute">
            /// The binding attribute that contains the name of the connection string app setting and query.
            /// </param>
            /// <param name="type">
            /// The type of conversion being performed by the input binding.
            /// </param>
            /// <returns></returns>
            public virtual async Task<string> BuildItemFromAttributeAsync(SqlAttribute attribute, ConvertType? type = null)
            {
                using (SqlConnection connection = SqlBindingUtilities.BuildConnection(attribute.ConnectionStringSetting, this._configuration))
                // Ideally, we would like to move away from using SqlDataAdapter both here and in the
                // SqlAsyncCollector since it does not support asynchronous operations.
                using (var adapter = new SqlDataAdapter())
                using (SqlCommand command = SqlBindingUtilities.BuildCommand(attribute, connection))
                {
                    if (type.HasValue)
                    {
                        Dictionary<TelemetryPropertyName, string> props = connection.AsConnectionProps();
                        TelemetryInstance.TrackConvert(type.Value, props);
                    }
                    adapter.SelectCommand = command;
                    await connection.OpenAsync();
                    var dataTable = new DataTable();
                    adapter.Fill(dataTable);
                    this._logger.LogInformation($"{dataTable.Rows.Count} row(s) queried from database: {connection.Database} using Command: {command.CommandText}");
                    return JsonConvert.SerializeObject(dataTable);
                }

            }

            IAsyncEnumerable<T> IConverter<SqlAttribute, IAsyncEnumerable<T>>.Convert(SqlAttribute attribute)
            {
                try
                {
                    return new SqlAsyncEnumerable<T>(SqlBindingUtilities.BuildConnection(attribute.ConnectionStringSetting, this._configuration), attribute);
                }
                catch (Exception ex)
                {
                    var props = new Dictionary<TelemetryPropertyName, string>()
                    {
                        { TelemetryPropertyName.Type, ConvertType.IAsyncEnumerable.ToString() }
                    };
                    TelemetryInstance.TrackException(TelemetryErrorName.Convert, ex, props);
                    throw;
                }
            }

            /// <summary>
            /// Opens a SqlConnection, reads in the data from the user's database, and returns it as JArray.
            /// </summary>
            /// <param name="attribute">
            /// Contains the information necessary to establish a SqlConnection, and the query to be executed on the database
            /// </param>
            /// <param name="cancellationToken">The cancellationToken is not used in this method</param>
            /// <returns>JArray containing the rows read from the user's database in the form of the user-defined POCO</returns>
            async Task<JArray> IAsyncConverter<SqlAttribute, JArray>.ConvertAsync(SqlAttribute attribute, CancellationToken cancellationToken)
            {
                try
                {
                    string json = await this.BuildItemFromAttributeAsync(attribute, ConvertType.JArray);
                    return JArray.Parse(json);
                }
                catch (Exception ex)
                {
                    var props = new Dictionary<TelemetryPropertyName, string>()
                    {
                        { TelemetryPropertyName.Type, ConvertType.JArray.ToString() }
                    };
                    TelemetryInstance.TrackException(TelemetryErrorName.Convert, ex, props);
                    throw;
                }
            }

        }
    }
}<|MERGE_RESOLUTION|>--- conflicted
+++ resolved
@@ -105,22 +105,10 @@
             /// <returns>An IEnumerable containing the rows read from the user's database in the form of the user-defined POCO</returns>
             public async Task<IEnumerable<T>> ConvertAsync(SqlAttribute attribute, CancellationToken cancellationToken)
             {
-<<<<<<< HEAD
                 try
                 {
                     string json = await this.BuildItemFromAttributeAsync(attribute, ConvertType.IEnumerable);
                     return JsonConvert.DeserializeObject<IEnumerable<T>>(json);
-=======
-                TelemetryInstance.TrackConvert(ConvertType.IEnumerable);
-                this._logger.LogDebugWithThreadId("BEGIN ConvertAsync (IEnumerable)");
-                var sw = Stopwatch.StartNew();
-                try
-                {
-                    string json = await this.BuildItemFromAttributeAsync(attribute);
-                    IEnumerable<T> result = JsonConvert.DeserializeObject<IEnumerable<T>>(json);
-                    this._logger.LogDebugWithThreadId($"END ConvertAsync (IEnumerable) Duration={sw.ElapsedMilliseconds}ms");
-                    return result;
->>>>>>> d026ecd8
                 }
                 catch (Exception ex)
                 {
@@ -147,20 +135,9 @@
             /// </returns>
             async Task<string> IAsyncConverter<SqlAttribute, string>.ConvertAsync(SqlAttribute attribute, CancellationToken cancellationToken)
             {
-<<<<<<< HEAD
                 try
                 {
                     return await this.BuildItemFromAttributeAsync(attribute, ConvertType.Json);
-=======
-                TelemetryInstance.TrackConvert(ConvertType.Json);
-                this._logger.LogDebugWithThreadId("BEGIN ConvertAsync (Json)");
-                var sw = Stopwatch.StartNew();
-                try
-                {
-                    string result = await this.BuildItemFromAttributeAsync(attribute);
-                    this._logger.LogDebugWithThreadId($"END ConvertAsync (Json) Duration={sw.ElapsedMilliseconds}ms");
-                    return result;
->>>>>>> d026ecd8
                 }
                 catch (Exception ex)
                 {
