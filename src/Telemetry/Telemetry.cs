﻿// Copyright (c) Microsoft Corporation. All rights reserved.
// Licensed under the MIT License. See License.txt in the project root for license information.

using System;
using System.Collections.Generic;
using System.Runtime.InteropServices;
using System.Threading.Tasks;
using Microsoft.Extensions.Logging;
using Microsoft.ApplicationInsights;
using Microsoft.ApplicationInsights.Extensibility;
using Microsoft.Extensions.Configuration;
using System.Globalization;
using Microsoft.Data.SqlClient;

namespace Microsoft.Azure.WebJobs.Extensions.Sql.Telemetry
{
    public sealed class Telemetry
    {
        internal static Telemetry TelemetryInstance = new Telemetry();

        private const string EventsNamespace = "azure-functions-sql-bindings";
        internal static string CurrentSessionId;
        private TelemetryClient _client;
        private Dictionary<string, string> _commonProperties;
        private Dictionary<string, double> _commonMeasurements;
        private Task _trackEventTask;
        private ILogger _logger;
        private bool _initialized;
        private const string InstrumentationKey = "98697a1c-1416-486a-99ac-c6c74ebe5ebd";
        /// <summary>
        /// The environment variable used for opting out of telemetry
        /// </summary>
        public const string TelemetryOptoutEnvVar = "AZUREFUNCTIONS_SQLBINDINGS_TELEMETRY_OPTOUT";
        /// <summary>
        /// The app setting used for opting out of telemetry
        /// </summary>
        public const string TelemetryOptoutSetting = "AzureFunctionsSqlBindingsTelemetryOptOut";

        public const string WelcomeMessage = @"Azure SQL binding for Azure Functions
---------------------
Telemetry
---------
This extension collect usage data in order to help us improve your experience. The data is anonymous and doesn't include any personal information. You can opt-out of telemetry by setting the " + TelemetryOptoutEnvVar + " environment variable or the " + TelemetryOptoutSetting + @" + app setting to '1', 'true' or 'yes';
";

        public void Initialize(IConfiguration config, ILogger logger)
        {
            this._logger = logger;
            this.Enabled = !(Utils.GetEnvironmentVariableAsBool(TelemetryOptoutEnvVar) || Utils.GetConfigSettingAsBool(TelemetryOptoutSetting, config));
            if (!this.Enabled)
            {
                this._logger.LogInformation("Telemetry disabled");
                return;
            }
            this._logger.LogInformation(WelcomeMessage);
            // Store the session ID in a static field so that it can be reused
            CurrentSessionId = Guid.NewGuid().ToString();

            string productVersion = typeof(Telemetry).Assembly.GetName().Version.ToString();
            // initialize in task to offload to parallel thread
            this._trackEventTask = Task.Factory.StartNew(() => this.InitializeTelemetry(productVersion, config));
            this._initialized = true;
        }

        private void InitializeTelemetry(string productVersion, IConfiguration config)
        {
            try
            {
                var telemetryConfig = new TelemetryConfiguration
                {
                    ConnectionString = $"InstrumentationKey={InstrumentationKey};"
                };
                telemetryConfig.TelemetryInitializers.Add(new TelemetryInitializer());
                this._client = new TelemetryClient(telemetryConfig);
                this._client.Context.Session.Id = CurrentSessionId;
                this._client.Context.Device.OperatingSystem = RuntimeInformation.OSDescription;

                this._commonProperties = new TelemetryCommonProperties(productVersion, this._client, config).GetTelemetryCommonProperties();
                this._commonMeasurements = new Dictionary<string, double>();
                this._logger.LogDebug($"Telemetry Initialized. Session={CurrentSessionId}");
            }
            catch (Exception e)
            {
                this._client?.TrackException(e);
                this._client = null;
                // we don't want to fail the tool if telemetry fails.
                this._logger.LogError($"Error initializing telemetry. Telemetry will be disabled. Message={e.Message}");
            }
        }

        public bool Enabled { get; private set; }

        public void TrackEvent(TelemetryEventName eventName, IDictionary<TelemetryPropertyName, string> properties = null,
            IDictionary<TelemetryMeasureName, double> measurements = null)
        {
            try
            {
                if (!this._initialized || !this.Enabled)
                {
                    return;
                }
                this._logger.LogTrace($"Sending event {eventName}");

                //continue task in existing parallel thread
                this._trackEventTask = this._trackEventTask.ContinueWith(
                    x => this.TrackEventTask(eventName.ToString(), properties, measurements)
                );
            }
            catch (Exception ex)
            {
                // We don't want errors sending telemetry to break the app, so just log and move on
                this._logger.LogError($"Error sending event {eventName}. Message={ex.Message}");
            }
        }

        public void TrackException(TelemetryErrorName errorName, Exception exception, IDictionary<TelemetryPropertyName, string> properties = null,
            IDictionary<TelemetryMeasureName, double> measurements = null)
        {
            try
            {
                if (!this._initialized || !this.Enabled)
                {
                    return;
                }
                this._logger.LogTrace($"Sending exception event: {exception.Message}");
                properties = properties != null ? new Dictionary<TelemetryPropertyName, string>(properties) : new Dictionary<TelemetryPropertyName, string>();
                properties[TelemetryPropertyName.ErrorName] = errorName.ToString();
                properties[TelemetryPropertyName.ErrorCode] = ExtractErrorCode(exception);
                //continue task in existing parallel thread
                this._trackEventTask = this._trackEventTask.ContinueWith(
                    x => this.TrackExceptionTask(exception, properties, measurements)
                );
            }
            catch (Exception ex)
            {
                // We don't want errors sending telemetry to break the app, so just log and move on
                this._logger.LogError($"Error sending exception event. Message={ex.Message}");
            }
        }

        /// <summary>
        /// Sends an event with the specified duration added as a measurement
        /// </summary>
        /// <param name="eventName">The name of the event</param>
        /// <param name="durationMs">The duration of the event</param>
        /// <param name="properties">Any other properties to send with the event</param>
        /// <param name="measurements">Any other measurements to send with the event</param>
        public void TrackDuration(TelemetryEventName eventName, long durationMs, IDictionary<TelemetryPropertyName, string> properties = null,
            IDictionary<TelemetryMeasureName, double> measurements = null)
        {
            try
            {
                measurements = measurements != null ? new Dictionary<TelemetryMeasureName, double>(measurements) : new Dictionary<TelemetryMeasureName, double>();
                measurements[TelemetryMeasureName.DurationMs] = durationMs;
                this.TrackEvent(eventName, properties, measurements);
            }
            catch (Exception ex)
            {
                // We don't want errors sending telemetry to break the app, so just log and move on
                this._logger.LogError($"Error sending event {eventName}. Message={ex.Message}");
            }
        }

        /// <summary>
        /// Sends an event indicating the creation of a certain type of object. (mostly used to track the different collectors/converters used in the bindings)
        /// </summary>
        /// <param name="type">The type of object being created</param>
        /// <param name="properties">Any other properties to send with the event</param>
        /// <param name="measurements">Any other measurements to send with the event</param>
        public void TrackCreate(CreateType type, IDictionary<TelemetryPropertyName, string> properties = null,
            IDictionary<TelemetryMeasureName, double> measurements = null)
        {
            try
            {
                properties = properties != null ? new Dictionary<TelemetryPropertyName, string>(properties) : new Dictionary<TelemetryPropertyName, string>();
                properties[TelemetryPropertyName.Type] = type.ToString();
                this.TrackEvent(TelemetryEventName.Create, properties, measurements);
            }
            catch (Exception ex)
            {
                // We don't want errors sending telemetry to break the app, so just log and move on
                this._logger.LogError($"Error sending event Create. Message={ex.Message}");
            }
        }

        /// <summary>
        /// Sends an event indicating a call to convert for an Input binding
        /// </summary>
        /// <param name="type">The type of object we're converting to</param>
        /// <param name="properties">Any other properties to send with the event</param>
        /// <param name="measurements">Any other measurements to send with the event</param>
        public void TrackConvert(ConvertType type, IDictionary<TelemetryPropertyName, string> properties = null,
            IDictionary<TelemetryMeasureName, double> measurements = null)
        {
            try
            {
                properties = properties != null ? new Dictionary<TelemetryPropertyName, string>(properties) : new Dictionary<TelemetryPropertyName, string>();
                properties[TelemetryPropertyName.Type] = type.ToString();
                this.TrackEvent(TelemetryEventName.Convert, properties, measurements);
            }
            catch (Exception ex)
            {
                // We don't want errors sending telemetry to break the app, so just log and move on
                this._logger.LogError($"Error sending event Convert. Message={ex.Message}");
            }
        }

        private void TrackEventTask(
            string eventName,
            IDictionary<TelemetryPropertyName, string> properties,
            IDictionary<TelemetryMeasureName, double> measurements)
        {
            if (this._client is null)
            {
                return;
            }

            try
            {
                Dictionary<string, string> eventProperties = this.GetEventProperties(properties);
                Dictionary<string, double> eventMeasurements = this.GetEventMeasures(measurements);

                this._client.TrackEvent($"{EventsNamespace}/{eventName}", eventProperties, eventMeasurements);
                this._client.Flush();
            }
            catch (Exception e)
            {
                this._logger.LogError($"Error sending event {eventName}. Message={e.Message}");
            }
        }

        private void TrackExceptionTask(
            Exception exception,
            IDictionary<TelemetryPropertyName, string> properties,
            IDictionary<TelemetryMeasureName, double> measurements)
        {
            if (this._client is null)
            {
                return;
            }

            try
            {
                Dictionary<string, string> eventProperties = this.GetEventProperties(properties);
                Dictionary<string, double> eventMeasurements = this.GetEventMeasures(measurements);

                this._client.TrackException(exception, eventProperties, eventMeasurements);
                this._client.Flush();
            }
            catch (Exception e)
            {
                this._logger.LogError($"Error sending exception event. Message={e.Message}");
            }
        }

        private Dictionary<string, double> GetEventMeasures(IDictionary<TelemetryMeasureName, double> measurements)
        {
            var eventMeasurements = new Dictionary<string, double>(this._commonMeasurements);
            if (measurements != null)
            {
                foreach (KeyValuePair<TelemetryMeasureName, double> measurement in measurements)
                {
                    eventMeasurements[measurement.Key.ToString()] = measurement.Value;
                }
            }
            return eventMeasurements;
        }

        private Dictionary<string, string> GetEventProperties(IDictionary<TelemetryPropertyName, string> properties)
        {
            if (properties != null)
            {
                var eventProperties = new Dictionary<string, string>(this._commonProperties);
                foreach (KeyValuePair<TelemetryPropertyName, string> property in properties)
                {
                    eventProperties[property.Key.ToString()] = property.Value;
                }
                return eventProperties;
            }
            else
            {
                return this._commonProperties;
            }
        }

        /// <summary>
        /// Extract error code from known exception types
        /// </summary>
        private static string ExtractErrorCode(Exception ex)
        {
            if (ex != null && ex is SqlException)
            {
                return (ex as SqlException).Number.ToString(CultureInfo.InvariantCulture);
            }
            return string.Empty;
        }
    }

    /// <summary>
    /// Type of object being created
    /// </summary>
    public enum CreateType
    {
        SqlAsyncCollector,
        SqlConverter,
        SqlGenericsConverter
    }

    /// <summary>
    /// The type of conversion being performed by the input binding
    /// </summary>
    public enum ConvertType
    {
        IAsyncEnumerable,
        IEnumerable,
        Json,
        SqlCommand,
        JArray
    }

    /// <summary>
    /// Event names used for telemetry events
    /// </summary>
    public enum TelemetryEventName
    {
        AddAsync,
        Convert,
        Create,
        FlushAsync,
<<<<<<< HEAD
        GetCaseSensitivity,
        GetChanges,
=======
        GetChangesEnd,
        GetChangesStart,
>>>>>>> f1d4de84
        GetColumnDefinitions,
        GetPrimaryKeys,
        GetScaleStatus,
        GetTableInfo,
        ReleaseLeases,
        RenewLeases,
        StartListener,
        StopListener,
        TableInfoCacheHit,
        TableInfoCacheMiss,
        TriggerFunction,
        TriggerMonitorStart,
        UpsertEnd,
        UpsertStart,
    }

    /// <summary>
    /// Names used for properties in a telemetry event
    /// </summary>
    public enum TelemetryPropertyName
    {
        ErrorCode,
        ErrorName,
        HasIdentityColumn,
        HasConfiguredBatchSize,
        HasConfiguredMaxChangesPerWorker,
        HasConfiguredPollingInterval,
        LeasesTableName,
        QueryType,
        ScaleRecommendation,
        ServerVersion,
        TriggerMetrics,
        Type,
        UserFunctionId,
        WorkerCount,
    }

    /// <summary>
    /// Names used for measures in a telemetry event
    /// </summary>
    public enum TelemetryMeasureName
    {
        AcquireLeasesDurationMs,
        BatchCount,
        BatchSize,
        CommandDurationMs,
        CreatedSchemaDurationMs,
        CreateGlobalStateTableDurationMs,
        CreateLeasesTableDurationMs,
        DurationMs,
        GetChangesDurationMs,
        GetColumnDefinitionsDurationMs,
        GetPrimaryKeysDurationMs,
        GetUnprocessedChangesDurationMs,
        InsertGlobalStateTableRowDurationMs,
        MaxChangesPerWorker,
        PollingIntervalMs,
        ReleaseLeasesDurationMs,
        RetryAttemptNumber,
        SetLastSyncVersionDurationMs,
        TransactionDurationMs,
        UnprocessedChangeCount,
        UpdateLastSyncVersionDurationMs,
    }

    /// <summary>
    /// The generic name for an error (indicating where it originated from)
    /// </summary>
    public enum TelemetryErrorName
    {
        ConsumeChangesLoop,
        Convert,
        CreateGlobalStateTable,
        CreateLeasesTable,
        CreateSchema,
        FlushAsync,
        GetChanges,
        GetChangesRollback,
        GetColumnDefinitions,
        GetColumnDefinitionsTableDoesNotExist,
        GetPrimaryKeys,
        GetScaleStatus,
        GetUnprocessedChangeCount,
        GetUnprocessedChangeCountRollback,
        MissingPrimaryKeys,
        NoPrimaryKeys,
        ProcessChanges,
        PropsNotExistOnTable,
        ReleaseLeases,
        ReleaseLeasesNoRetriesLeft,
        ReleaseLeasesRollback,
        RenewLeases,
        RenewLeasesLoop,
        RenewLeasesRollback,
        StartListener,
        TriggerFunction,
        Upsert,
        UpsertRollback,
    }
}
<|MERGE_RESOLUTION|>--- conflicted
+++ resolved
@@ -327,13 +327,7 @@
         Convert,
         Create,
         FlushAsync,
-<<<<<<< HEAD
-        GetCaseSensitivity,
         GetChanges,
-=======
-        GetChangesEnd,
-        GetChangesStart,
->>>>>>> f1d4de84
         GetColumnDefinitions,
         GetPrimaryKeys,
         GetScaleStatus,
