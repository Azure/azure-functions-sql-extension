﻿// Copyright (c) Microsoft Corporation. All rights reserved.
// Licensed under the MIT License. See License.txt in the project root for license information.

using System;
using System.Collections.Generic;
using System.Runtime.InteropServices;
using System.Threading.Tasks;
using Microsoft.Extensions.Logging;
using Microsoft.ApplicationInsights;
using Microsoft.ApplicationInsights.Extensibility;
using Microsoft.Extensions.Configuration;
using System.Globalization;
using Microsoft.Data.SqlClient;
using Microsoft.ApplicationInsights.Extensibility.Implementation;

namespace Microsoft.Azure.WebJobs.Extensions.Sql.Telemetry
{
    public sealed class Telemetry
    {
        internal static Telemetry TelemetryInstance = new Telemetry();

        private const string EventsNamespace = "azure-functions-sql-bindings";
        internal static string CurrentSessionId;
        private TelemetryClient _client;
        private Dictionary<string, string> _commonProperties;
        private Dictionary<string, double> _commonMeasurements;
        private Task _trackEventTask;
        private ILogger _logger;
        private bool _initialized;
        private const string InstrumentationKey = "98697a1c-1416-486a-99ac-c6c74ebe5ebd";
        /// <summary>
        /// The environment variable used for opting out of telemetry
        /// </summary>
        public const string TelemetryOptoutEnvVar = "AZUREFUNCTIONS_SQLBINDINGS_TELEMETRY_OPTOUT";
        /// <summary>
        /// The app setting used for opting out of telemetry
        /// </summary>
        public const string TelemetryOptoutSetting = "AzureFunctionsSqlBindingsTelemetryOptOut";

        public const string WelcomeMessage = @"Azure SQL binding for Azure Functions
-----------------------------------------------
Azure Functions SQL Binding Extension Telemetry
-----------------------------------------------
This extension collects usage data in order to help us improve your experience. The data is anonymous and doesn't include any personal information. You can opt-out of telemetry by setting the " + TelemetryOptoutEnvVar + " environment variable or the " + TelemetryOptoutSetting + @" app setting to '1', 'true' or 'yes'.

To learn more about our Privacy Statement visit this link: https://go.microsoft.com/fwlink/?LinkID=824704
";

        public void Initialize(IConfiguration config, ILogger logger)
        {
            this._logger = logger;
            this.Enabled = !(Utils.GetEnvironmentVariableAsBool(TelemetryOptoutEnvVar) || Utils.GetConfigSettingAsBool(TelemetryOptoutSetting, config));
            if (!this.Enabled)
            {
                this._logger.LogInformation("Telemetry disabled");
                return;
            }
            this._logger.LogInformation(WelcomeMessage);
            // Store the session ID in a static field so that it can be reused
            CurrentSessionId = Guid.NewGuid().ToString();

            string productVersion = typeof(Telemetry).Assembly.GetName().Version.ToString();
            // initialize in task to offload to parallel thread
            this._trackEventTask = Task.Factory.StartNew(() => this.InitializeTelemetry(productVersion, config));
            this._initialized = true;
        }

        private void InitializeTelemetry(string productVersion, IConfiguration config)
        {
            try
            {
                var telemetryConfig = new TelemetryConfiguration
                {
                    ConnectionString = $"InstrumentationKey={InstrumentationKey};"
                };
                this._client = new TelemetryClient(telemetryConfig);
                this._client.Context.Session.Id = CurrentSessionId;
                this._client.Context.Device.OperatingSystem = RuntimeInformation.OSDescription;
<<<<<<< HEAD
                // Filter out sensitive information that we don't need
=======
                // Filter out sensitive information that we don't need. Empty values are ignored so just set some default string for each.
>>>>>>> e39f2143
                //   RoleInstance - It can contain information such as the machine and domain name of the client
                //   NodeName - It can contain information such as the machine and domain name of the client
                //   Ip - We don't need any location info
                this._client.Context.Cloud.RoleInstance = "-";
                this._client.Context.GetInternalContext().NodeName = "-";
                this._client.Context.Location.Ip = "0.0.0.0";

                this._commonProperties = new TelemetryCommonProperties(productVersion, this._client, config).GetTelemetryCommonProperties();
                this._commonMeasurements = new Dictionary<string, double>();
                this._logger.LogDebug($"Telemetry Initialized. Session={CurrentSessionId}");
            }
            catch (Exception e)
            {
                this._client?.TrackException(e);
                this._client = null;
                // we don't want to fail the tool if telemetry fails.
                this._logger.LogError($"Error initializing telemetry. Telemetry will be disabled. Message={e.Message}");
            }
        }

        public bool Enabled { get; private set; }

        public void TrackEvent(TelemetryEventName eventName, IDictionary<TelemetryPropertyName, string> properties = null,
            IDictionary<TelemetryMeasureName, double> measurements = null)
        {
            try
            {
                if (!this._initialized || !this.Enabled)
                {
                    return;
                }
                this._logger.LogTrace($"Sending event {eventName}");

                //continue task in existing parallel thread
                this._trackEventTask = this._trackEventTask.ContinueWith(
                    x => this.TrackEventTask(eventName.ToString(), properties, measurements)
                );
            }
            catch (Exception ex)
            {
                // We don't want errors sending telemetry to break the app, so just log and move on
                this._logger.LogError($"Error sending event {eventName}. Message={ex.Message}");
            }
        }

        public void TrackException(TelemetryErrorName errorName, Exception exception, IDictionary<TelemetryPropertyName, string> properties = null,
            IDictionary<TelemetryMeasureName, double> measurements = null)
        {
            try
            {
                if (!this._initialized || !this.Enabled)
                {
                    return;
                }
                this._logger.LogTrace($"Sending exception event: {exception.Message}");
                properties = properties != null ? new Dictionary<TelemetryPropertyName, string>(properties) : new Dictionary<TelemetryPropertyName, string>();
                properties[TelemetryPropertyName.ErrorName] = errorName.ToString();
                properties[TelemetryPropertyName.ErrorCode] = ExtractErrorCode(exception);
                //continue task in existing parallel thread
                this._trackEventTask = this._trackEventTask.ContinueWith(
                    x => this.TrackExceptionTask(exception, properties, measurements)
                );
            }
            catch (Exception ex)
            {
                // We don't want errors sending telemetry to break the app, so just log and move on
                this._logger.LogError($"Error sending exception event. Message={ex.Message}");
            }
        }

        /// <summary>
        /// Sends an event with the specified duration added as a measurement
        /// </summary>
        /// <param name="eventName">The name of the event</param>
        /// <param name="durationMs">The duration of the event</param>
        /// <param name="properties">Any other properties to send with the event</param>
        /// <param name="measurements">Any other measurements to send with the event</param>
        public void TrackDuration(TelemetryEventName eventName, long durationMs, IDictionary<TelemetryPropertyName, string> properties = null,
            IDictionary<TelemetryMeasureName, double> measurements = null)
        {
            try
            {
                measurements = measurements != null ? new Dictionary<TelemetryMeasureName, double>(measurements) : new Dictionary<TelemetryMeasureName, double>();
                measurements[TelemetryMeasureName.DurationMs] = durationMs;
                this.TrackEvent(eventName, properties, measurements);
            }
            catch (Exception ex)
            {
                // We don't want errors sending telemetry to break the app, so just log and move on
                this._logger.LogError($"Error sending event {eventName}. Message={ex.Message}");
            }
        }

        /// <summary>
        /// Sends an event indicating the creation of a certain type of object. (mostly used to track the different collectors/converters used in the bindings)
        /// </summary>
        /// <param name="type">The type of object being created</param>
        /// <param name="properties">Any other properties to send with the event</param>
        /// <param name="measurements">Any other measurements to send with the event</param>
        public void TrackCreate(CreateType type, IDictionary<TelemetryPropertyName, string> properties = null,
            IDictionary<TelemetryMeasureName, double> measurements = null)
        {
            try
            {
                properties = properties != null ? new Dictionary<TelemetryPropertyName, string>(properties) : new Dictionary<TelemetryPropertyName, string>();
                properties[TelemetryPropertyName.Type] = type.ToString();
                this.TrackEvent(TelemetryEventName.Create, properties, measurements);
            }
            catch (Exception ex)
            {
                // We don't want errors sending telemetry to break the app, so just log and move on
                this._logger.LogError($"Error sending event Create. Message={ex.Message}");
            }
        }

        /// <summary>
        /// Sends an event indicating a call to convert for an Input binding
        /// </summary>
        /// <param name="type">The type of object we're converting to</param>
        /// <param name="properties">Any other properties to send with the event</param>
        /// <param name="measurements">Any other measurements to send with the event</param>
        public void TrackConvert(ConvertType type, IDictionary<TelemetryPropertyName, string> properties = null,
            IDictionary<TelemetryMeasureName, double> measurements = null)
        {
            try
            {
                properties = properties != null ? new Dictionary<TelemetryPropertyName, string>(properties) : new Dictionary<TelemetryPropertyName, string>();
                properties[TelemetryPropertyName.Type] = type.ToString();
                this.TrackEvent(TelemetryEventName.Convert, properties, measurements);
            }
            catch (Exception ex)
            {
                // We don't want errors sending telemetry to break the app, so just log and move on
                this._logger.LogError($"Error sending event Convert. Message={ex.Message}");
            }
        }

        private void TrackEventTask(
            string eventName,
            IDictionary<TelemetryPropertyName, string> properties,
            IDictionary<TelemetryMeasureName, double> measurements)
        {
            if (this._client is null)
            {
                return;
            }

            try
            {
                Dictionary<string, string> eventProperties = this.GetEventProperties(properties);
                Dictionary<string, double> eventMeasurements = this.GetEventMeasures(measurements);

                this._client.TrackEvent($"{EventsNamespace}/{eventName}", eventProperties, eventMeasurements);
                this._client.Flush();
            }
            catch (Exception e)
            {
                this._logger.LogError($"Error sending event {eventName}. Message={e.Message}");
            }
        }

        private void TrackExceptionTask(
            Exception exception,
            IDictionary<TelemetryPropertyName, string> properties,
            IDictionary<TelemetryMeasureName, double> measurements)
        {
            if (this._client is null)
            {
                return;
            }

            try
            {
                Dictionary<string, string> eventProperties = this.GetEventProperties(properties);
                Dictionary<string, double> eventMeasurements = this.GetEventMeasures(measurements);

                this._client.TrackException(exception, eventProperties, eventMeasurements);
                this._client.Flush();
            }
            catch (Exception e)
            {
                this._logger.LogError($"Error sending exception event. Message={e.Message}");
            }
        }

        private Dictionary<string, double> GetEventMeasures(IDictionary<TelemetryMeasureName, double> measurements)
        {
            var eventMeasurements = new Dictionary<string, double>(this._commonMeasurements);
            if (measurements != null)
            {
                foreach (KeyValuePair<TelemetryMeasureName, double> measurement in measurements)
                {
                    eventMeasurements[measurement.Key.ToString()] = measurement.Value;
                }
            }
            return eventMeasurements;
        }

        private Dictionary<string, string> GetEventProperties(IDictionary<TelemetryPropertyName, string> properties)
        {
            if (properties != null)
            {
                var eventProperties = new Dictionary<string, string>(this._commonProperties);
                foreach (KeyValuePair<TelemetryPropertyName, string> property in properties)
                {
                    eventProperties[property.Key.ToString()] = property.Value;
                }
                return eventProperties;
            }
            else
            {
                return this._commonProperties;
            }
        }

        /// <summary>
        /// Extract error code from known exception types
        /// </summary>
        private static string ExtractErrorCode(Exception ex)
        {
            if (ex != null && ex is SqlException)
            {
                return (ex as SqlException).Number.ToString(CultureInfo.InvariantCulture);
            }
            return string.Empty;
        }
    }

    /// <summary>
    /// Type of object being created
    /// </summary>
    public enum CreateType
    {
        SqlAsyncCollector,
        SqlConverter,
        SqlGenericsConverter
    }

    /// <summary>
    /// The type of conversion being performed by the input binding
    /// </summary>
    public enum ConvertType
    {
        IAsyncEnumerable,
        IEnumerable,
        Json,
        SqlCommand,
        JArray
    }

    /// <summary>
    /// Event names used for telemetry events
    /// </summary>
    public enum TelemetryEventName
    {
        Convert,
        Create,
        FlushAsync,
        GetChanges,
        GetColumnDefinitions,
        GetPrimaryKeys,
        GetScaleStatus,
        GetTableInfo,
        ReleaseLeases,
        RenewLeases,
        StartListener,
        StopListener,
        TableInfoCacheHit,
        TableInfoCacheMiss,
        TriggerFunction,
        TriggerMonitorStart,
        Upsert
    }

    /// <summary>
    /// Names used for properties in a telemetry event
    /// </summary>
    public enum TelemetryPropertyName
    {
        ErrorCode,
        ErrorName,
        HasIdentityColumn,
        HasConfiguredMaxBatchSize,
        HasConfiguredMaxChangesPerWorker,
        HasConfiguredPollingInterval,
        LeasesTableName,
        QueryType,
        ScaleRecommendation,
        ServerVersion,
        TriggerMetrics,
        Type,
        UserFunctionId,
        WorkerCount,
        EngineEdition,
        Edition,
    }

    /// <summary>
    /// Names used for measures in a telemetry event
    /// </summary>
    public enum TelemetryMeasureName
    {
        AcquireLeasesDurationMs,
        BatchCount,
        BatchSize,
        CommandDurationMs,
        CreatedSchemaDurationMs,
        CreateGlobalStateTableDurationMs,
        CreateLeasesTableDurationMs,
        DurationMs,
        GetChangesDurationMs,
        GetColumnDefinitionsDurationMs,
        GetPrimaryKeysDurationMs,
        GetUnprocessedChangesDurationMs,
        InsertGlobalStateTableRowDurationMs,
        MaxBatchSize,
        MaxChangesPerWorker,
        NumRows,
        PollingIntervalMs,
        ReleaseLeasesDurationMs,
        RetryAttemptNumber,
        SetLastSyncVersionDurationMs,
        TransactionDurationMs,
        UnprocessedChangeCount,
        UpdateLastSyncVersionDurationMs,
    }

    /// <summary>
    /// The generic name for an error (indicating where it originated from)
    /// </summary>
    public enum TelemetryErrorName
    {
        ConsumeChangesLoop,
        Convert,
        CreateGlobalStateTable,
        CreateLeasesTable,
        CreateSchema,
        FlushAsync,
        GetChanges,
        GetChangesRollback,
        GetColumnDefinitions,
        GetColumnDefinitionsTableDoesNotExist,
        GetPrimaryKeys,
        GetScaleStatus,
        GetUnprocessedChangeCount,
        GetUnprocessedChangeCountRollback,
        MissingPrimaryKeys,
        NoPrimaryKeys,
        ProcessChanges,
        PropsNotExistOnTable,
        ReleaseLeases,
        ReleaseLeasesNoRetriesLeft,
        ReleaseLeasesRollback,
        RenewLeases,
        RenewLeasesLoop,
        RenewLeasesRollback,
        StartListener,
        TriggerFunction,
        Upsert,
        UpsertRollback,
        GetServerTelemetryProperties,
    }

    internal class ServerProperties
    {
        internal string EngineEdition;
        internal string Edition;
    }
}
<|MERGE_RESOLUTION|>--- conflicted
+++ resolved
@@ -76,11 +76,7 @@
                 this._client = new TelemetryClient(telemetryConfig);
                 this._client.Context.Session.Id = CurrentSessionId;
                 this._client.Context.Device.OperatingSystem = RuntimeInformation.OSDescription;
-<<<<<<< HEAD
-                // Filter out sensitive information that we don't need
-=======
                 // Filter out sensitive information that we don't need. Empty values are ignored so just set some default string for each.
->>>>>>> e39f2143
                 //   RoleInstance - It can contain information such as the machine and domain name of the client
                 //   NodeName - It can contain information such as the machine and domain name of the client
                 //   Ip - We don't need any location info
