--- conflicted
+++ resolved
@@ -15,8 +15,6 @@
         public const string LeasesTableAttemptCountColumnName = "_az_func_AttemptCount";
         public const string LeasesTableLeaseExpirationTimeColumnName = "_az_func_LeaseExpirationTime";
 
-<<<<<<< HEAD
-=======
         /// <summary>
         /// The column names that are used in internal state tables and so can't exist in the target table
         /// since that shares column names with the primary keys from each user table being monitored.
@@ -28,7 +26,6 @@
                     LeasesTableLeaseExpirationTimeColumnName
         };
 
->>>>>>> de73eede
         public const string ConfigKey_SqlTrigger_BatchSize = "Sql_Trigger_BatchSize";
         public const string ConfigKey_SqlTrigger_PollingInterval = "Sql_Trigger_PollingIntervalMs";
     }
