--- conflicted
+++ resolved
@@ -43,12 +43,9 @@
         private const int LeaseIntervalInSeconds = 60;
         private const int LeaseRenewalIntervalInSeconds = 15;
         private const int MaxRetryReleaseLeases = 3;
-<<<<<<< HEAD
-=======
 
         public const int DefaultBatchSize = 100;
         public const int DefaultPollingIntervalMs = 1000;
->>>>>>> de73eede
         #endregion Constants
 
         private readonly string _connectionString;
@@ -64,19 +61,11 @@
         /// <summary>
         /// Number of changes to process in each iteration of the loop
         /// </summary>
-<<<<<<< HEAD
-        private readonly int _batchSize = 10;
+        private readonly int _batchSize = DefaultBatchSize;
         /// <summary>
         /// Delay in ms between processing each batch of changes
         /// </summary>
-        private readonly int _pollingIntervalInMs = 5000;
-=======
-        private readonly int _batchSize = DefaultBatchSize;
-        /// <summary>
-        /// Delay in ms between processing each batch of changes
-        /// </summary>
         private readonly int _pollingIntervalInMs = DefaultPollingIntervalMs;
->>>>>>> de73eede
 
         private readonly CancellationTokenSource _cancellationTokenSourceCheckForChanges = new CancellationTokenSource();
         private readonly CancellationTokenSource _cancellationTokenSourceRenewLeases = new CancellationTokenSource();
@@ -129,8 +118,6 @@
             this._primaryKeyColumns = primaryKeyColumns ?? throw new ArgumentNullException(nameof(primaryKeyColumns));
             this._executor = executor ?? throw new ArgumentNullException(nameof(executor));
             this._logger = logger ?? throw new ArgumentNullException(nameof(logger));
-<<<<<<< HEAD
-=======
 
             this._userTableId = userTableId;
             this._telemetryProps = telemetryProps ?? new Dictionary<TelemetryPropertyName, string>();
@@ -152,22 +139,12 @@
                     { TelemetryMeasureName.BatchSize, this._batchSize },
                     { TelemetryMeasureName.PollingIntervalMs, this._pollingIntervalInMs }
             });
->>>>>>> de73eede
-
-            this._userTableId = userTableId;
-            // Check if there's config settings to override the default batch size/polling interval values
-            this._batchSize = configuration.GetValue<int?>(SqlTriggerConstants.ConfigKey_SqlTrigger_BatchSize) ?? this._batchSize;
-            this._pollingIntervalInMs = configuration.GetValue<int?>(SqlTriggerConstants.ConfigKey_SqlTrigger_PollingInterval) ?? this._pollingIntervalInMs;
+
             // Prep search-conditions that will be used besides WHERE clause to match table rows.
             this._rowMatchConditions = Enumerable.Range(0, this._batchSize)
                 .Select(rowIndex => string.Join(" AND ", this._primaryKeyColumns.Select((col, colIndex) => $"{col.AsBracketQuotedString()} = @{rowIndex}_{colIndex}")))
                 .ToList();
 
-<<<<<<< HEAD
-            this._telemetryProps = telemetryProps ?? new Dictionary<TelemetryPropertyName, string>();
-
-=======
->>>>>>> de73eede
 #pragma warning disable CS4014 // Queue the below tasks and exit. Do not wait for their completion.
             _ = Task.Run(() =>
             {
@@ -632,13 +609,8 @@
             // have leases acquired on them by another worker.
             // Therefore, if there are more than one version numbers in the set, return the second highest one. Otherwise, return
             // the only version number in the set.
-<<<<<<< HEAD
-            // Also this LastSyncVersion is actually updated in the GlobalState table only after verifying that the changes with  
-            // changeVersion <= newLastSyncVersion have been processed in BuildUpdateTablesPostInvocation query. 
-=======
             // Also this LastSyncVersion is actually updated in the GlobalState table only after verifying that the changes with
             // changeVersion <= newLastSyncVersion have been processed in BuildUpdateTablesPostInvocation query.
->>>>>>> de73eede
             long lastSyncVersion = changeVersionSet.ElementAt(changeVersionSet.Count > 1 ? changeVersionSet.Count - 2 : 0);
             this._logger.LogDebugWithThreadId($"RecomputeLastSyncVersion. LastSyncVersion={lastSyncVersion} ChangeVersionSet={string.Join(",", changeVersionSet)}");
             return lastSyncVersion;
