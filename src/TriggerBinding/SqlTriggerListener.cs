--- conflicted
+++ resolved
@@ -273,254 +273,6 @@
             }
         }
 
-<<<<<<< HEAD
-=======
-        /// <summary>
-        /// Creates the schema for global state table and leases tables, if it does not already exist.
-        /// </summary>
-        /// <param name="connection">The already-opened connection to use for executing the command</param>
-        /// <param name="transaction">The transaction wrapping this command</param>
-        /// <param name="cancellationToken">Cancellation token to pass to the command</param>
-        /// <returns>The time taken in ms to execute the command</returns>
-        private async Task<long> CreateSchemaAsync(SqlConnection connection, SqlTransaction transaction, CancellationToken cancellationToken)
-        {
-            string createSchemaQuery = $@"
-                {AppLockStatements}
-
-                IF SCHEMA_ID(N'{SchemaName}') IS NULL
-                    EXEC ('CREATE SCHEMA {SchemaName}');
-            ";
-
-            using (var createSchemaCommand = new SqlCommand(createSchemaQuery, connection, transaction))
-            {
-                var stopwatch = Stopwatch.StartNew();
-
-                try
-                {
-                    await createSchemaCommand.ExecuteNonQueryAsyncWithLogging(this._logger, cancellationToken);
-                }
-                catch (Exception ex)
-                {
-                    TelemetryInstance.TrackException(TelemetryErrorName.CreateSchema, ex, this._telemetryProps);
-                    var sqlEx = ex as SqlException;
-                    if (sqlEx?.Number == ObjectAlreadyExistsErrorNumber)
-                    {
-                        // This generally shouldn't happen since we check for its existence in the statement but occasionally
-                        // a race condition can make it so that multiple instances will try and create the schema at once.
-                        // In that case we can just ignore the error since all we care about is that the schema exists at all.
-                        this._logger.LogWarning($"Failed to create schema '{SchemaName}'. Exception message: {ex.Message} This is informational only, function startup will continue as normal.");
-                    }
-                    else
-                    {
-                        throw;
-                    }
-                }
-
-                return stopwatch.ElapsedMilliseconds;
-            }
-        }
-
-        /// <summary>
-        /// Creates the global state table if it does not already exist.
-        /// </summary>
-        /// <param name="connection">The already-opened connection to use for executing the command</param>
-        /// <param name="transaction">The transaction wrapping this command</param>
-        /// <param name="cancellationToken">Cancellation token to pass to the command</param>
-        /// <returns>The time taken in ms to execute the command</returns>
-        private async Task<long> CreateGlobalStateTableAsync(SqlConnection connection, SqlTransaction transaction, CancellationToken cancellationToken)
-        {
-            string createGlobalStateTableQuery = $@"
-                {AppLockStatements}
-
-                IF OBJECT_ID(N'{GlobalStateTableName}', 'U') IS NULL
-                    CREATE TABLE {GlobalStateTableName} (
-                        UserFunctionID char(16) NOT NULL,
-                        UserTableID int NOT NULL,
-                        LastSyncVersion bigint NOT NULL,
-                        LastAccessTime Datetime NOT NULL DEFAULT GETUTCDATE(),
-                        PRIMARY KEY (UserFunctionID, UserTableID)
-                    );
-                ELSE IF NOT EXISTS(SELECT 1 FROM sys.columns WHERE Name = N'LastAccessTime'
-                    AND Object_ID = Object_ID(N'{GlobalStateTableName}'))
-                        ALTER TABLE {GlobalStateTableName} ADD LastAccessTime Datetime NOT NULL DEFAULT GETUTCDATE();
-            ";
-
-            using (var createGlobalStateTableCommand = new SqlCommand(createGlobalStateTableQuery, connection, transaction))
-            {
-                var stopwatch = Stopwatch.StartNew();
-                try
-                {
-                    await createGlobalStateTableCommand.ExecuteNonQueryAsyncWithLogging(this._logger, cancellationToken);
-                }
-                catch (Exception ex)
-                {
-                    TelemetryInstance.TrackException(TelemetryErrorName.CreateGlobalStateTable, ex, this._telemetryProps);
-                    var sqlEx = ex as SqlException;
-                    if (sqlEx?.Number == ObjectAlreadyExistsErrorNumber)
-                    {
-                        // This generally shouldn't happen since we check for its existence in the statement but occasionally
-                        // a race condition can make it so that multiple instances will try and create the schema at once.
-                        // In that case we can just ignore the error since all we care about is that the schema exists at all.
-                        this._logger.LogWarning($"Failed to create global state table '{GlobalStateTableName}'. Exception message: {ex.Message} This is informational only, function startup will continue as normal.");
-                    }
-                    else
-                    {
-                        throw;
-                    }
-                }
-                return stopwatch.ElapsedMilliseconds;
-            }
-        }
-
-        /// <summary>
-        /// Inserts row for the 'user function and table' inside the global state table, if one does not already exist.
-        /// </summary>
-        /// <param name="connection">The already-opened connection to use for executing the command</param>
-        /// <param name="transaction">The transaction wrapping this command</param>
-        /// <param name="userTableId">The ID of the table being watched</param>
-        /// <param name="cancellationToken">Cancellation token to pass to the command</param>
-        /// <returns>The time taken in ms to execute the command</returns>
-        private async Task<long> InsertGlobalStateTableRowAsync(SqlConnection connection, SqlTransaction transaction, int userTableId, CancellationToken cancellationToken)
-        {
-            object minValidVersion;
-
-            string getMinValidVersionQuery = $"SELECT CHANGE_TRACKING_MIN_VALID_VERSION({userTableId});";
-
-            using (var getMinValidVersionCommand = new SqlCommand(getMinValidVersionQuery, connection, transaction))
-            using (SqlDataReader reader = getMinValidVersionCommand.ExecuteReaderWithLogging(this._logger))
-            {
-                if (!await reader.ReadAsync(cancellationToken))
-                {
-                    throw new InvalidOperationException($"Received empty response when querying the 'change tracking min valid version' for table: '{this._userTable.FullName}'.");
-                }
-
-                minValidVersion = reader.GetValue(0);
-
-                if (minValidVersion is DBNull)
-                {
-                    throw new InvalidOperationException($"Could not find change tracking enabled for table: '{this._userTable.FullName}'.");
-                }
-            }
-
-            string insertRowGlobalStateTableQuery = $@"
-                {AppLockStatements}
-                -- For back compatibility copy the lastSyncVersion from _hostIdFunctionId if it exists.
-                IF NOT EXISTS (
-                    SELECT * FROM {GlobalStateTableName}
-                    WHERE UserFunctionID = '{this._userFunctionId}' AND UserTableID = {userTableId}
-                )
-                BEGIN
-                    -- Migrate LastSyncVersion from oldUserFunctionId if it exists and delete the record
-                    DECLARE @lastSyncVersion bigint;
-                    SELECT @lastSyncVersion = LastSyncVersion from az_func.GlobalState where UserFunctionID = '{this._hostIdFunctionId}' AND UserTableID = {userTableId}
-                    IF @lastSyncVersion IS NULL
-                        SET @lastSyncVersion = {(long)minValidVersion};
-                    ELSE
-                        DELETE FROM az_func.GlobalState WHERE UserFunctionID = '{this._hostIdFunctionId}' AND UserTableID = {userTableId}
-
-                    INSERT INTO {GlobalStateTableName}
-                    VALUES ('{this._userFunctionId}', {userTableId}, @lastSyncVersion, GETUTCDATE());
-                END
-            ";
-
-            using (var insertRowGlobalStateTableCommand = new SqlCommand(insertRowGlobalStateTableQuery, connection, transaction))
-            {
-                var stopwatch = Stopwatch.StartNew();
-                int rowsInserted = await insertRowGlobalStateTableCommand.ExecuteNonQueryAsyncWithLogging(this._logger, cancellationToken);
-                if (rowsInserted > 0)
-                {
-                    TelemetryInstance.TrackEvent(TelemetryEventName.InsertGlobalStateTableRow);
-                }
-                return stopwatch.ElapsedMilliseconds;
-            }
-        }
-
-        /// <summary>
-        /// Creates the leases table for the 'user function and table', if one does not already exist.
-        /// </summary>
-        /// <param name="connection">The already-opened connection to use for executing the command</param>
-        /// <param name="transaction">The transaction wrapping this command</param>
-        /// <param name="leasesTableName">The name of the leases table to create</param>
-        /// <param name="primaryKeyColumns">The primary keys of the user table this leases table is for</param>
-        /// <param name="cancellationToken">Cancellation token to pass to the command</param>
-        /// <returns>The time taken in ms to execute the command</returns>
-        private async Task<long> CreateLeasesTableAsync(
-            SqlConnection connection,
-            SqlTransaction transaction,
-            string leasesTableName,
-            IReadOnlyList<(string name, string type)> primaryKeyColumns,
-            CancellationToken cancellationToken)
-        {
-            string primaryKeysWithTypes = string.Join(", ", primaryKeyColumns.Select(col => $"{col.name.AsBracketQuotedString()} {col.type}"));
-            string primaryKeys = string.Join(", ", primaryKeyColumns.Select(col => col.name.AsBracketQuotedString()));
-            string oldLeasesTableName = leasesTableName.Contains(this._userFunctionId) ? leasesTableName.Replace(this._userFunctionId, this._hostIdFunctionId) : string.Empty;
-            // We should only migrate the lease table from the old hostId based one to the newer WEBSITE_SITE_NAME one if
-            // we're actually using the WEBSITE_SITE_NAME one (e.g. leasesTableName is different)
-            bool shouldMigrateOldLeasesTable = !string.IsNullOrEmpty(oldLeasesTableName) && oldLeasesTableName != leasesTableName;
-            string createLeasesTableQuery = shouldMigrateOldLeasesTable ? $@"
-                {AppLockStatements}
-
-                IF OBJECT_ID(N'{leasesTableName}', 'U') IS NULL
-                BEGIN
-                    CREATE TABLE {leasesTableName} (
-                        {primaryKeysWithTypes},
-                        {LeasesTableChangeVersionColumnName} bigint NOT NULL,
-                        {LeasesTableAttemptCountColumnName} int NOT NULL,
-                        {LeasesTableLeaseExpirationTimeColumnName} datetime2,
-                        PRIMARY KEY ({primaryKeys})
-                    );
-
-                    -- Migrate all data from OldLeasesTable and delete it.
-                    IF OBJECT_ID(N'{oldLeasesTableName}', 'U') IS NOT NULL
-                    BEGIN
-                        INSERT INTO {leasesTableName}
-                        SELECT * FROM {oldLeasesTableName};
-
-                        DROP TABLE {oldLeasesTableName};
-                    END
-                End
-            " :
-            $@"
-                {AppLockStatements}
-
-                IF OBJECT_ID(N'{leasesTableName}', 'U') IS NULL
-                    CREATE TABLE {leasesTableName} (
-                        {primaryKeysWithTypes},
-                        {LeasesTableChangeVersionColumnName} bigint NOT NULL,
-                        {LeasesTableAttemptCountColumnName} int NOT NULL,
-                        {LeasesTableLeaseExpirationTimeColumnName} datetime2,
-                        PRIMARY KEY ({primaryKeys})
-                    );
-            ";
-
-            using (var createLeasesTableCommand = new SqlCommand(createLeasesTableQuery, connection, transaction))
-            {
-                var stopwatch = Stopwatch.StartNew();
-                try
-                {
-                    await createLeasesTableCommand.ExecuteNonQueryAsyncWithLogging(this._logger, cancellationToken, true);
-                }
-                catch (Exception ex)
-                {
-                    TelemetryInstance.TrackException(TelemetryErrorName.CreateLeasesTable, ex, this._telemetryProps);
-                    var sqlEx = ex as SqlException;
-                    if (sqlEx?.Number == ObjectAlreadyExistsErrorNumber)
-                    {
-                        // This generally shouldn't happen since we check for its existence in the statement but occasionally
-                        // a race condition can make it so that multiple instances will try and create the schema at once.
-                        // In that case we can just ignore the error since all we care about is that the schema exists at all.
-                        this._logger.LogWarning($"Failed to create leases table '{leasesTableName}'. Exception message: {ex.Message} This is informational only, function startup will continue as normal.");
-                    }
-                    else
-                    {
-                        throw;
-                    }
-                }
-                long durationMs = stopwatch.ElapsedMilliseconds;
-                return durationMs;
-            }
-        }
->>>>>>> 207c0f3c
         public IScaleMonitor GetMonitor()
         {
             return this._scaleMonitor;
