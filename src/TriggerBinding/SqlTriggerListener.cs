--- conflicted
+++ resolved
@@ -165,19 +165,15 @@
                         [TelemetryMeasureName.MaxChangesPerWorker] = this._maxChangesPerWorker
                     };
 
-<<<<<<< HEAD
-                    TelemetryInstance.TrackEvent(TelemetryEventName.StartListenerEnd, this._telemetryProps, measures);
-
                     this._scaleMonitor = new SqlTriggerScaleMonitor(this._userFunctionId, this._userTable.FullName, this._connectionString, this._maxChangesPerWorker, this._logger);
                     this._targetScaler = new SqlTriggerTargetScaler(this._userFunctionId, this._userTable.FullName, this._connectionString, this._maxChangesPerWorker, this._logger);
-=======
+
                     TelemetryInstance.TrackEvent(
                         TelemetryEventName.StartListener,
                         new Dictionary<TelemetryPropertyName, string>(this._telemetryProps) {
                             { TelemetryPropertyName.HasConfiguredMaxChangesPerWorker, this._hasConfiguredMaxChangesPerWorker.ToString() }
                         },
                         measures);
->>>>>>> 1b43f58d
                 }
             }
             catch (Exception ex)
@@ -213,100 +209,6 @@
         }
 
         /// <summary>
-<<<<<<< HEAD
-=======
-        /// Returns the object ID of the user table.
-        /// </summary>
-        /// <exception cref="InvalidOperationException">Thrown in case of error when querying the object ID for the user table</exception>
-        private async Task<int> GetUserTableIdAsync(SqlConnection connection, CancellationToken cancellationToken)
-        {
-            string getObjectIdQuery = $"SELECT OBJECT_ID(N{this._userTable.QuotedFullName}, 'U');";
-
-            this._logger.LogDebugWithThreadId($"BEGIN GetUserTableId Query={getObjectIdQuery}");
-            using (var getObjectIdCommand = new SqlCommand(getObjectIdQuery, connection))
-            using (SqlDataReader reader = await getObjectIdCommand.ExecuteReaderAsync(cancellationToken))
-            {
-                if (!await reader.ReadAsync(cancellationToken))
-                {
-                    throw new InvalidOperationException($"Received empty response when querying the object ID for table: '{this._userTable.FullName}'.");
-                }
-
-                object userTableId = reader.GetValue(0);
-
-                if (userTableId is DBNull)
-                {
-                    throw new InvalidOperationException($"Could not find table: '{this._userTable.FullName}'.");
-                }
-                this._logger.LogDebugWithThreadId($"END GetUserTableId TableId={userTableId}");
-                return (int)userTableId;
-            }
-        }
-
-        /// <summary>
-        /// Gets the names and types of primary key columns of the user table.
-        /// </summary>
-        /// <exception cref="InvalidOperationException">
-        /// Thrown if there are no primary key columns present in the user table or if their names conflict with columns in leases table.
-        /// </exception>
-        private async Task<IReadOnlyList<(string name, string type)>> GetPrimaryKeyColumnsAsync(SqlConnection connection, int userTableId, CancellationToken cancellationToken)
-        {
-            const int NameIndex = 0, TypeIndex = 1, LengthIndex = 2, PrecisionIndex = 3, ScaleIndex = 4;
-            string getPrimaryKeyColumnsQuery = $@"
-                SELECT
-                    c.name,
-                    t.name,
-                    c.max_length,
-                    c.precision,
-                    c.scale
-                FROM sys.indexes AS i
-                INNER JOIN sys.index_columns AS ic ON i.object_id = ic.object_id AND i.index_id = ic.index_id
-                INNER JOIN sys.columns AS c ON ic.object_id = c.object_id AND ic.column_id = c.column_id
-                INNER JOIN sys.types AS t ON c.user_type_id = t.user_type_id
-                WHERE i.is_primary_key = 1 AND i.object_id = {userTableId};
-            ";
-            this._logger.LogDebugWithThreadId($"BEGIN GetPrimaryKeyColumns Query={getPrimaryKeyColumnsQuery}");
-            using (var getPrimaryKeyColumnsCommand = new SqlCommand(getPrimaryKeyColumnsQuery, connection))
-            using (SqlDataReader reader = await getPrimaryKeyColumnsCommand.ExecuteReaderAsync(cancellationToken))
-            {
-                string[] variableLengthTypes = new[] { "varchar", "nvarchar", "nchar", "char", "binary", "varbinary" };
-                string[] variablePrecisionTypes = new[] { "numeric", "decimal" };
-
-                var primaryKeyColumns = new List<(string name, string type)>();
-
-                while (await reader.ReadAsync(cancellationToken))
-                {
-                    string name = reader.GetString(NameIndex);
-                    string type = reader.GetString(TypeIndex);
-
-                    if (variableLengthTypes.Contains(type, StringComparer.OrdinalIgnoreCase))
-                    {
-                        // Special "max" case. I'm actually not sure it's valid to have varchar(max) as a primary key because
-                        // it exceeds the byte limit of an index field (900 bytes), but just in case
-                        short length = reader.GetInt16(LengthIndex);
-                        type += length == -1 ? "(max)" : $"({length})";
-                    }
-                    else if (variablePrecisionTypes.Contains(type))
-                    {
-                        byte precision = reader.GetByte(PrecisionIndex);
-                        byte scale = reader.GetByte(ScaleIndex);
-                        type += $"({precision},{scale})";
-                    }
-
-                    primaryKeyColumns.Add((name, type));
-                }
-
-                if (primaryKeyColumns.Count == 0)
-                {
-                    throw new InvalidOperationException($"Could not find primary key created in table: '{this._userTable.FullName}'.");
-                }
-
-                this._logger.LogDebugWithThreadId($"END GetPrimaryKeyColumns ColumnNames(types) = {string.Join(", ", primaryKeyColumns.Select(col => $"'{col.name}({col.type})'"))}.");
-                return primaryKeyColumns;
-            }
-        }
-
-        /// <summary>
->>>>>>> 1b43f58d
         /// Gets the column names of the user table.
         /// </summary>
         private async Task<IReadOnlyList<string>> GetUserTableColumnsAsync(SqlConnection connection, int userTableId, CancellationToken cancellationToken)
