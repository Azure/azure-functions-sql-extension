// Copyright (c) Microsoft Corporation. All rights reserved.
// Licensed under the MIT License. See License.txt in the project root for license information.

using System;
using System.Collections.Generic;
using System.Diagnostics;
using System.Globalization;
using System.Linq;
using System.Threading;
using System.Threading.Tasks;
using Microsoft.Azure.WebJobs.Extensions.Sql.Telemetry;
using static Microsoft.Azure.WebJobs.Extensions.Sql.Telemetry.Telemetry;
using Microsoft.Azure.WebJobs.Host.Executors;
using Microsoft.Azure.WebJobs.Host.Listeners;
using Microsoft.Data.SqlClient;
using Microsoft.Extensions.Logging;

namespace Microsoft.Azure.WebJobs.Extensions.Sql
{
    /// <summary>
    /// Represents the listener to SQL table changes.
    /// </summary>
    /// <typeparam name="T">POCO class representing the row in the user table</typeparam>
    internal sealed class SqlTriggerListener<T> : IListener
    {
        private const int ListenerNotStarted = 0;
        private const int ListenerStarting = 1;
        private const int ListenerStarted = 2;
        private const int ListenerStopping = 3;
        private const int ListenerStopped = 4;

        private readonly SqlObject _userTable;
        private readonly string _connectionString;
        private readonly string _userFunctionId;
        private readonly ITriggeredFunctionExecutor _executor;
        private readonly ILogger _logger;

        private readonly IDictionary<TelemetryPropertyName, string> _telemetryProps;

        private SqlTableChangeMonitor<T> _changeMonitor;
        private int _listenerState;

        /// <summary>
        /// Initializes a new instance of the <see cref="SqlTriggerListener{T}"/> class.
        /// </summary>
        /// <param name="connectionString">SQL connection string used to connect to user database</param>
        /// <param name="tableName">Name of the user table</param>
        /// <param name="userFunctionId">Unique identifier for the user function</param>
        /// <param name="executor">Defines contract for triggering user function</param>
        /// <param name="logger">Facilitates logging of messages</param>
        public SqlTriggerListener(string connectionString, string tableName, string userFunctionId, ITriggeredFunctionExecutor executor, ILogger logger)
        {
            _ = !string.IsNullOrEmpty(connectionString) ? true : throw new ArgumentNullException(nameof(connectionString));
            _ = !string.IsNullOrEmpty(tableName) ? true : throw new ArgumentNullException(nameof(tableName));
            _ = !string.IsNullOrEmpty(userFunctionId) ? true : throw new ArgumentNullException(nameof(userFunctionId));
            _ = executor ?? throw new ArgumentNullException(nameof(executor));
            _ = logger ?? throw new ArgumentNullException(nameof(logger));

            this._connectionString = connectionString;
            this._userTable = new SqlObject(tableName);
            this._userFunctionId = userFunctionId;
            this._executor = executor;
            this._logger = logger;
            this._listenerState = ListenerNotStarted;

            this._telemetryProps = new Dictionary<TelemetryPropertyName, string>
            {
                [TelemetryPropertyName.UserFunctionId] = this._userFunctionId,
            };
        }

        public void Cancel()
        {
            this.StopAsync(CancellationToken.None).GetAwaiter().GetResult();
        }

        public void Dispose()
        {
            // Nothing to dispose.
        }

        public async Task StartAsync(CancellationToken cancellationToken)
        {
            TelemetryInstance.TrackEvent(TelemetryEventName.StartListenerStart, this._telemetryProps);

            int previousState = Interlocked.CompareExchange(ref this._listenerState, ListenerStarting, ListenerNotStarted);

            switch (previousState)
            {
                case ListenerStarting: throw new InvalidOperationException("The listener is already starting.");
                case ListenerStarted: throw new InvalidOperationException("The listener has already started.");
                default: break;
            }

            try
            {
                using (var connection = new SqlConnection(this._connectionString))
                {
                    await connection.OpenAsync(cancellationToken);
                    this._telemetryProps.AddConnectionProps(connection);

                    int userTableId = await this.GetUserTableIdAsync(connection, cancellationToken);
                    IReadOnlyList<(string name, string type)> primaryKeyColumns = await this.GetPrimaryKeyColumnsAsync(connection, userTableId, cancellationToken);
                    IReadOnlyList<string> userTableColumns = await this.GetUserTableColumnsAsync(connection, userTableId, cancellationToken);

                    string workerTableName = string.Format(CultureInfo.InvariantCulture, SqlTriggerConstants.WorkerTableNameFormat, $"{this._userFunctionId}_{userTableId}");
                    this._logger.LogDebug($"Worker table name: '{workerTableName}'.");
                    this._telemetryProps[TelemetryPropertyName.WorkerTableName] = workerTableName;

                    var transactionSw = Stopwatch.StartNew();
                    long createdSchemaDurationMs = 0L, createGlobalStateTableDurationMs = 0L, insertGlobalStateTableRowDurationMs = 0L, createWorkerTableDurationMs = 0L;

                    using (SqlTransaction transaction = connection.BeginTransaction(System.Data.IsolationLevel.RepeatableRead))
                    {
                        createdSchemaDurationMs = await CreateSchemaAsync(connection, transaction, cancellationToken);
                        createGlobalStateTableDurationMs = await CreateGlobalStateTableAsync(connection, transaction, cancellationToken);
                        insertGlobalStateTableRowDurationMs = await this.InsertGlobalStateTableRowAsync(connection, transaction, userTableId, cancellationToken);
                        createWorkerTableDurationMs = await CreateWorkerTableAsync(connection, transaction, workerTableName, primaryKeyColumns, cancellationToken);
                        transaction.Commit();
                    }

                    this._logger.LogInformation($"Starting SQL trigger listener for table: '{this._userTable.FullName}', function ID: '{this._userFunctionId}'.");

                    // TODO: Check if passing the cancellation token would be beneficial.
                    this._changeMonitor = new SqlTableChangeMonitor<T>(
                        this._connectionString,
                        userTableId,
                        this._userTable,
                        this._userFunctionId,
                        workerTableName,
                        userTableColumns,
                        primaryKeyColumns.Select(col => col.name).ToList(),
                        this._executor,
                        this._logger,
                        this._telemetryProps);

                    this._listenerState = ListenerStarted;
                    this._logger.LogInformation($"Started SQL trigger listener for table: '{this._userTable.FullName}', function ID: '{this._userFunctionId}'.");

                    var measures = new Dictionary<TelemetryMeasureName, double>
                    {
                        [TelemetryMeasureName.CreatedSchemaDurationMs] = createdSchemaDurationMs,
                        [TelemetryMeasureName.CreateGlobalStateTableDurationMs] = createGlobalStateTableDurationMs,
                        [TelemetryMeasureName.InsertGlobalStateTableRowDurationMs] = insertGlobalStateTableRowDurationMs,
                        [TelemetryMeasureName.CreateWorkerTableDurationMs] = createWorkerTableDurationMs,
                        [TelemetryMeasureName.TransactionDurationMs] = transactionSw.ElapsedMilliseconds,
                    };

                    TelemetryInstance.TrackEvent(TelemetryEventName.StartListenerEnd, this._telemetryProps, measures);
                }
            }
            catch (Exception ex)
            {
                this._listenerState = ListenerNotStarted;
                this._logger.LogError($"Failed to start SQL trigger listener for table: '{this._userTable.FullName}', function ID: '{this._userFunctionId}'. Exception: {ex}");
                TelemetryInstance.TrackException(TelemetryErrorName.StartListener, ex, this._telemetryProps);

                throw;
            }
        }

        public Task StopAsync(CancellationToken cancellationToken)
        {
            TelemetryInstance.TrackEvent(TelemetryEventName.StopListenerStart, this._telemetryProps);
            var stopwatch = Stopwatch.StartNew();

            int previousState = Interlocked.CompareExchange(ref this._listenerState, ListenerStopping, ListenerStarted);
            if (previousState == ListenerStarted)
            {
                this._changeMonitor.Dispose();

                this._listenerState = ListenerStopped;
                this._logger.LogInformation($"Stopped SQL trigger listener for table: '{this._userTable.FullName}', function ID: '{this._userFunctionId}'.");
            }

            var measures = new Dictionary<TelemetryMeasureName, double>
            {
                [TelemetryMeasureName.DurationMs] = stopwatch.ElapsedMilliseconds,
            };

            TelemetryInstance.TrackEvent(TelemetryEventName.StopListenerEnd, this._telemetryProps, measures);
            return Task.CompletedTask;
        }

        /// <summary>
        /// Returns the object ID of the user table.
        /// </summary>
        /// <exception cref="InvalidOperationException">Thrown in case of error when querying the object ID for the user table</exception>
        private async Task<int> GetUserTableIdAsync(SqlConnection connection, CancellationToken cancellationToken)
        {
            string getObjectIdQuery = $"SELECT OBJECT_ID(N{this._userTable.QuotedFullName}, 'U');";

            using (var getObjectIdCommand = new SqlCommand(getObjectIdQuery, connection))
            using (SqlDataReader reader = await getObjectIdCommand.ExecuteReaderAsync(cancellationToken))
            {
                if (!await reader.ReadAsync(cancellationToken))
                {
                    throw new InvalidOperationException($"Received empty response when querying the object ID for table: '{this._userTable.FullName}'.");
                }

                object userTableId = reader.GetValue(0);

                if (userTableId is DBNull)
                {
                    throw new InvalidOperationException($"Could not find table: '{this._userTable.FullName}'.");
                }

                return (int)userTableId;
            }
        }

        /// <summary>
        /// Gets the names and types of primary key columns of the user table.
        /// </summary>
        /// <exception cref="InvalidOperationException">
        /// Thrown if there are no primary key columns present in the user table or if their names conflict with columns in worker table.
        /// </exception>
        private async Task<IReadOnlyList<(string name, string type)>> GetPrimaryKeyColumnsAsync(SqlConnection connection, int userTableId, CancellationToken cancellationToken)
        {
            string getPrimaryKeyColumnsQuery = $@"
                SELECT c.name, t.name, c.max_length, c.precision, c.scale
                FROM sys.indexes AS i
                INNER JOIN sys.index_columns AS ic ON i.object_id = ic.object_id AND i.index_id = ic.index_id
                INNER JOIN sys.columns AS c ON ic.object_id = c.object_id AND ic.column_id = c.column_id
                INNER JOIN sys.types AS t ON c.user_type_id = t.user_type_id
                WHERE i.is_primary_key = 1 AND i.object_id = {userTableId};
            ";

            using (var getPrimaryKeyColumnsCommand = new SqlCommand(getPrimaryKeyColumnsQuery, connection))
            using (SqlDataReader reader = await getPrimaryKeyColumnsCommand.ExecuteReaderAsync(cancellationToken))
            {
<<<<<<< HEAD
                string[] reservedColumnNames = new string[]
                {
                    SqlTriggerConstants.WorkerTableChangeVersionColumnName,
                    SqlTriggerConstants.WorkerTableAttemptCountColumnName,
                    SqlTriggerConstants.WorkerTableLeaseExpirationTimeColumnName
                };

                string[] variableLengthTypes = new string[] { "varchar", "nvarchar", "nchar", "char", "binary", "varbinary" };
                string[] variablePrecisionTypes = new string[] { "numeric", "decimal" };
=======
                string[] variableLengthTypes = new[] { "varchar", "nvarchar", "nchar", "char", "binary", "varbinary" };
                string[] variablePrecisionTypes = new[] { "numeric", "decimal" };
>>>>>>> f1b27399

                var primaryKeyColumns = new List<(string name, string type)>();

                while (await reader.ReadAsync(cancellationToken))
                {
                    string name = reader.GetString(0);
                    string type = reader.GetString(1);

                    if (variableLengthTypes.Contains(type, StringComparer.OrdinalIgnoreCase))
                    {
                        // Special "max" case. I'm actually not sure it's valid to have varchar(max) as a primary key because
                        // it exceeds the byte limit of an index field (900 bytes), but just in case
                        short length = reader.GetInt16(2);
                        type += length == -1 ? "(max)" : $"({length})";
                    }
                    else if (variablePrecisionTypes.Contains(type))
                    {
                        byte precision = reader.GetByte(3);
                        byte scale = reader.GetByte(4);
                        type += $"({precision},{scale})";
                    }

                    primaryKeyColumns.Add((name, type));
                }

                if (primaryKeyColumns.Count == 0)
                {
                    throw new InvalidOperationException($"Could not find primary key created in table: '{this._userTable.FullName}'.");
                }

                string[] reservedColumnNames = new[] { "ChangeVersion", "AttemptCount", "LeaseExpirationTime" };
                var conflictingColumnNames = primaryKeyColumns.Select(col => col.name).Intersect(reservedColumnNames).ToList();

                if (conflictingColumnNames.Count > 0)
                {
                    string columnNames = string.Join(", ", conflictingColumnNames.Select(col => $"'{col}'"));
                    throw new InvalidOperationException($"Found reserved column name(s): {columnNames} in table: '{this._userTable.FullName}'." +
                        " Please rename them to be able to use trigger binding.");
                }

                this._logger.LogDebug($"Primary key column names(types): {string.Join(", ", primaryKeyColumns.Select(col => $"'{col.name}({col.type})'"))}.");
                return primaryKeyColumns;
            }
        }

        /// <summary>
        /// Gets the column names of the user table.
        /// </summary>
        private async Task<IReadOnlyList<string>> GetUserTableColumnsAsync(SqlConnection connection, int userTableId, CancellationToken cancellationToken)
        {
            string getUserTableColumnsQuery = $@"
                SELECT c.name, t.name, t.is_assembly_type
                FROM sys.columns AS c
                INNER JOIN sys.types AS t ON c.user_type_id = t.user_type_id
                WHERE c.object_id = {userTableId};
            ";

            using (var getUserTableColumnsCommand = new SqlCommand(getUserTableColumnsQuery, connection))
            using (SqlDataReader reader = await getUserTableColumnsCommand.ExecuteReaderAsync(cancellationToken))
            {
                var userTableColumns = new List<string>();
                var userDefinedTypeColumns = new List<(string name, string type)>();

                while (await reader.ReadAsync(cancellationToken))
                {
                    string columnName = reader.GetString(0);
                    string columnType = reader.GetString(1);
                    bool isAssemblyType = reader.GetBoolean(2);

                    userTableColumns.Add(columnName);

                    if (isAssemblyType)
                    {
                        userDefinedTypeColumns.Add((columnName, columnType));
                    }
                }

                if (userDefinedTypeColumns.Count > 0)
                {
                    string columnNamesAndTypes = string.Join(", ", userDefinedTypeColumns.Select(col => $"'{col.name}' (type: {col.type})"));
                    throw new InvalidOperationException($"Found column(s) with unsupported type(s): {columnNamesAndTypes} in table: '{this._userTable.FullName}'.");
                }

                this._logger.LogDebug($"User table column names: {string.Join(", ", userTableColumns.Select(col => $"'{col}'"))}.");
                return userTableColumns;
            }
        }

        /// <summary>
        /// Creates the schema for global state table and worker tables, if it does not already exist.
        /// </summary>
        private static async Task<long> CreateSchemaAsync(SqlConnection connection, SqlTransaction transaction, CancellationToken cancellationToken)
        {
            string createSchemaQuery = $@"
                IF SCHEMA_ID(N'{SqlTriggerConstants.SchemaName}') IS NULL
                    EXEC ('CREATE SCHEMA {SqlTriggerConstants.SchemaName}');
            ";

            using (var createSchemaCommand = new SqlCommand(createSchemaQuery, connection, transaction))
            {
                var stopwatch = Stopwatch.StartNew();
                await createSchemaCommand.ExecuteNonQueryAsync(cancellationToken);
                return stopwatch.ElapsedMilliseconds;
            }
        }

        /// <summary>
        /// Creates the global state table if it does not already exist.
        /// </summary>
        private static async Task<long> CreateGlobalStateTableAsync(SqlConnection connection, SqlTransaction transaction, CancellationToken cancellationToken)
        {
            string createGlobalStateTableQuery = $@"
                IF OBJECT_ID(N'{SqlTriggerConstants.GlobalStateTableName}', 'U') IS NULL
                    CREATE TABLE {SqlTriggerConstants.GlobalStateTableName} (
                        UserFunctionID char(16) NOT NULL,
                        UserTableID int NOT NULL,
                        LastSyncVersion bigint NOT NULL,
                        PRIMARY KEY (UserFunctionID, UserTableID)
                    );
            ";

            using (var createGlobalStateTableCommand = new SqlCommand(createGlobalStateTableQuery, connection, transaction))
            {
                var stopwatch = Stopwatch.StartNew();
                await createGlobalStateTableCommand.ExecuteNonQueryAsync(cancellationToken);
                return stopwatch.ElapsedMilliseconds;
            }
        }

        /// <summary>
        /// Inserts row for the 'user function and table' inside the global state table, if one does not already exist.
        /// </summary>
        private async Task<long> InsertGlobalStateTableRowAsync(SqlConnection connection, SqlTransaction transaction, int userTableId, CancellationToken cancellationToken)
        {
            object minValidVersion;

            string getMinValidVersionQuery = $"SELECT CHANGE_TRACKING_MIN_VALID_VERSION({userTableId});";

            using (var getMinValidVersionCommand = new SqlCommand(getMinValidVersionQuery, connection, transaction))
            using (SqlDataReader reader = await getMinValidVersionCommand.ExecuteReaderAsync(cancellationToken))
            {
                if (!await reader.ReadAsync(cancellationToken))
                {
                    throw new InvalidOperationException($"Received empty response when querying the 'change tracking min valid version' for table: '{this._userTable.FullName}'.");
                }

                minValidVersion = reader.GetValue(0);

                if (minValidVersion is DBNull)
                {
                    throw new InvalidOperationException($"Could not find change tracking enabled for table: '{this._userTable.FullName}'.");
                }
            }

            string insertRowGlobalStateTableQuery = $@"
                IF NOT EXISTS (
                    SELECT * FROM {SqlTriggerConstants.GlobalStateTableName}
                    WHERE UserFunctionID = '{this._userFunctionId}' AND UserTableID = {userTableId}
                )
                    INSERT INTO {SqlTriggerConstants.GlobalStateTableName}
                    VALUES ('{this._userFunctionId}', {userTableId}, {(long)minValidVersion});
            ";

            using (var insertRowGlobalStateTableCommand = new SqlCommand(insertRowGlobalStateTableQuery, connection, transaction))
            {
                var stopwatch = Stopwatch.StartNew();
                await insertRowGlobalStateTableCommand.ExecuteNonQueryAsync(cancellationToken);
                return stopwatch.ElapsedMilliseconds;
            }
        }

        /// <summary>
        /// Creates the worker table for the 'user function and table', if one does not already exist.
        /// </summary>
        private static async Task<long> CreateWorkerTableAsync(
            SqlConnection connection,
            SqlTransaction transaction,
            string workerTableName,
            IReadOnlyList<(string name, string type)> primaryKeyColumns,
            CancellationToken cancellationToken)
        {
            string primaryKeysWithTypes = string.Join(", ", primaryKeyColumns.Select(col => $"{col.name.AsBracketQuotedString()} {col.type}"));
            string primaryKeys = string.Join(", ", primaryKeyColumns.Select(col => col.name.AsBracketQuotedString()));

            string createWorkerTableQuery = $@"
                IF OBJECT_ID(N'{workerTableName}', 'U') IS NULL
                    CREATE TABLE {workerTableName} (
                        {primaryKeysWithTypes},
                        {SqlTriggerConstants.WorkerTableChangeVersionColumnName} bigint NOT NULL,
                        {SqlTriggerConstants.WorkerTableAttemptCountColumnName} int NOT NULL,
                        {SqlTriggerConstants.WorkerTableLeaseExpirationTimeColumnName} datetime2,
                        PRIMARY KEY ({primaryKeys})
                    );
            ";

            using (var createWorkerTableCommand = new SqlCommand(createWorkerTableQuery, connection, transaction))
            {
                var stopwatch = Stopwatch.StartNew();
                await createWorkerTableCommand.ExecuteNonQueryAsync(cancellationToken);
                return stopwatch.ElapsedMilliseconds;
            }
        }
    }
}<|MERGE_RESOLUTION|>--- conflicted
+++ resolved
@@ -229,20 +229,8 @@
             using (var getPrimaryKeyColumnsCommand = new SqlCommand(getPrimaryKeyColumnsQuery, connection))
             using (SqlDataReader reader = await getPrimaryKeyColumnsCommand.ExecuteReaderAsync(cancellationToken))
             {
-<<<<<<< HEAD
-                string[] reservedColumnNames = new string[]
-                {
-                    SqlTriggerConstants.WorkerTableChangeVersionColumnName,
-                    SqlTriggerConstants.WorkerTableAttemptCountColumnName,
-                    SqlTriggerConstants.WorkerTableLeaseExpirationTimeColumnName
-                };
-
-                string[] variableLengthTypes = new string[] { "varchar", "nvarchar", "nchar", "char", "binary", "varbinary" };
-                string[] variablePrecisionTypes = new string[] { "numeric", "decimal" };
-=======
                 string[] variableLengthTypes = new[] { "varchar", "nvarchar", "nchar", "char", "binary", "varbinary" };
                 string[] variablePrecisionTypes = new[] { "numeric", "decimal" };
->>>>>>> f1b27399
 
                 var primaryKeyColumns = new List<(string name, string type)>();
 
@@ -273,7 +261,13 @@
                     throw new InvalidOperationException($"Could not find primary key created in table: '{this._userTable.FullName}'.");
                 }
 
-                string[] reservedColumnNames = new[] { "ChangeVersion", "AttemptCount", "LeaseExpirationTime" };
+                string[] reservedColumnNames = new[]
+                {
+                    SqlTriggerConstants.WorkerTableChangeVersionColumnName,
+                    SqlTriggerConstants.WorkerTableAttemptCountColumnName,
+                    SqlTriggerConstants.WorkerTableLeaseExpirationTimeColumnName
+                };
+
                 var conflictingColumnNames = primaryKeyColumns.Select(col => col.name).Intersect(reservedColumnNames).ToList();
 
                 if (conflictingColumnNames.Count > 0)
