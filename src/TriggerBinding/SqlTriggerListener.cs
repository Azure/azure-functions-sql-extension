--- conflicted
+++ resolved
@@ -75,22 +75,11 @@
             // depending on the collation of the current database.
             this._scaleMonitorDescriptor = new ScaleMonitorDescriptor($"{userFunctionId}-SqlTrigger-{tableName}");
 
-            configuredMaxChangesPerWorker = configuration.GetValue<int?>(SqlTriggerConstants.ConfigKey_SqlTrigger_MaxChangesPerWorker);
+            configuredMaxChangesPerWorker = configuration.GetValue<int?>(ConfigKey_SqlTrigger_MaxChangesPerWorker);
             this._maxChangesPerWorker = configuredMaxChangesPerWorker ?? DefaultMaxChangesPerWorker;
             if (this._maxChangesPerWorker <= 0)
             {
-<<<<<<< HEAD
-                throw new ArgumentException($"Invalid value for configuration setting '{SqlTriggerConstants.ConfigKey_SqlTrigger_MaxChangesPerWorker}'. Ensure that the value is a positive integer.");
-=======
-                configuredMaxChangesPerWorker = configuration.GetValue<int>(ConfigKey_SqlTrigger_MaxChangesPerWorker);
-            }
-            catch (Exception ex)
-            {
-                this._logger.LogError($"Failed to resolve integer value from user configured setting '{ConfigKey_SqlTrigger_MaxChangesPerWorker}' due to exception: {ex.GetType()}. Exception message: {ex.Message}");
-                TelemetryInstance.TrackException(TelemetryErrorName.InvalidConfigurationValue, ex, this._telemetryProps);
-
-                configuredMaxChangesPerWorker = DefaultMaxChangesPerWorker;
->>>>>>> aa9bdf5e
+                throw new ArgumentException($"Invalid value for configuration setting '{ConfigKey_SqlTrigger_MaxChangesPerWorker}'. Ensure that the value is a positive integer.");
             }
         }
 
